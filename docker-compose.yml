services:
  # ARM64 dependencies
  localstack_arm64:
    image: localstack/localstack
    environment:
<<<<<<< HEAD
      - SERVICES=sns,sqs,kinesis,dynamodb,events,stepfunctions,lambda
=======
      - SERVICES=sns,sqs,kinesis,dynamodb,events,s3
>>>>>>> 6c4bfa55
      - DEBUG=1
      - DATA_DIR=/tmp/localstack/data
      - DEFAULT_REGION=us-east-1
    ports:
      - "4566:4566"
    volumes:
      - "./artifacts/build_data/localstack:/tmp"

  elasticsearch7_arm64:
    image: elasticsearch:7.10.1
    ports:
    - "9200"
    - "9300"
    environment:
    - discovery.type=single-node
    - "ES_JAVA_OPTS=-Xms512m -Xmx512m"

  mongo_arm64:
    image: mongo:4.0.9
    ports:
      - "27017"
    command: mongod

  mysql_arm64:
    image: mysql/mysql-server:8.0
    environment:
    - MYSQL_DATABASE=world
    - MYSQL_ROOT_PASSWORD=mysqldb
    - MYSQL_USER=mysqldb
    - MYSQL_PASSWORD=mysqldb
    ports:
    - "3306"

  postgres_arm64:
    image: postgres:10.5-alpine
    environment:
    - POSTGRES_PASSWORD=postgres
    - POSTGRES_USER=postgres
    - POSTGRES_DB=postgres
    ports:
    - "5432"

  rabbitmq_arm64:
    image: rabbitmq:3-management
    command: rabbitmq-server
    ports:
      - "5672"
      - "15672"

  servicestackredis_arm64:
    image: redis:4-alpine
    command: redis-server --bind 0.0.0.0
    ports:
    - "6379"

  sqledge_arm64:
    image: mcr.microsoft.com/azure-sql-edge:latest
    ports:
    - "1433"
    environment:
    - ACCEPT_EULA=Y
    - SA_PASSWORD=Strong!Passw0rd

  stackexchangeredis_arm64:
    image: redis:4-alpine
    hostname: stackexchangeredis_arm64
    command: redis-server --bind 0.0.0.0
    ports:
    - "6379"

  stackexchangeredis_arm64-replica:
    image: redis:4-alpine
    hostname: stackexchangeredis_arm64-replica
    command: redis-server --bind 0.0.0.0 --slaveof stackexchangeredis_arm64 6379
    ports:
    - "127.0.0.1:6390:6379"

  stackexchangeredis_arm64-single:
    image: redis:4-alpine
    hostname: stackexchangeredis_arm64-single
    command: redis-server --bind 0.0.0.0
    ports:
    - "127.0.0.1:6391:6379"

# Dependencies
  localstack:
    image: localstack/localstack
    environment:
<<<<<<< HEAD
      - SERVICES=sns,sqs,kinesis,dynamodb,events,stepfunctions,lambda
=======
      - SERVICES=sns,sqs,kinesis,dynamodb,events,s3
>>>>>>> 6c4bfa55
      - DEBUG=1
      - DATA_DIR=/tmp/localstack/data
      - DEFAULT_REGION=us-east-1
    ports:
      - "4566:4566"
    volumes:
      - "./.localstack:/tmp"

  rabbitmq:
    image: rabbitmq:3-management
    command: rabbitmq-server
    ports:
      - "127.0.0.1:5672:5672"
      - "127.0.0.1:15672:15672"

  servicestackredis:
    image: redis:4-alpine
    command: redis-server --bind 0.0.0.0
    ports:
    - "127.0.0.1:6379:6379"

  stackexchangeredis:
    image: redis:4-alpine
    hostname: stackexchangeredis
    command: redis-server --bind 0.0.0.0
    ports:
    - "127.0.0.1:6389:6379"

  stackexchangeredis-replica:
    image: redis:4-alpine
    hostname: stackexchangeredis-replica
    command: redis-server --bind 0.0.0.0 --slaveof stackexchangeredis 6379
    ports:
    - "127.0.0.1:6390:6379"

  stackexchangeredis-single:
    image: redis:4-alpine
    hostname: stackexchangeredis-single
    command: redis-server --bind 0.0.0.0
    ports:
    - "127.0.0.1:6391:6379"

  mongo:
    image: mongo:4.0.9
    ports:
      - "127.0.0.1:27017:27017"
    command: mongod

  couchbase:
    image: bentonam/couchbase-docker:community-5.0.1
    ports:
      - "8091-8094:8091-8094"
      - "11210:11210"

  elasticsearch7:
    image: docker.elastic.co/elasticsearch/elasticsearch:7.14.1
    ports:
    - "127.0.0.1:9210:9200"
    - "127.0.0.1:9310:9300"
    environment:
    - discovery.type=single-node
    - "ES_JAVA_OPTS=-Xms512m -Xmx512m"

  elasticsearch6:
    image: docker.elastic.co/elasticsearch/elasticsearch:6.4.2
    ports:
    - "127.0.0.1:9200:9200"
    - "127.0.0.1:9300:9300"
    environment:
    - discovery.type=single-node
    - "ES_JAVA_OPTS=-Xms512m -Xmx512m"

  elasticsearch5:
    image: docker.elastic.co/elasticsearch/elasticsearch:5.6.16
    ports:
    - "127.0.0.1:9205:9200"
    - "127.0.0.1:9305:9300"
    environment:
    - discovery.type=single-node
    - "ES_JAVA_OPTS=-Xms512m -Xmx512m"

  postgres:
    image: postgres:10.5-alpine
    environment:
    - POSTGRES_PASSWORD=postgres
    - POSTGRES_USER=postgres
    - POSTGRES_DB=postgres
    ports:
    - "127.0.0.1:5432:5432"

  mysql:
    image: mysql/mysql-server:8.0
    environment:
    - MYSQL_DATABASE=world
    - MYSQL_ROOT_PASSWORD=mysqldb
    - MYSQL_USER=mysqldb
    - MYSQL_PASSWORD=mysqldb
    ports:
    - "127.0.0.1:3307:3306"

  mysql57:
    image: mysql/mysql-server:5.7
    environment:
    - MYSQL_DATABASE=world
    - MYSQL_ROOT_PASSWORD=mysqldb
    - MYSQL_USER=mysqldb
    - MYSQL_PASSWORD=mysqldb
    ports:
    - "127.0.0.1:3407:3306"

  sqlserver:
    image: mcr.microsoft.com/mssql/server:latest
    ports:
    - "127.0.0.1:1433:1433"
    environment:
    - ACCEPT_EULA=Y
    - SA_PASSWORD=Strong!Passw0rd

  # this docker image doesn't work on arm64. It can still be tested on Mac using colima, see https://github.com/abiosoft/colima
  oracle:
    image: container-registry.oracle.com/database/free:latest
    ports:
      - "127.0.0.1:1521:1521"
    environment:
      - ORACLE_PWD=testpassword

  wcfservice:
    image: mcr.microsoft.com/dotnet/framework/wcf:4.8
    ports:
    - "127.0.0.1:8585:8585"

  # See https://github.com/confluentinc/cp-all-in-one/blob/6.1.1-post/cp-all-in-one/docker-compose.yml
  # For original definitions
  kafka-zookeeper:
    image: confluentinc/cp-zookeeper:6.1.1
    hostname: kafka-zookeeper
    container_name: kafka-zookeeper
    ports:
      - "2181:2181"
    restart: unless-stopped
    environment:
      ZOOKEEPER_CLIENT_PORT: 2181
      ZOOKEEPER_TICK_TIME: 2000

  kafka-broker:
    image: confluentinc/cp-server:6.1.1
    hostname: kafka-broker
    container_name: kafka-broker
    depends_on:
      - kafka-zookeeper
    ports:
      - "9092:9092"
      - "9101:9101"
    restart: unless-stopped
    environment:
      KAFKA_BROKER_ID: 1
      KAFKA_ZOOKEEPER_CONNECT: 'kafka-zookeeper:2181'
      KAFKA_LISTENER_SECURITY_PROTOCOL_MAP: PLAINTEXT:PLAINTEXT,PLAINTEXT_HOST:PLAINTEXT
      KAFKA_AUTO_CREATE_TOPICS_ENABLE: "false"
      KAFKA_ADVERTISED_LISTENERS: PLAINTEXT://kafka-broker:29092,PLAINTEXT_HOST://localhost:9092
      KAFKA_METRIC_REPORTERS: io.confluent.metrics.reporter.ConfluentMetricsReporter
      KAFKA_OFFSETS_TOPIC_REPLICATION_FACTOR: 1
      KAFKA_GROUP_INITIAL_REBALANCE_DELAY_MS: 0
      KAFKA_CONFLUENT_LICENSE_TOPIC_REPLICATION_FACTOR: 1
      KAFKA_CONFLUENT_BALANCER_TOPIC_REPLICATION_FACTOR: 1
      KAFKA_TRANSACTION_STATE_LOG_MIN_ISR: 1
      KAFKA_TRANSACTION_STATE_LOG_REPLICATION_FACTOR: 1
      KAFKA_JMX_PORT: 9101
      KAFKA_JMX_HOSTNAME: localhost
      KAFKA_CONFLUENT_SCHEMA_REGISTRY_URL: http://kafka-schema-registry:8081
      CONFLUENT_METRICS_REPORTER_BOOTSTRAP_SERVERS: kafka-broker:29092
      CONFLUENT_METRICS_REPORTER_TOPIC_REPLICAS: 1
      CONFLUENT_METRICS_ENABLE: 'true'
      CONFLUENT_SUPPORT_CUSTOMER_ID: 'anonymous'

  kafka-schema-registry:
    image: confluentinc/cp-schema-registry:6.1.1
    hostname: kafka-schema-registry
    container_name: kafka-schema-registry
    depends_on:
      - kafka-broker
    ports:
      - "8081:8081"
    restart: unless-stopped
    environment:
      SCHEMA_REGISTRY_HOST_NAME: kafka-schema-registry
      SCHEMA_REGISTRY_KAFKASTORE_BOOTSTRAP_SERVERS: 'kafka-broker:29092'
      SCHEMA_REGISTRY_LISTENERS: http://0.0.0.0:8081

  kafka-control-center:
    image: confluentinc/cp-enterprise-control-center:6.1.1
    hostname: kafka-control-center
    container_name: kafka-control-center
    depends_on:
      - kafka-broker
      - kafka-schema-registry
    ports:
      - "9021:9021"
    restart: unless-stopped
    environment:
      CONTROL_CENTER_BOOTSTRAP_SERVERS: 'kafka-broker:29092'
      CONTROL_CENTER_SCHEMA_REGISTRY_URL: "http://kafka-schema-registry:8081"
      CONTROL_CENTER_REPLICATION_FACTOR: 1
      CONTROL_CENTER_INTERNAL_TOPICS_PARTITIONS: 1
      CONTROL_CENTER_MONITORING_INTERCEPTOR_TOPIC_PARTITIONS: 1
      CONFLUENT_METRICS_TOPIC_REPLICATION: 1
      PORT: 9021

  kafka-rest-proxy:
    image: confluentinc/cp-kafka-rest:6.1.1
    depends_on:
      - kafka-broker
      - kafka-schema-registry
    ports:
      - 8082:8082
    hostname: kafka-rest-proxy
    container_name: kafka-rest-proxy
    restart: unless-stopped
    environment:
      KAFKA_REST_HOST_NAME: kafka-rest-proxy
      KAFKA_REST_BOOTSTRAP_SERVERS: 'kafka-broker:29092'
      KAFKA_REST_LISTENERS: "http://0.0.0.0:8082"
      KAFKA_REST_SCHEMA_REGISTRY_URL: 'http://kafka-schema-registry:8081'

  openldap:
    image: osixia/openldap:latest
    ports:
      - "389:369"
      - "636:636"
    hostname: openldap-server
    environment:
      LDAP_ORGANISATION: "Datadog"
      LDAP_DOMAIN: "dd-trace-dotnet.com"
      LDAP_ADMIN_PASSWORD: "Passw0rd"
      LDAP_BASE_DN: "dc=dd-trace-dotnet,dc=com"

  ProfilerIntegrationTests:
    build:
      context: ./tracer/build/_build/
      dockerfile: docker/${baseImage:-debian}.dockerfile
      args:
        - DOTNETSDK_VERSION=${dotnetCoreSdkLatestVersion:-9.0.102}
    image: dd-trace-dotnet/${baseImage:-debian}-tester:${dotnetCoreSdkLatestVersion:-9.0.102}
    command: dotnet /build/bin/Debug/_build.dll BuildAndRunProfilerIntegrationTests
    volumes:
      - ./:/project
    cap_add:
      - SYS_PTRACE
    environment:
      - NugetPackageDirectory=/project/${relativeNugetPackageDirectory:-packages}
      - artifacts=/project/${relativeArtifacts:-tracer/src/bin/artifacts}
      - framework=${framework:-netcoreapp3.1}
      - baseImage=${baseImage:-default}
      - DD_CLR_ENABLE_NGEN=${DD_CLR_ENABLE_NGEN:-1}
      - IncludeMinorPackageVersions=${IncludeMinorPackageVersions:-false}
      - enable_crash_dumps=${enable_crash_dumps:-true}
      - DD_LOGGER_DD_API_KEY
      - DD_LOGGER_DD_SERVICE
      - DD_LOGGER_DD_ENV
      - DD_LOGGER_ENABLED
      - DD_LOGGER_TF_BUILD=${TF_BUILD:-}
      - DD_LOGGER_BUILD_BUILDID
      - DD_LOGGER_BUILD_DEFINITIONNAME
      - DD_LOGGER_BUILD_SOURCESDIRECTORY
      - DD_LOGGER_BUILD_REPOSITORY_URI
      - DD_LOGGER_BUILD_SOURCEVERSION
      - DD_LOGGER_BUILD_SOURCEBRANCH
      - DD_LOGGER_BUILD_SOURCEBRANCHNAME
      - DD_LOGGER_BUILD_SOURCEVERSIONMESSAGE
      - DD_LOGGER_BUILD_REQUESTEDFORID
      - DD_LOGGER_BUILD_REQUESTEDFOREMAIL
      - DD_LOGGER_SYSTEM_TEAMFOUNDATIONSERVERURI
      - DD_LOGGER_SYSTEM_TEAMPROJECTID
      - DD_LOGGER_SYSTEM_STAGEDISPLAYNAME
      - DD_LOGGER_SYSTEM_JOBDISPLAYNAME
      - DD_LOGGER_SYSTEM_JOBID
      - DD_LOGGER_SYSTEM_TASKINSTANCEID=${SYSTEM_TASKINSTANCEID:-}
      - DD_LOGGER_SYSTEM_PULLREQUEST_SOURCEREPOSITORYURI
      - DD_LOGGER_SYSTEM_PULLREQUEST_SOURCECOMMITID
      - DD_LOGGER_SYSTEM_PULLREQUEST_SOURCEBRANCH
      - DD_LOGGER_DD_TAGS
      - IS_SSI_RUN
      - LDAP_SERVER=openldap-server:389
    hostname: integrationtests
    depends_on:
      - openldap

  IntegrationTests:
    build:
      context: ./tracer/build/_build/
      dockerfile: docker/${baseImage:-debian}.dockerfile
      args:
        - DOTNETSDK_VERSION=${dotnetCoreSdkLatestVersion:-9.0.102}
    image: dd-trace-dotnet/${baseImage:-debian}-tester:${dotnetCoreSdkLatestVersion:-9.0.102}
    command: dotnet /build/bin/Debug/_build.dll RunIntegrationTests
    volumes:
      - ./:/project
      - /var/run/docker.sock:/var/run/docker.sock
    cap_add:
      - SYS_PTRACE
    environment:
      - NugetPackageDirectory=/project/${relativeNugetPackageDirectory:-packages}
      - artifacts=/project/${relativeArtifacts:-tracer/src/bin/artifacts}
      - framework=${framework:-netcoreapp3.1}
      - Filter=${Filter:- } #optional
      - SampleName=${SampleName:- } #optional
      - baseImage=${baseImage:-default}
      - CodeCoverageEnabled=${CodeCoverageEnabled:-false}
      - DD_CLR_ENABLE_NGEN=${DD_CLR_ENABLE_NGEN:-1}
      - TestAllPackageVersions=${TestAllPackageVersions:-true}
      - IncludeMinorPackageVersions=${IncludeMinorPackageVersions:-false}
      - enable_crash_dumps=${enable_crash_dumps:-true}
      - Verify_DisableClipboard=true
      - DiffEngine_Disabled=true
      - IncludeAllTestFrameworks
      - MONGO_HOST=mongo
      - SERVICESTACK_REDIS_HOST=servicestackredis:6379
      - STACKEXCHANGE_REDIS_HOST=stackexchangeredis:6379,stackexchangeredis-replica:6379
      - STACKEXCHANGE_REDIS_SINGLE_HOST=stackexchangeredis-single:6379
      - ELASTICSEARCH7_HOST=elasticsearch7:9200
      - ELASTICSEARCH6_HOST=elasticsearch6:9200
      - ELASTICSEARCH5_HOST=elasticsearch5:9200
      - SQLSERVER_CONNECTION_STRING=Server=sqlserver;User=sa;Password=Strong!Passw0rd
      - POSTGRES_HOST=postgres
      - MYSQL_HOST=mysql
      - MYSQL_PORT=3306
      - MYSQL57_HOST=mysql57
      - MYSQL57_PORT=3306
      - RABBITMQ_HOST=rabbitmq
      - KAFKA_BROKER_HOST=kafka-broker:29092
      - AWS_SDK_HOST=localstack:4566
      - ORACLE_HOST=oracle
      - COUCHBASE_HOST=couchbase
      - COUCHBASE_PORT=8091
      - CONTAINER_HOSTNAME=http://integrationtests
      - DD_LOGGER_DD_API_KEY
      - DD_LOGGER_DD_SERVICE
      - DD_LOGGER_DD_ENV
      - DD_LOGGER_ENABLED
      - DD_LOGGER_TF_BUILD=${TF_BUILD:-}
      - DD_LOGGER_BUILD_BUILDID
      - DD_LOGGER_BUILD_DEFINITIONNAME
      - DD_LOGGER_BUILD_SOURCESDIRECTORY
      - DD_LOGGER_BUILD_REPOSITORY_URI
      - DD_LOGGER_BUILD_SOURCEVERSION
      - DD_LOGGER_BUILD_SOURCEBRANCH
      - DD_LOGGER_BUILD_SOURCEBRANCHNAME
      - DD_LOGGER_BUILD_SOURCEVERSIONMESSAGE
      - DD_LOGGER_BUILD_REQUESTEDFORID
      - DD_LOGGER_BUILD_REQUESTEDFOREMAIL
      - DD_LOGGER_SYSTEM_TEAMFOUNDATIONSERVERURI
      - DD_LOGGER_SYSTEM_TEAMPROJECTID
      - DD_LOGGER_SYSTEM_STAGEDISPLAYNAME
      - DD_LOGGER_SYSTEM_JOBDISPLAYNAME
      - DD_LOGGER_SYSTEM_JOBID
      - DD_LOGGER_SYSTEM_TASKINSTANCEID=${SYSTEM_TASKINSTANCEID:-}
      - DD_LOGGER_SYSTEM_PULLREQUEST_SOURCEREPOSITORYURI
      - DD_LOGGER_SYSTEM_PULLREQUEST_SOURCECOMMITID
      - DD_LOGGER_SYSTEM_PULLREQUEST_SOURCEBRANCH
      - DD_LOGGER_DD_TAGS
      - IS_SSI_RUN
      - RANDOM_SEED
    hostname: integrationtests
    depends_on:
      - servicestackredis
      - stackexchangeredis
      - stackexchangeredis-replica
      - stackexchangeredis-single
      - elasticsearch7
      - elasticsearch6
      - elasticsearch5
      - sqlserver
      # - oracle disabled for now, image is too big for CI
      - mongo
      - postgres
      - mysql
      - mysql57
      - rabbitmq
      - kafka-broker
      - kafka-zookeeper
      - localstack
      - couchbase

  IntegrationTests.Debugger:
    build:
      context: ./tracer/build/_build/
      dockerfile: docker/${baseImage:-debian}.dockerfile
      args:
        - DOTNETSDK_VERSION=${dotnetCoreSdkLatestVersion:-9.0.102}
    image: dd-trace-dotnet/${baseImage:-debian}-tester:${dotnetCoreSdkLatestVersion:-9.0.102}
    command: dotnet /build/bin/Debug/_build.dll RunDebuggerIntegrationTests
    volumes:
      - ./:/project
    cap_add:
      - SYS_PTRACE
    environment:
      - NugetPackageDirectory=/project/${relativeNugetPackageDirectory:-packages}
      - artifacts=/project/${relativeArtifacts:-tracer/src/bin/artifacts}
      - framework=${framework:-netcoreapp3.1}
      - baseImage=${baseImage:-default}
      - targetplatform=${targetplatform:-x64}
      - CodeCoverageEnabled=${CodeCoverageEnabled:-false}
      - DD_CLR_ENABLE_NGEN=${DD_CLR_ENABLE_NGEN:-1}
      - enable_crash_dumps=${enable_crash_dumps:-true}
      - Verify_DisableClipboard=true
      - DiffEngine_Disabled=true
      - DD_LOGGER_DD_API_KEY
      - DD_LOGGER_DD_SERVICE
      - DD_LOGGER_DD_ENV
      - DD_LOGGER_ENABLED
      - DD_LOGGER_TF_BUILD=${TF_BUILD:-}
      - DD_LOGGER_BUILD_BUILDID
      - DD_LOGGER_BUILD_DEFINITIONNAME
      - DD_LOGGER_BUILD_SOURCESDIRECTORY
      - DD_LOGGER_BUILD_REPOSITORY_URI
      - DD_LOGGER_BUILD_SOURCEVERSION
      - DD_LOGGER_BUILD_SOURCEBRANCH
      - DD_LOGGER_BUILD_SOURCEBRANCHNAME
      - DD_LOGGER_BUILD_SOURCEVERSIONMESSAGE
      - DD_LOGGER_BUILD_REQUESTEDFORID
      - DD_LOGGER_BUILD_REQUESTEDFOREMAIL
      - DD_LOGGER_SYSTEM_TEAMFOUNDATIONSERVERURI
      - DD_LOGGER_SYSTEM_TEAMPROJECTID
      - DD_LOGGER_SYSTEM_STAGEDISPLAYNAME
      - DD_LOGGER_SYSTEM_JOBDISPLAYNAME
      - DD_LOGGER_SYSTEM_JOBID
      - DD_LOGGER_SYSTEM_TASKINSTANCEID=${SYSTEM_TASKINSTANCEID:-}
      - DD_LOGGER_SYSTEM_PULLREQUEST_SOURCEREPOSITORYURI
      - DD_LOGGER_SYSTEM_PULLREQUEST_SOURCECOMMITID
      - DD_LOGGER_SYSTEM_PULLREQUEST_SOURCEBRANCH
      - DD_LOGGER_DD_TAGS
      - IS_SSI_RUN
      - RANDOM_SEED
    hostname: integrationtests

  IntegrationTests.Serverless:
    build:
      context: ./tracer/build/_build/
      dockerfile: docker/${baseImage:-debian}.dockerfile
      args:
        - DOTNETSDK_VERSION=${dotnetCoreSdkLatestVersion:-9.0.102}
    image: dd-trace-dotnet/${baseImage:-debian}-tester:${dotnetCoreSdkLatestVersion:-9.0.102}
    command: dotnet /build/bin/Debug/_build.dll RunIntegrationTests
    volumes:
      - ./:/project
    cap_add:
      - SYS_PTRACE
    environment:
      - NugetPackageDirectory=/project/${relativeNugetPackageDirectory:-packages}
      - artifacts=/project/${relativeArtifacts:-tracer/src/bin/artifacts}
      - framework=${framework:-net6.0}
      - baseImage=${baseImage:-default}
      - Filter=${Filter:-Category=Lambda}
      - File=${filter:-Category=Lambda}
      - CodeCoverageEnabled=${CodeCoverageEnabled:-false}
      - DD_CLR_ENABLE_NGEN=${DD_CLR_ENABLE_NGEN:-1}
      - TestAllPackageVersions=${TestAllPackageVersions:-true}
      - IncludeMinorPackageVersions=${IncludeMinorPackageVersions:-false}
      - enable_crash_dumps=${enable_crash_dumps:-true}
      - Verify_DisableClipboard=true
      - DiffEngine_Disabled=true
      - CONTAINER_HOSTNAME=http://integrationtests
      - IncludeAllTestFrameworks
      - DD_LOGGER_DD_API_KEY
      - DD_LOGGER_DD_SERVICE
      - DD_LOGGER_DD_ENV
      - DD_LOGGER_ENABLED
      - DD_LOGGER_TF_BUILD=${TF_BUILD:-}
      - DD_LOGGER_BUILD_BUILDID
      - DD_LOGGER_BUILD_DEFINITIONNAME
      - DD_LOGGER_BUILD_SOURCESDIRECTORY
      - DD_LOGGER_BUILD_REPOSITORY_URI
      - DD_LOGGER_BUILD_SOURCEVERSION
      - DD_LOGGER_BUILD_SOURCEBRANCH
      - DD_LOGGER_BUILD_SOURCEBRANCHNAME
      - DD_LOGGER_BUILD_SOURCEVERSIONMESSAGE
      - DD_LOGGER_BUILD_REQUESTEDFORID
      - DD_LOGGER_BUILD_REQUESTEDFOREMAIL
      - DD_LOGGER_SYSTEM_TEAMFOUNDATIONSERVERURI
      - DD_LOGGER_SYSTEM_TEAMPROJECTID
      - DD_LOGGER_SYSTEM_STAGEDISPLAYNAME
      - DD_LOGGER_SYSTEM_JOBDISPLAYNAME
      - DD_LOGGER_SYSTEM_JOBID
      - DD_LOGGER_SYSTEM_TASKINSTANCEID=${SYSTEM_TASKINSTANCEID:-}
      - DD_LOGGER_SYSTEM_PULLREQUEST_SOURCEREPOSITORYURI
      - DD_LOGGER_SYSTEM_PULLREQUEST_SOURCECOMMITID
      - DD_LOGGER_SYSTEM_PULLREQUEST_SOURCEBRANCH
      - DD_LOGGER_DD_TAGS
      - IS_SSI_RUN
      - RANDOM_SEED
    hostname: integrationtests

  ExplorationTests:
    build:
      context: ./tracer/build/_build/
      dockerfile: docker/${baseImage:-debian}.dockerfile
      args:
        - DOTNETSDK_VERSION=${dotnetCoreSdkLatestVersion:-9.0.102}
    image: dd-trace-dotnet/${baseImage:-debian}-tester:${dotnetCoreSdkLatestVersion:-9.0.102}
    command: dotnet /build/bin/Debug/_build.dll RunExplorationTests
    volumes:
      - ./:/project
    cap_add:
      - SYS_PTRACE
    environment:
      - NugetPackageDirectory=/project/${relativeNugetPackageDirectory:-packages}
      - artifacts=/project/${relativeArtifacts:-tracer/src/bin/artifacts}
      - framework=${framework:-netcoreapp3.1}
      - CodeCoverageEnabled=${CodeCoverageEnabled:-false}
      - explorationTestUseCase=${explorationTestUseCase:-debugger}
      - explorationTestName=${explorationTestName:-eshoponweb}
      - baseImage=${baseImage:-default}
      - IncludeAllTestFrameworks
      - DD_CLR_ENABLE_NGEN=${DD_CLR_ENABLE_NGEN:-1}
      - DD_LOGGER_DD_API_KEY
      - DD_LOGGER_DD_SERVICE
      - DD_LOGGER_DD_ENV
      - DD_LOGGER_ENABLED
      - DD_LOGGER_TF_BUILD=${TF_BUILD:-}
      - DD_LOGGER_BUILD_BUILDID
      - DD_LOGGER_BUILD_DEFINITIONNAME
      - DD_LOGGER_BUILD_SOURCESDIRECTORY
      - DD_LOGGER_BUILD_REPOSITORY_URI
      - DD_LOGGER_BUILD_SOURCEVERSION
      - DD_LOGGER_BUILD_SOURCEBRANCH
      - DD_LOGGER_BUILD_SOURCEBRANCHNAME
      - DD_LOGGER_BUILD_SOURCEVERSIONMESSAGE
      - DD_LOGGER_BUILD_REQUESTEDFORID
      - DD_LOGGER_BUILD_REQUESTEDFOREMAIL
      - DD_LOGGER_SYSTEM_TEAMFOUNDATIONSERVERURI
      - DD_LOGGER_SYSTEM_TEAMPROJECTID
      - DD_LOGGER_SYSTEM_STAGEDISPLAYNAME
      - DD_LOGGER_SYSTEM_JOBDISPLAYNAME
      - DD_LOGGER_SYSTEM_JOBID
      - DD_LOGGER_SYSTEM_TASKINSTANCEID=${SYSTEM_TASKINSTANCEID:-}
      - DD_LOGGER_SYSTEM_PULLREQUEST_SOURCEREPOSITORYURI
      - DD_LOGGER_SYSTEM_PULLREQUEST_SOURCECOMMITID
      - DD_LOGGER_SYSTEM_PULLREQUEST_SOURCEBRANCH
      - DD_LOGGER_DD_TAGS
      - IS_SSI_RUN

  StartDependencies:
    image: andrewlock/wait-for-dependencies
    depends_on:
      - servicestackredis
      - stackexchangeredis
      - stackexchangeredis-replica
      - stackexchangeredis-single
      - elasticsearch7
      - elasticsearch6
      - elasticsearch5
      - sqlserver
      # - oracle disabled for now, image is too big for CI
      - mongo
      - postgres
      - mysql
      - mysql57
      - rabbitmq
      - kafka-broker
      - kafka-zookeeper
      - localstack
      - couchbase
    environment:
      - TIMEOUT_LENGTH=120
    command: servicestackredis:6379 stackexchangeredis:6379 stackexchangeredis-replica:6379 stackexchangeredis-single:6379 elasticsearch5:9200 elasticsearch6:9200 elasticsearch7:9200 sqlserver:1433 mongo:27017 postgres:5432 mysql:3306 mysql57:3306 rabbitmq:5672 kafka-broker:9092 kafka-zookeeper:2181 localstack:4566 couchbase:11210  # oracle:1521

  IntegrationTests.ARM64:
    build:
      context: ./tracer/build/_build/
      dockerfile: docker/${baseImage:-debian}.dockerfile
      args:
        - DOTNETSDK_VERSION=${dotnetCoreSdkLatestVersion:-9.0.102}
    image: dd-trace-dotnet/${baseImage:-debian}-tester:${dotnetCoreSdkLatestVersion:-9.0.102}
    command: dotnet /build/bin/Debug/_build.dll RunIntegrationTests
    volumes:
      - ./:/project
    cap_add:
      - SYS_PTRACE
    environment:
      - NugetPackageDirectory=/project/${relativeNugetPackageDirectory:-packages}
      - artifacts=/project/${relativeArtifacts:-tracer/src/bin/artifacts}
      - framework=${framework:-netcoreapp3.1}
      - Filter=${Filter:-} #optional
      - SampleName=${SampleName:- } #optional
      - CodeCoverageEnabled=${CodeCoverageEnabled:-false}
      - baseImage=${baseImage:-debian}
      - TestAllPackageVersions=${TestAllPackageVersions:-true}
      - IncludeMinorPackageVersions=${IncludeMinorPackageVersions:-false}
      - enable_crash_dumps=${enable_crash_dumps:-true}
      - Verify_DisableClipboard=true
      - DiffEngine_Disabled=true
      - DD_CLR_ENABLE_NGEN=${DD_CLR_ENABLE_NGEN:-1}
      - IncludeAllTestFrameworks
      - MONGO_HOST=mongo_arm64
      - SERVICESTACK_REDIS_HOST=servicestackredis_arm64:6379
      - STACKEXCHANGE_REDIS_HOST=stackexchangeredis_arm64:6379,stackexchangeredis_arm64-replica:6379
      - STACKEXCHANGE_REDIS_SINGLE_HOST=stackexchangeredis_arm64-single:6379
      - ELASTICSEARCH7_HOST=elasticsearch7_arm64:9200
      - ELASTICSEARCH6_HOST=elasticsearch7_arm64:9200
      - ELASTICSEARCH5_HOST=elasticsearch7_arm64:9200
      - SQLSERVER_CONNECTION_STRING=Server=sqledge_arm64;User=sa;Password=Strong!Passw0rd
      - POSTGRES_HOST=postgres_arm64
      - MYSQL_HOST=mysql_arm64
      - MYSQL_PORT=3306
      - RABBITMQ_HOST=rabbitmq_arm64
      - AWS_SDK_HOST=localstack_arm64:4566
      - DD_LOGGER_DD_API_KEY
      - DD_LOGGER_DD_SERVICE
      - DD_LOGGER_DD_ENV
      - DD_LOGGER_ENABLED
      - DD_LOGGER_TF_BUILD=${TF_BUILD:-}
      - DD_LOGGER_BUILD_BUILDID
      - DD_LOGGER_BUILD_DEFINITIONNAME
      - DD_LOGGER_BUILD_SOURCESDIRECTORY
      - DD_LOGGER_BUILD_REPOSITORY_URI
      - DD_LOGGER_BUILD_SOURCEVERSION
      - DD_LOGGER_BUILD_SOURCEBRANCH
      - DD_LOGGER_BUILD_SOURCEBRANCHNAME
      - DD_LOGGER_BUILD_SOURCEVERSIONMESSAGE
      - DD_LOGGER_BUILD_REQUESTEDFORID
      - DD_LOGGER_BUILD_REQUESTEDFOREMAIL
      - DD_LOGGER_SYSTEM_TEAMFOUNDATIONSERVERURI
      - DD_LOGGER_SYSTEM_TEAMPROJECTID
      - DD_LOGGER_SYSTEM_STAGEDISPLAYNAME
      - DD_LOGGER_SYSTEM_JOBDISPLAYNAME
      - DD_LOGGER_SYSTEM_JOBID
      - DD_LOGGER_SYSTEM_TASKINSTANCEID=${SYSTEM_TASKINSTANCEID:-}
      - DD_LOGGER_SYSTEM_PULLREQUEST_SOURCEREPOSITORYURI
      - DD_LOGGER_SYSTEM_PULLREQUEST_SOURCECOMMITID
      - DD_LOGGER_SYSTEM_PULLREQUEST_SOURCEBRANCH
      - DD_LOGGER_DD_TAGS
      - IS_SSI_RUN
      - RANDOM_SEED
    depends_on:
      - servicestackredis_arm64
      - stackexchangeredis_arm64
      - stackexchangeredis_arm64-replica
      - stackexchangeredis_arm64-single
      - elasticsearch7_arm64
      - sqledge_arm64
      - mongo_arm64
      - postgres_arm64
      - mysql_arm64
      - rabbitmq_arm64
      - localstack_arm64

  StartDependencies.ARM64:
    image: andrewlock/wait-for-dependencies
    depends_on:
      - servicestackredis_arm64
      - stackexchangeredis_arm64
      - stackexchangeredis_arm64-replica
      - stackexchangeredis_arm64-single
      - elasticsearch7_arm64
      - sqledge_arm64
      - mongo_arm64
      - postgres_arm64
      - mysql_arm64
      - rabbitmq_arm64
      - localstack_arm64
    environment:
      - TIMEOUT_LENGTH=120
    command: servicestackredis_arm64:6379 stackexchangeredis_arm64:6379 stackexchangeredis_arm64-replica:6379 stackexchangeredis_arm64-single:6379 elasticsearch7_arm64:9200 sqledge_arm64:1433 mongo_arm64:27017 postgres_arm64:5432 mysql_arm64:3306 rabbitmq_arm64:5672 localstack_arm64:4566

  IntegrationTests.ARM64.Debugger:
    build:
      context: ./tracer/build/_build/
      dockerfile: docker/${baseImage:-debian}.dockerfile
      args:
        - DOTNETSDK_VERSION=${dotnetCoreSdkLatestVersion:-9.0.102}
    image: dd-trace-dotnet/${baseImage:-debian}-tester:${dotnetCoreSdkLatestVersion:-9.0.102}
    command: dotnet /build/bin/Debug/_build.dll RunDebuggerIntegrationTests
    volumes:
      - ./:/project
    cap_add:
      - SYS_PTRACE
    environment:
      - NugetPackageDirectory=/project/${relativeNugetPackageDirectory:-packages}
      - artifacts=/project/${relativeArtifacts:-tracer/src/bin/artifacts}
      - framework=${framework:-netcoreapp3.1}
      - baseImage=${baseImage:-debian}
      - targetplatform=${targetplatform:-x64}
      - enable_crash_dumps=${enable_crash_dumps:-true}
      - Verify_DisableClipboard=true
      - DiffEngine_Disabled=true
      - DD_LOGGER_DD_API_KEY
      - DD_LOGGER_DD_SERVICE
      - DD_LOGGER_DD_ENV
      - DD_LOGGER_ENABLED
      - DD_LOGGER_TF_BUILD=${TF_BUILD:-}
      - DD_LOGGER_BUILD_BUILDID
      - DD_LOGGER_BUILD_DEFINITIONNAME
      - DD_LOGGER_BUILD_SOURCESDIRECTORY
      - DD_LOGGER_BUILD_REPOSITORY_URI
      - DD_LOGGER_BUILD_SOURCEVERSION
      - DD_LOGGER_BUILD_SOURCEBRANCH
      - DD_LOGGER_BUILD_SOURCEBRANCHNAME
      - DD_LOGGER_BUILD_SOURCEVERSIONMESSAGE
      - DD_LOGGER_BUILD_REQUESTEDFORID
      - DD_LOGGER_BUILD_REQUESTEDFOREMAIL
      - DD_LOGGER_SYSTEM_TEAMFOUNDATIONSERVERURI
      - DD_LOGGER_SYSTEM_TEAMPROJECTID
      - DD_LOGGER_SYSTEM_STAGEDISPLAYNAME
      - DD_LOGGER_SYSTEM_JOBDISPLAYNAME
      - DD_LOGGER_SYSTEM_JOBID
      - DD_LOGGER_SYSTEM_TASKINSTANCEID=${SYSTEM_TASKINSTANCEID:-}
      - DD_LOGGER_SYSTEM_PULLREQUEST_SOURCEREPOSITORYURI
      - DD_LOGGER_SYSTEM_PULLREQUEST_SOURCECOMMITID
      - DD_LOGGER_SYSTEM_PULLREQUEST_SOURCEBRANCH
      - DD_LOGGER_DD_TAGS
      - IS_SSI_RUN
      - RANDOM_SEED

  start-test-agent:
    image: andrewlock/wait-for-dependencies
    depends_on:
    - test-agent
    environment:
    - TIMEOUT_LENGTH=120
    command: test-agent:8126

  test-agent:
    image: ghcr.io/datadog/dd-apm-test-agent/ddapm-test-agent:latest
    volumes:
    - ./tracer/build/smoke_test_snapshots:/snapshots
    - ./artifacts/build_data/snapshots:/debug_snapshots
    ports:
    - "8126:8126"
    environment:
    - ENABLED_CHECKS=trace_count_header,meta_tracer_version_header,trace_content_length
    - SNAPSHOT_CI=1
    # network.client.ip and http.client_ip differs between docker compose v1 and v2 - once we're migrated to v2 completely we can remove it from here
    # api-security attrs are unfortunately ignored because gzip compression generates different bytes per platform windows/linux
    - SNAPSHOT_IGNORED_ATTRS=span_id,trace_id,parent_id,duration,start,metrics.system.pid,meta.runtime-id,meta.network.client.ip,meta.http.client_ip,metrics.process_id,meta._dd.p.dm,meta._dd.p.tid,meta._dd.parent_id,meta._dd.appsec.s.req.params,meta._dd.appsec.s.res.body,meta._dd.appsec.s.req.headers,meta._dd.appsec.s.res.headers

  smoke-tests:
    build:
      context: ./tracer/ # have to use this as the context, as Dockercompose requires dockerfile to be inside context dir
      dockerfile: build/_build/docker/smoke.dockerfile
      # args:
        # Note that the following build arguments must be provided
        # - DOTNETSDK_VERSION=
        # - RUNTIME_IMAGE=
        # - PUBLISH_FRAMEWORK=
        # - INSTALL_CMD=
    image: dd-trace-dotnet/${dockerTag:-not-set}-tester
    init: true # Without this, crash tests hang, see https://github.com/dotnet/runtime/issues/109779
    volumes:
    - ./:/project
    - ./artifacts/build_data/logs:/var/log/datadog/dotnet
    - ./artifacts/build_data/dumps:/dumps
    environment:
    - dockerTag=${dockerTag:-unset}
    - DD_TRACE_AGENT_URL=http://test-agent:8126
    depends_on:
    - test-agent

  nuget-smoke-tests:
    build:
      context: ./tracer/ # have to use this as the context, as Dockercompose requires dockerfile to be inside context dir
      dockerfile: build/_build/docker/smoke.nuget.dockerfile
      # args:
        # Note that the following build arguments must be provided
        # - DOTNETSDK_VERSION=
        # - RUNTIME_IMAGE=
        # - PUBLISH_FRAMEWORK=
        # - TOOL_VERSION=
        # - RELATIVE_PROFILER_PATH=
        # - RELATIVE_API_WRAPPER_PATH=
    image: dd-trace-dotnet/${dockerTag:-not-set}-nuget-tester
    init: true # Without this, crash tests hang, see https://github.com/dotnet/runtime/issues/109779
    volumes:
    - ./:/project
    - ./artifacts/build_data/logs:/var/log/datadog/dotnet
    - ./artifacts/build_data/dumps:/dumps
    environment:
    - dockerTag=${dockerTag:-unset}
    - DD_TRACE_AGENT_URL=http://test-agent:8126
    depends_on:
    - test-agent

  nuget-dddotnet-smoke-tests:
    build:
      context: ./tracer/ # have to use this as the context, as Dockercompose requires dockerfile to be inside context dir
      dockerfile: build/_build/docker/smoke.nuget.dd-dotnet.dockerfile
      # args:
        # Note that the following build arguments must be provided
        # - DOTNETSDK_VERSION=
        # - RUNTIME_IMAGE=
        # - PUBLISH_FRAMEWORK=
        # - TOOL_VERSION=
        # - RELATIVE_PROFILER_PATH=
        # - RELATIVE_API_WRAPPER_PATH=
    image: dd-trace-dotnet/${dockerTag:-not-set}-nuget-tester
    init: true # Without this, crash tests hang, see https://github.com/dotnet/runtime/issues/109779
    volumes:
    - ./:/project
    - ./artifacts/build_data/logs:/var/log/datadog/dotnet
    - ./artifacts/build_data/dumps:/dumps
    environment:
    - dockerTag=${dockerTag:-unset}
    - DD_TRACE_AGENT_URL=http://test-agent:8126
    depends_on:
    - test-agent

  dotnet-tool-smoke-tests:
    build:
      context: ./tracer/ # have to use this as the context, as Dockercompose requires dockerfile to be inside context dir
      dockerfile: build/_build/docker/smoke.dotnet-tool.dockerfile
        # args:
        # Note that the following build arguments must be provided
        # - DOTNETSDK_VERSION=
        # - RUNTIME_IMAGE=
        # - PUBLISH_FRAMEWORK=
        # - TOOL_VERSION=
    image: dd-trace-dotnet/${dockerTag:-not-set}-dotnet-tool-tester
    init: true # Without this, crash tests hang, see https://github.com/dotnet/runtime/issues/109779
    volumes:
    - ./:/project
    - ./artifacts/build_data/logs:/var/log/datadog/dotnet
    - ./artifacts/build_data/dumps:/dumps
    environment:
    - dockerTag=${dockerTag:-unset}
    - DD_TRACE_AGENT_URL=http://test-agent:8126
    depends_on:
    - test-agent

  dotnet-tool-self-instrument-smoke-tests:
    build:
      context: ./tracer/ # have to use this as the context, as Dockercompose requires dockerfile to be inside context dir
      dockerfile: build/_build/docker/smoke.dotnet-tool.self-instrument.dockerfile
        # args:
        # Note that the following build arguments must be provided
        # - DOTNETSDK_VERSION=
        # - RUNTIME_IMAGE=
        # - PUBLISH_FRAMEWORK=
        # - INSTALL_CMD=
    image: dd-trace-dotnet/${dockerTag:-not-set}-dotnet-tool-self-instrument-tester
    init: true # Without this, crash tests hang, see https://github.com/dotnet/runtime/issues/109779
    volumes:
    - ./:/project
    - ./artifacts/build_data/logs:/var/log/datadog/dotnet
    - ./artifacts/build_data/dumps:/dumps
    environment:
    - dockerTag=${dockerTag:-unset}
    - DD_TRACE_AGENT_URL=http://test-agent:8126
    depends_on:
    - test-agent

  dotnet-tool-nuget-smoke-tests:
    build:
      context: ./tracer/ # have to use this as the context, as Dockercompose requires dockerfile to be inside context dir
      dockerfile: build/_build/docker/smoke.dotnet-tool.nuget.dockerfile
        # args:
        # Note that the following build arguments must be provided
        # - DOTNETSDK_VERSION=
        # - RUNTIME_IMAGE=
        # - PUBLISH_FRAMEWORK=
        # - TOOL_VERSION=
    image: dd-trace-dotnet/${dockerTag:-not-set}-dotnet-tool-nuget-tester
    init: true # Without this, crash tests hang, see https://github.com/dotnet/runtime/issues/109779
    volumes:
    - ./:/project
    - ./artifacts/build_data/logs:/var/log/datadog/dotnet
    - ./artifacts/build_data/dumps:/dumps
    environment:
    - dockerTag=${dockerTag:-unset}
    - DD_TRACE_AGENT_URL=http://test-agent:8126
    depends_on:
    - test-agent

  dd-dotnet-smoke-tests:
    build:
      context: ./tracer/ # have to use this as the context, as Dockercompose requires dockerfile to be inside context dir
      dockerfile: build/_build/docker/smoke.dd-dotnet.dockerfile
        # args:
        # Note that the following build arguments must be provided
        # - DOTNETSDK_VERSION=
        # - RUNTIME_IMAGE=
        # - PUBLISH_FRAMEWORK=
        # - INSTALL_CMD=
    image: dd-trace-dotnet/${dockerTag:-not-set}-dd-dotnet-tester
    init: true # Without this, crash tests hang, see https://github.com/dotnet/runtime/issues/109779
    volumes:
      - ./:/project
      - ./artifacts/build_data/logs:/var/log/datadog/dotnet
      - ./artifacts/build_data/dumps:/dumps
    environment:
      - dockerTag=${dockerTag:-unset}
      - DD_TRACE_AGENT_URL=http://test-agent:8126
    depends_on:
      - test-agent

  chiseled-smoke-tests:
    build:
      context: ./tracer/ # have to use this as the context, as Dockercompose requires dockerfile to be inside context dir
      dockerfile: build/_build/docker/smoke.chiseled.dockerfile
      target: installer-final
        # args:
        # Note that the following build arguments must be provided
        # - DOTNETSDK_VERSION=
        # - RUNTIME_IMAGE=
        # - PUBLISH_FRAMEWORK=
    image: dd-trace-dotnet/${dockerTag:-not-set}-chiseled-tester
    init: true # Without this, crash tests hang, see https://github.com/dotnet/runtime/issues/109779
    volumes:
      - ./:/project
      - ./artifacts/build_data/logs:/var/log/datadog/dotnet
      - ./artifacts/build_data/dumps:/dumps
    environment:
      - dockerTag=${dockerTag:-unset}
      - DD_TRACE_AGENT_URL=http://test-agent:8126
    depends_on:
      - test-agent

  dd-dotnet-chiseled-smoke-tests:
    build:
      context: ./tracer/ # have to use this as the context, as Dockercompose requires dockerfile to be inside context dir
      dockerfile: build/_build/docker/smoke.chiseled.dockerfile
      target: dd-dotnet-final-linux-x64
        # args:
        # Note that the following build arguments must be provided
        # - DOTNETSDK_VERSION=
        # - RUNTIME_IMAGE=
        # - PUBLISH_FRAMEWORK=
        # - RUNTIME_ID=
    image: dd-trace-dotnet/${dockerTag:-not-set}-dd-dotnet-chiseled-tester
    init: true # Without this, crash tests hang, see https://github.com/dotnet/runtime/issues/109779
    volumes:
      - ./:/project
      - ./artifacts/build_data/logs:/var/log/datadog/dotnet
      - ./artifacts/build_data/dumps:/dumps
    environment:
      - dockerTag=${dockerTag:-unset}
      - DD_TRACE_AGENT_URL=http://test-agent:8126
    depends_on:
      - test-agent

  dd-dotnet-chiseled-arm64-smoke-tests:
    build:
      context: ./tracer/ # have to use this as the context, as Dockercompose requires dockerfile to be inside context dir
      dockerfile: build/_build/docker/smoke.chiseled.dockerfile
      target: dd-dotnet-final-linux-arm64
        # args:
        # Note that the following build arguments must be provided
        # - DOTNETSDK_VERSION=
        # - RUNTIME_IMAGE=
        # - PUBLISH_FRAMEWORK=
        # - RUNTIME_ID=
    image: dd-trace-dotnet/${dockerTag:-not-set}-dd-dotnet-arm64-chiseled-tester
    init: true # Without this, crash tests hang, see https://github.com/dotnet/runtime/issues/109779
    volumes:
      - ./:/project
      - ./artifacts/build_data/logs:/var/log/datadog/dotnet
      - ./artifacts/build_data/dumps:/dumps
    environment:
      - dockerTag=${dockerTag:-unset}
      - DD_TRACE_AGENT_URL=http://test-agent:8126
    depends_on:
      - test-agent

  StartDependencies.OSXARM64:
    image: andrewlock/wait-for-dependencies
    depends_on:
      - servicestackredis_osx_arm64
      - stackexchangeredis_osx_arm64
      - stackexchangeredis_osx_arm64-replica
      - stackexchangeredis_osx_arm64-single
      - elasticsearch7_osx_arm64
      - sqledge_osx_arm64
      - mongo_osx_arm64
      - postgres_osx_arm64
      - mysql_osx_arm64
      - rabbitmq_osx_arm64
      - localstack_osx_arm64
    environment:
      - TIMEOUT_LENGTH=120
    command: servicestackredis_osx_arm64:6379 stackexchangeredis_osx_arm64:6379 stackexchangeredis_osx_arm64-replica:6379 stackexchangeredis_osx_arm64-single:6379 elasticsearch7_osx_arm64:9200 sqledge_osx_arm64:1433 mongo_osx_arm64:27017 postgres_osx_arm64:5432 mysql_osx_arm64:3306 rabbitmq_osx_arm64:5672 localstack_osx_arm64:4566

  # OSX ARM64 dependencies

  localstack_osx_arm64:
    image: localstack/localstack
    environment:
<<<<<<< HEAD
      - SERVICES=sns,sqs,kinesis,dynamodb,events,stepfunctions,lambda
=======
      - SERVICES=sns,sqs,kinesis,dynamodb,events,s3
>>>>>>> 6c4bfa55
      - DEBUG=1
      - DATA_DIR=/tmp/localstack/data
      - DEFAULT_REGION=us-east-1
    ports:
      - "4566:4566"
    volumes:
      - "./.localstack:/tmp"

  elasticsearch7_osx_arm64:
    image: elasticsearch:7.10.1
    ports:
      - "9200:9200"
      - "9300:9300"
    environment:
      - discovery.type=single-node
      - "ES_JAVA_OPTS=-Xms512m -Xmx512m"

  mongo_osx_arm64:
    image: mongo:4.0.9
    ports:
      - "27017:27017"
    command: mongod

  mysql_osx_arm64:
    image: mysql/mysql-server:8.0
    environment:
      - MYSQL_DATABASE=world
      - MYSQL_ROOT_PASSWORD=mysqldb
      - MYSQL_USER=mysqldb
      - MYSQL_PASSWORD=mysqldb
    ports:
      - "3306:3306"

  postgres_osx_arm64:
    image: postgres:10.5-alpine
    environment:
      - POSTGRES_PASSWORD=postgres
      - POSTGRES_USER=postgres
      - POSTGRES_DB=postgres
    ports:
      - "5432:5432"

  rabbitmq_osx_arm64:
    image: rabbitmq:3-management
    command: rabbitmq-server
    ports:
      - "5672:5672"
      - "15672:15672"

  servicestackredis_osx_arm64:
    image: redis:4-alpine
    command: redis-server --bind 0.0.0.0
    ports:
      - "6379:6379"

  stackexchangeredis_osx_arm64:
    image: redis:4-alpine
    hostname: stackexchangeredis_osx_arm64
    command: redis-server --bind 0.0.0.0
    ports:
      - "6392:6379"

  stackexchangeredis_osx_arm64-replica:
    image: redis:4-alpine
    hostname: stackexchangeredis_osx_arm64-replica
    command: redis-server --bind 0.0.0.0 --slaveof stackexchangeredis_osx_arm64 6379
    ports:
      - "6390:6379"

  stackexchangeredis_osx_arm64-single:
    image: redis:4-alpine
    hostname: stackexchangeredis_osx_arm64-single
    command: redis-server --bind 0.0.0.0
    ports:
      - "6391:6379"

  sqledge_osx_arm64:
    image: mcr.microsoft.com/azure-sql-edge:latest
    ports:
      - "1433:1433"
    environment:
      - ACCEPT_EULA=Y
      - SA_PASSWORD=Strong!Passw0rd<|MERGE_RESOLUTION|>--- conflicted
+++ resolved
@@ -3,11 +3,7 @@
   localstack_arm64:
     image: localstack/localstack
     environment:
-<<<<<<< HEAD
-      - SERVICES=sns,sqs,kinesis,dynamodb,events,stepfunctions,lambda
-=======
-      - SERVICES=sns,sqs,kinesis,dynamodb,events,s3
->>>>>>> 6c4bfa55
+      - SERVICES=sns,sqs,kinesis,dynamodb,events,s3,stepfunctions,lambda
       - DEBUG=1
       - DATA_DIR=/tmp/localstack/data
       - DEFAULT_REGION=us-east-1
@@ -96,11 +92,7 @@
   localstack:
     image: localstack/localstack
     environment:
-<<<<<<< HEAD
-      - SERVICES=sns,sqs,kinesis,dynamodb,events,stepfunctions,lambda
-=======
-      - SERVICES=sns,sqs,kinesis,dynamodb,events,s3
->>>>>>> 6c4bfa55
+      - SERVICES=sns,sqs,kinesis,dynamodb,events,s3,stepfunctions,lambda
       - DEBUG=1
       - DATA_DIR=/tmp/localstack/data
       - DEFAULT_REGION=us-east-1
@@ -1085,11 +1077,7 @@
   localstack_osx_arm64:
     image: localstack/localstack
     environment:
-<<<<<<< HEAD
-      - SERVICES=sns,sqs,kinesis,dynamodb,events,stepfunctions,lambda
-=======
-      - SERVICES=sns,sqs,kinesis,dynamodb,events,s3
->>>>>>> 6c4bfa55
+      - SERVICES=sns,sqs,kinesis,dynamodb,events,s3,stepfunctions,lambda
       - DEBUG=1
       - DATA_DIR=/tmp/localstack/data
       - DEFAULT_REGION=us-east-1

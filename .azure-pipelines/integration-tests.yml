trigger:
  branches:
    include:
      - master
      - release/*
      - hotfix/*
  paths:
    exclude:
      - docs/*
      - .github/*
pr:
  branches:
    include:
      - master
      - release/*
      - hotfix/*
  paths:
    exclude:
      - docs/*
      - .github/*

pool:
  vmImage: ubuntu-18.04

variables:
  buildConfiguration: Release
  publishOutput: $(System.DefaultWorkingDirectory)/src/bin/managed-publish
  dotnetCoreSdk5Version: 5.0.103

jobs:

- job: build_linux_profiler

  steps:
  - task: UseDotNet@2
    displayName: install dotnet core runtime 3.1
    inputs:
      packageType: runtime
      version: 3.1.x

  - task: UseDotNet@2
    displayName: install dotnet core sdk 5
    inputs:
      packageType: sdk
      version: $(dotnetCoreSdk5Version)
      includePreviewVersions: true

  - task: DotNetCoreCLI@2
    displayName: dotnet build Datadog.Trace.ClrProfiler.Managed.Loader
    inputs:
      command: build
      projects: src/Datadog.Trace.ClrProfiler.Managed.Loader/Datadog.Trace.ClrProfiler.Managed.Loader.csproj
      arguments: --configuration $(buildConfiguration) /nowarn:netsdk1138

  - task: DotNetCoreCLI@2
    displayName: dotnet publish Datadog.Trace.ClrProfiler.Managed 2.0
    inputs:
      command: publish
      publishWebProjects: false
      modifyOutputPath: false
      zipAfterPublish: false
      projects: src/Datadog.Trace.ClrProfiler.Managed/Datadog.Trace.ClrProfiler.Managed.csproj
      arguments: --configuration $(buildConfiguration) --framework netstandard2.0 --output $(publishOutput)/netstandard2.0

  - task: DotNetCoreCLI@2
    displayName: dotnet publish Datadog.Trace.ClrProfiler.Managed 3.1
    inputs:
      command: publish
      publishWebProjects: false
      modifyOutputPath: false
      zipAfterPublish: false
      projects: src/Datadog.Trace.ClrProfiler.Managed/Datadog.Trace.ClrProfiler.Managed.csproj
      arguments: --configuration $(buildConfiguration) --framework netcoreapp3.1 --output $(publishOutput)/netcoreapp3.1

  - task: DockerCompose@0
    displayName: docker-compose run Profiler
    inputs:
      containerregistrytype: Container Registry
      dockerComposeCommand: run -e buildConfiguration=$(buildConfiguration) Profiler

  - publish: $(System.DefaultWorkingDirectory)/src/Datadog.Trace.ClrProfiler.Native/bin/$(buildConfiguration)/x64
    artifact: linux-tracer-home

- job: Linux
  dependsOn: build_linux_profiler
  condition: succeeded()
  strategy:
    matrix:
      netcoreapp2_1:
        publishTargetFramework: netcoreapp2.1
      netcoreapp3_0:
        publishTargetFramework: netcoreapp3.0
      netcoreapp3_1:
        publishTargetFramework: netcoreapp3.1
      net5_0:
        publishTargetFramework: net5.0

  variables:
    TestAllPackageVersions: true

  steps:
  - download: current
    artifact: linux-tracer-home

  - task: CopyFiles@2
    inputs:
      sourceFolder: $(Pipeline.Workspace)/linux-tracer-home
      targetFolder: $(System.DefaultWorkingDirectory)/src/Datadog.Trace.ClrProfiler.Native/bin/$(buildConfiguration)/x64

  - task: DockerCompose@0
    displayName: docker-compose run build
    inputs:
      containerregistrytype: Container Registry
      dockerComposeCommand: run -e TestAllPackageVersions=true -e buildConfiguration=$(buildConfiguration) -e publishTargetFramework=$(publishTargetFramework) build

  - task: DockerCompose@0
    displayName: docker-compose run IntegrationTests
    inputs:
      containerregistrytype: Container Registry
      dockerComposeCommand: run -e TestAllPackageVersions=true -e buildConfiguration=$(buildConfiguration) -e publishTargetFramework=$(publishTargetFramework) IntegrationTests

  - publish: build_data
    artifact: $(Agent.JobName)_profiler-logs-$(System.JobAttempt)
    condition: succeededOrFailed()

  - task: PublishTestResults@2
    displayName: publish test results
    inputs:
      testResultsFormat: VSTest
      testResultsFiles: test/**/*.trx
    condition: succeededOrFailed()

- job: build_alpine_linux_profiler

  steps:
  - task: UseDotNet@2
    displayName: install dotnet core runtime 3.1
    inputs:
      packageType: runtime
      version: 3.1.x

  - task: UseDotNet@2
    displayName: install dotnet core sdk 5
    inputs:
      packageType: sdk
      version: $(dotnetCoreSdk5Version)
      includePreviewVersions: true

  - task: DotNetCoreCLI@2
    displayName: dotnet build Datadog.Trace.ClrProfiler.Managed.Loader
    inputs:
      command: build
      projects: src/Datadog.Trace.ClrProfiler.Managed.Loader/Datadog.Trace.ClrProfiler.Managed.Loader.csproj
      arguments: --configuration $(buildConfiguration) /nowarn:netsdk1138

  - task: DotNetCoreCLI@2
    displayName: dotnet publish Datadog.Trace.ClrProfiler.Managed 2.0
    inputs:
      command: publish
      publishWebProjects: false
      modifyOutputPath: false
      zipAfterPublish: false
      projects: src/Datadog.Trace.ClrProfiler.Managed/Datadog.Trace.ClrProfiler.Managed.csproj
      arguments: --configuration $(buildConfiguration) --framework netstandard2.0 --output $(publishOutput)/netstandard2.0

  - task: DotNetCoreCLI@2
    displayName: dotnet publish Datadog.Trace.ClrProfiler.Managed 3.1
    inputs:
      command: publish
      publishWebProjects: false
      modifyOutputPath: false
      zipAfterPublish: false
      projects: src/Datadog.Trace.ClrProfiler.Managed/Datadog.Trace.ClrProfiler.Managed.csproj
      arguments: --configuration $(buildConfiguration) --framework netcoreapp3.1 --output $(publishOutput)/netcoreapp3.1

  - task: DockerCompose@0
    displayName: docker-compose run Profiler.Alpine
    inputs:
      containerregistrytype: Container Registry
      dockerComposeCommand: run -e buildConfiguration=$(buildConfiguration) Profiler.Alpine

  - publish: $(System.DefaultWorkingDirectory)/src/Datadog.Trace.ClrProfiler.Native/bin/$(buildConfiguration)/x64
    artifact: alpine-linux-tracer-home

- job: Alpine_Linux
  dependsOn: build_alpine_linux_profiler
  condition: succeeded()
  strategy:
    matrix:
      netcoreapp2_1:
        publishTargetFramework: netcoreapp2.1
      netcoreapp3_0:
        publishTargetFramework: netcoreapp3.0
      netcoreapp3_1:
        publishTargetFramework: netcoreapp3.1
      net5_0:
        publishTargetFramework: net5.0

  variables:
    TestAllPackageVersions: true

  steps:
  - download: current
    artifact: alpine-linux-tracer-home

  - task: CopyFiles@2
    inputs:
      sourceFolder: $(Pipeline.Workspace)/alpine-linux-tracer-home
      targetFolder: $(System.DefaultWorkingDirectory)/src/Datadog.Trace.ClrProfiler.Native/bin/$(buildConfiguration)/x64

  - task: DockerCompose@0
    displayName: docker-compose run build
    inputs:
      containerregistrytype: Container Registry
      dockerComposeCommand: run -e TestAllPackageVersions=true -e buildConfiguration=$(buildConfiguration) -e publishTargetFramework=$(publishTargetFramework) build

  - task: DockerCompose@0
    displayName: docker-compose run IntegrationTests.Alpine.Core21
    condition: eq(variables['publishTargetFramework'], 'netcoreapp2.1')
    inputs:
      containerregistrytype: Container Registry
      dockerComposeCommand: run -e TestAllPackageVersions=true -e buildConfiguration=$(buildConfiguration) IntegrationTests.Alpine.Core21

  - task: DockerCompose@0
    displayName: docker-compose run IntegrationTests.Alpine.Core30
    condition: eq(variables['publishTargetFramework'], 'netcoreapp3.0')
    inputs:
      containerregistrytype: Container Registry
      dockerComposeCommand: run -e TestAllPackageVersions=true -e buildConfiguration=$(buildConfiguration) IntegrationTests.Alpine.Core30

  - task: DockerCompose@0
    displayName: docker-compose run IntegrationTests.Alpine.Core31
    condition: eq(variables['publishTargetFramework'], 'netcoreapp3.1')
    inputs:
      containerregistrytype: Container Registry
      dockerComposeCommand: run -e TestAllPackageVersions=true -e buildConfiguration=$(buildConfiguration) IntegrationTests.Alpine.Core31

  - task: DockerCompose@0
    displayName: docker-compose run IntegrationTests.Alpine.Core50
    condition: eq(variables['publishTargetFramework'], 'net5.0')
    inputs:
      containerregistrytype: Container Registry
      dockerComposeCommand: run -e TestAllPackageVersions=true -e buildConfiguration=$(buildConfiguration) IntegrationTests.Alpine.Core50

  - publish: build_data
    artifact: $(Agent.JobName)_profiler-logs-$(System.JobAttempt)
    condition: succeededOrFailed()

  - task: PublishTestResults@2
    displayName: publish test results
    inputs:
      testResultsFormat: VSTest
      testResultsFiles: test/**/*.trx
    condition: succeededOrFailed()

- job: Windows
  timeoutInMinutes: 100
  strategy:
    matrix:
      x64:
        buildPlatform: x64
        enable32bit: false
      x86:
        buildPlatform: x86
        enable32bit: true
  pool:
    vmImage: windows-2019
  variables:
    msiOutputDirectory: src/WindowsInstaller/bin/$(buildConfiguration)/$(buildPlatform)/en-us

  steps:
  - task: UseDotNet@2
    displayName: install dotnet core sdk 2.1
    inputs:
      packageType: sdk
      version: 2.1.x

  - task: UseDotNet@2
    displayName: install dotnet core sdk 3.0
    inputs:
      packageType: sdk
      version: 3.0.x

  - task: UseDotNet@2
    displayName: install dotnet core sdk 3.1
    inputs:
      packageType: sdk
      version: 3.1.x

  - task: UseDotNet@2
    displayName: install dotnet core sdk 5
    inputs:
      packageType: sdk
      version: $(dotnetCoreSdk5Version)
      includePreviewVersions: true

<<<<<<< HEAD
=======
  - task: PowerShell@2
    displayName: 'Starting Cosmos Emulator'
    inputs:
      targetType: 'inline'
      workingDirectory: $(Pipeline.Workspace)
      script: |
          Write-Host "Starting CosmosDB Emulator"
          Import-Module "C:/Program Files/Azure Cosmos DB Emulator/PSModules/Microsoft.Azure.CosmosDB.Emulator"
          Start-CosmosDbEmulator

>>>>>>> bc806fe1
  - task: NuGetToolInstaller@1
    displayName: install nuget

  - task: NuGetCommand@2
    displayName: nuget restore
    inputs:
      restoreSolution: Datadog.Trace.sln
      verbosityRestore: Normal

  # this triggers a dependency chain that builds all the managed and native dlls
  - task: MSBuild@1
    displayName: msbuild tracer-home
    inputs:
      solution: Datadog.Trace.proj
      platform: $(buildPlatform)
      configuration: $(buildConfiguration)
      msbuildArguments: /t:msi /p:RunWixToolsOutOfProc=true /p:TracerHomeDirectory=$(publishOutput)
      maximumCpuCount: true

  - task: MSBuild@1
    displayName: Build .NET Framework projects (not SDK-based projects)
    inputs:
      solution: Datadog.Trace.proj
      platform: $(buildPlatform)
      configuration: $(buildConfiguration)
      msbuildArguments: /t:BuildFrameworkReproductions
      maximumCpuCount: true

  - task: DotNetCoreCLI@2
    displayName: dotnet build integration tests
    inputs:
      command: build
      projects: |
        test/test-applications/regression/**/*.csproj
        test/*.IntegrationTests/*.IntegrationTests.csproj
        !test/test-applications/regression/**/ExpenseItDemo*.csproj
        !test/test-applications/regression/**/EntityFramework6x*.csproj
        !test/test-applications/regression/**/StackExchange.Redis.AssemblyConflict.LegacyProject.csproj
      arguments: --configuration $(buildConfiguration) -p:Platform=$(buildPlatform) -p:ManagedProfilerOutputDirectory=$(publishOutput) /nowarn:netsdk1138

  - task: DotNetCoreCLI@2
    displayName: dotnet build samples
    inputs:
      command: build
      projects: |
        test/test-applications/integrations/**/*.csproj
        !test/test-applications/integrations/dependency-libs/**/*.csproj
      arguments: --configuration $(buildConfiguration) -p:Platform=$(buildPlatform) -p:ManagedProfilerOutputDirectory=$(publishOutput) -p:BuildInParallel=false /nowarn:netsdk1138 -p:ExcludeManagedProfiler=true -p:ExcludeNativeProfiler=true -p:LoadManagedProfilerFromProfilerDirectory=false

  - task: DotNetCoreCLI@2
    displayName: dotnet test
    inputs:
      command: test
      projects: |
        test/Datadog.Trace.IntegrationTests/Datadog.Trace.IntegrationTests.csproj
        test/Datadog.Trace.OpenTracing.IntegrationTests/Datadog.Trace.OpenTracing.IntegrationTests.csproj
      arguments: -c $(buildConfiguration) -p:Platform=$(buildPlatform)

  - task: DotNetCoreCLI@2
    displayName: dotnet test
    inputs:
      command: test
      projects: test/Datadog.Trace.ClrProfiler.IntegrationTests/Datadog.Trace.ClrProfiler.IntegrationTests.csproj
      arguments: -c $(buildConfiguration) --filter "(RunOnWindows=True|Category=Smoke)&LoadFromGAC!=True&IIS!=True" -p:Platform=$(buildPlatform)

  - task: DockerCompose@0
    displayName: docker-compose stop services
    inputs:
      containerregistrytype: Container Registry
      dockerComposeCommand: down
    condition: succeededOrFailed()

- job: Windows_IIS
  timeoutInMinutes: 100
  strategy:
    matrix:
      x64:
        buildPlatform: x64
        enable32bit: false
      x86:
        buildPlatform: x86
        enable32bit: true
  pool:
    vmImage: windows-2019
  variables:
    msiOutputDirectory: src/WindowsInstaller/bin/$(buildConfiguration)/$(buildPlatform)/en-us

  steps:
  - task: UseDotNet@2
    displayName: install dotnet core runtime 2.1
    inputs:
      packageType: runtime
      version: 2.1.x

  - task: UseDotNet@2
    displayName: install dotnet core runtime 3.0
    inputs:
      packageType: runtime
      version: 3.0.x

  - task: UseDotNet@2
    displayName: install dotnet core runtime 3.1
    inputs:
      packageType: runtime
      version: 3.1.x

  - task: UseDotNet@2
    displayName: install dotnet core sdk 5
    inputs:
      packageType: sdk
      version: $(dotnetCoreSdk5Version)
      includePreviewVersions: true

  - task: NuGetToolInstaller@1
    displayName: install nuget

  - task: NuGetCommand@2
    displayName: nuget restore
    inputs:
      restoreSolution: Datadog.Trace.sln
      verbosityRestore: Normal

  # this triggers a dependency chain that builds all the managed and native dlls
  - task: MSBuild@1
    displayName: msbuild tracer-home
    inputs:
      solution: Datadog.Trace.proj
      platform: $(buildPlatform)
      configuration: $(buildConfiguration)
      msbuildArguments: /t:msi /p:RunWixToolsOutOfProc=true /p:TracerHomeDirectory=$(publishOutput)
      maximumCpuCount: true

  - task: MSBuild@1
    displayName: Build .NET Framework projects (not SDK-based projects)
    inputs:
      solution: Datadog.Trace.proj
      platform: $(buildPlatform)
      configuration: $(buildConfiguration)
      msbuildArguments: /t:BuildFrameworkReproductions
      maximumCpuCount: true

  - task: DotNetCoreCLI@2
    displayName: dotnet build integration tests
    inputs:
      command: build
      projects: |
        test/test-applications/regression/**/*.csproj
        test/*.IntegrationTests/*.IntegrationTests.csproj
        !test/test-applications/regression/**/ExpenseItDemo*.csproj
        !test/test-applications/regression/**/EntityFramework6x*.csproj
        !test/test-applications/regression/**/StackExchange.Redis.AssemblyConflict.LegacyProject.csproj
      arguments: --configuration $(buildConfiguration) -p:Platform=$(buildPlatform) -p:ManagedProfilerOutputDirectory=$(publishOutput) /nowarn:netsdk1138

  - task: DotNetCoreCLI@2
    displayName: dotnet build samples
    inputs:
      command: build
      projects: |
        test/test-applications/integrations/**/*.csproj
        !test/test-applications/integrations/dependency-libs/**/*.csproj
      arguments: --configuration $(buildConfiguration) -p:Platform=$(buildPlatform) -p:ManagedProfilerOutputDirectory=$(publishOutput) -p:BuildInParallel=false /nowarn:netsdk1138 -p:ExcludeManagedProfiler=true -p:ExcludeNativeProfiler=true -p:LoadManagedProfilerFromProfilerDirectory=false

  - task: NuGetCommand@2
    displayName: nuget restore IIS samples
    inputs:
      restoreSolution: test/test-applications/aspnet/samples-iis.sln
      verbosityRestore: Normal

  - task: MSBuild@1
    displayName: Publish IIS samples
    inputs:
      solution: test/test-applications/aspnet/samples-iis.sln
      configuration: '$(buildConfiguration)'
      msbuildArguments: '/p:DeployOnBuild=true /p:PublishProfile=$(System.DefaultWorkingDirectory)/test/test-applications/aspnet/PublishProfiles/FolderProfile.pubxml'
      maximumCpuCount: true

  - task: DockerCompose@0
    displayName: docker-compose build IIS containers
    inputs:
      containerregistrytype: Container Registry
      dockerComposeCommand: build --build-arg DOTNET_TRACER_MSI=$(msiOutputDirectory)/*.msi --build-arg ENABLE_32_BIT=$(enable32bit) IntegrationTests.IIS.LoaderOptimizationRegKey

  - task: DockerCompose@0
    displayName: docker-compose start IIS containers
    inputs:
      containerregistrytype: Container Registry
      dockerComposeCommand: up -d IntegrationTests.IIS.LoaderOptimizationRegKey

  - powershell: |
      [System.Reflection.Assembly]::Load("System.EnterpriseServices, Version=4.0.0.0, Culture=neutral, PublicKeyToken=b03f5f7f11d50a3a")
      $publish = New-Object System.EnterpriseServices.Internal.Publish
      Get-ChildItem $(publishOutput)/net45 -Filter *.dll | Foreach-Object { $publish.GacInstall($_.FullName) }
    displayName: Add net45 Datadog.Trace.ClrProfiler.Managed assets to the GAC

  - task: DotNetCoreCLI@2
    displayName: dotnet test --filter LoadFromGAC=True
    inputs:
      command: test
      projects: test/Datadog.Trace.ClrProfiler.IntegrationTests/Datadog.Trace.ClrProfiler.IntegrationTests.csproj
      arguments: -c $(buildConfiguration) --filter "(RunOnWindows=True|Category=Smoke)&LoadFromGAC=True" -p:Platform=$(buildPlatform)

  - task: DockerCompose@0
    displayName: docker-compose stop services
    inputs:
      containerregistrytype: Container Registry
      dockerComposeCommand: down
    condition: succeededOrFailed()

- job: build_linux_profiler_arm64
  pool: Arm64
  workspace:
    clean: all

  steps:

  - task: DotNetCoreCLI@2
    displayName: dotnet build Datadog.Trace.ClrProfiler.Managed.Loader
    inputs:
      command: build
      projects: src/Datadog.Trace.ClrProfiler.Managed.Loader/Datadog.Trace.ClrProfiler.Managed.Loader.csproj
      arguments: --configuration $(buildConfiguration) /nowarn:netsdk1138

  - task: DotNetCoreCLI@2
    displayName: dotnet publish Datadog.Trace.ClrProfiler.Managed 2.0
    inputs:
      command: publish
      publishWebProjects: false
      modifyOutputPath: false
      zipAfterPublish: false
      projects: src/Datadog.Trace.ClrProfiler.Managed/Datadog.Trace.ClrProfiler.Managed.csproj
      arguments: --configuration $(buildConfiguration) --framework netstandard2.0 --output $(publishOutput)/netstandard2.0

  - task: DotNetCoreCLI@2
    displayName: dotnet publish Datadog.Trace.ClrProfiler.Managed 3.1
    inputs:
      command: publish
      publishWebProjects: false
      modifyOutputPath: false
      zipAfterPublish: false
      projects: src/Datadog.Trace.ClrProfiler.Managed/Datadog.Trace.ClrProfiler.Managed.csproj
      arguments: --configuration $(buildConfiguration) --framework netcoreapp3.1 --output $(publishOutput)/netcoreapp3.1

  - task: DockerCompose@0
    displayName: docker-compose run Profiler
    inputs:
      containerregistrytype: Container Registry
      dockerComposeCommand: run -e buildConfiguration=$(buildConfiguration) Profiler

  - publish: $(System.DefaultWorkingDirectory)/src/Datadog.Trace.ClrProfiler.Native/bin/$(buildConfiguration)/x64
    artifact: linux-tracer-home_arm

- job: Linux_arm64
  pool: Arm64
  workspace:
    clean: all

  dependsOn: build_linux_profiler_arm64
  condition: succeeded()

  variables:
    TestAllPackageVersions: true

  steps:
  - download: current
    artifact: linux-tracer-home_arm

  - task: CopyFiles@2
    inputs:
      sourceFolder: $(Pipeline.Workspace)/linux-tracer-home_arm
      targetFolder: $(System.DefaultWorkingDirectory)/src/Datadog.Trace.ClrProfiler.Native/bin/$(buildConfiguration)/arm64

  - task: DockerCompose@0
    displayName: docker-compose run build.arm64
    inputs:
      containerregistrytype: Container Registry
      dockerComposeCommand: run -e TestAllPackageVersions=true -e buildConfiguration=$(buildConfiguration) -e publishTargetFramework=net5.0 build.arm64

  - task: DockerCompose@0
    displayName: docker-compose run IntegrationTests.ARM64.Core50
    inputs:
      containerregistrytype: Container Registry
      dockerComposeCommand: run -e TestAllPackageVersions=true -e buildConfiguration=$(buildConfiguration) IntegrationTests.ARM64.Core50

  - publish: build_data
    artifact: $(Agent.JobName)_profiler-logs-$(System.JobAttempt)
    condition: succeededOrFailed()

  - task: PublishTestResults@2
    displayName: publish test results
    inputs:
      testResultsFormat: VSTest
      testResultsFiles: test/**/*.trx
    condition: succeededOrFailed()<|MERGE_RESOLUTION|>--- conflicted
+++ resolved
@@ -294,8 +294,6 @@
       version: $(dotnetCoreSdk5Version)
       includePreviewVersions: true
 
-<<<<<<< HEAD
-=======
   - task: PowerShell@2
     displayName: 'Starting Cosmos Emulator'
     inputs:
@@ -306,7 +304,6 @@
           Import-Module "C:/Program Files/Azure Cosmos DB Emulator/PSModules/Microsoft.Azure.CosmosDB.Emulator"
           Start-CosmosDbEmulator
 
->>>>>>> bc806fe1
   - task: NuGetToolInstaller@1
     displayName: install nuget
 

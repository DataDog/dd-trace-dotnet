--- conflicted
+++ resolved
@@ -1353,11 +1353,8 @@
       env:
         baseImage: $(baseImage)
         framework: $(publishTargetFramework)
-<<<<<<< HEAD
+        lambdaBaseImage: $(lambdaBaseImage)
         DD_LOGGER_DD_API_KEY: $(ddApiKey)
-=======
-        lambdaBaseImage: $(lambdaBaseImage)
->>>>>>> 4c40d136
       displayName: docker-compose build IntegrationTests.Serverless and run StartDependencies.Serverless
       retryCountOnTaskFailure: 5
 
@@ -1368,11 +1365,8 @@
         dockerComposeFileArgs: |
           baseImage=$(baseImage)
           framework=$(publishTargetFramework)
-<<<<<<< HEAD
+          lambdaBaseImage=$(lambdaBaseImage)
           DD_LOGGER_DD_API_KEY=$(DD_LOGGER_DD_API_KEY)
-=======
-          lambdaBaseImage=$(lambdaBaseImage)
->>>>>>> 4c40d136
         dockerComposeCommand: run --rm -e baseImage=$(baseImage) -e framework=$(publishTargetFramework) IntegrationTests.Serverless
         additionalDockerComposeFiles: |
           docker-compose.serverless.yml

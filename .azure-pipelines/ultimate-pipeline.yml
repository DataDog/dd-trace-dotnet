--- conflicted
+++ resolved
@@ -291,6 +291,7 @@
       jobs: [build]
 
   - job: build
+    timeoutInMinutes: 60 #default value
     dependsOn: []
     strategy:
       matrix:
@@ -488,12 +489,8 @@
     parameters:
       jobs: [managed, native]
 
-<<<<<<< HEAD
-  - job: test
+  - job: managed
     timeoutInMinutes: 60 #default value
-=======
-  - job: managed
->>>>>>> bed3b112
     strategy:
       matrix:
         debian:
@@ -531,6 +528,7 @@
       condition: succeededOrFailed()
 
   - job: native
+    timeoutInMinutes: 60 #default value
     strategy:
       matrix:
         debian:

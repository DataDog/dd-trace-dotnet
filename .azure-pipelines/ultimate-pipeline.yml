--- conflicted
+++ resolved
@@ -1568,17 +1568,6 @@
         path: $(smokeTestAppDir)/artifacts
 
     - script: |
-<<<<<<< HEAD
-        docker build \
-          --build-arg DOTNETSDK_VERSION=$(dotnetCoreSdkLatestVersion) \
-          --build-arg RUNTIME_IMAGE=$(runtimeImage) \
-          --build-arg PUBLISH_FRAMEWORK=$(publishFramework) \
-          --build-arg INSTALL_CMD="$(installCmd)" \
-          --tag dd-trace-dotnet/$(dockerTag)-smoke-test \
-          --file "$(System.DefaultWorkingDirectory)/tracer/build/_build/docker/smoke.dockerfile" \
-          "$(smokeTestAppDir)"
-      failOnStderr: true
-=======
         # retry up to 5 times to build the docker images
         for i in 1 2 3 4 5; do 
           docker build \
@@ -1591,7 +1580,7 @@
             "$(smokeTestAppDir)" && \
           break || sleep 1; 
         done
->>>>>>> 62c941dc
+      failOnStderr: true
       displayName: Build $(dockerTag) Docker image
 
     - script: docker run --rm dd-trace-dotnet/$(dockerTag)-smoke-test
@@ -1622,17 +1611,6 @@
             path: $(smokeTestAppDir)/artifacts
 
         - script: |
-<<<<<<< HEAD
-            docker build \
-              --build-arg DOTNETSDK_VERSION=$(dotnetCoreSdkLatestVersion) \
-              --build-arg RUNTIME_IMAGE=$(runtimeImage) \
-              --build-arg PUBLISH_FRAMEWORK=$(publishFramework) \
-              --build-arg INSTALL_CMD="$(installCmd)" \
-              --tag dd-trace-dotnet/$(dockerTag)-smoke-test \
-              --file "$(System.DefaultWorkingDirectory)/tracer/build/_build/docker/smoke.dockerfile" \
-              "$(smokeTestAppDir)"
-          failOnStderr: true
-=======
             # retry up to 5 times to build the docker images
             for i in 1 2 3 4 5; do 
               docker build \
@@ -1645,7 +1623,7 @@
                 "$(smokeTestAppDir)" && \
               break || sleep 1;
             done
->>>>>>> 62c941dc
+          failOnStderr: true
           displayName: Build $(dockerTag) Docker image
 
         - script: docker run --rm dd-trace-dotnet/$(dockerTag)-smoke-test

--- conflicted
+++ resolved
@@ -2996,13 +2996,8 @@
           **/loader.conf
         path: $(monitoringHome)
 
-<<<<<<< HEAD
     - script: tracer\build.cmd CreateBundleHome BuildBundleNuget BuildRunnerTool PackRunnerToolNuget BuildStandaloneTool BuildBenchmarkNuget
-      displayName: Build Bundle and Benchmark NuGet and runner tools
-=======
-    - script: tracer\build.cmd CreateBundleHome BuildBundleNuget BuildRunnerTool PackRunnerToolNuget BuildStandaloneTool
-      displayName: Build Bundle NuGet and tools
->>>>>>> e6ef5975
+      displayName: Build Bundle, Benchmark NuGet and tools
 
     - publish: $(artifacts)/nuget/bundle
       displayName: Uploading Bundle package

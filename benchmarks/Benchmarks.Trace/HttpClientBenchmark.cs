using System;
using System.Net.Http;
using System.Runtime.InteropServices;
using System.Threading;
using System.Threading.Tasks;
using BenchmarkDotNet.Attributes;
using Datadog.Trace;
using Datadog.Trace.ClrProfiler.Emit;
using Datadog.Trace.ClrProfiler.Integrations;
using Datadog.Trace.Configuration;

namespace Benchmarks.Trace
{
    [MemoryDiagnoser]
    public class HttpClientBenchmark
    {
        private static readonly HttpRequestMessage HttpRequest = new HttpRequestMessage();
        private static readonly HttpMessageHandler Handler = new CustomHttpMessageHandler();
        private static readonly object BoxedCancellationToken = new CancellationToken();
        private static readonly int MdToken;
        private static readonly IntPtr GuidPtr;

        static HttpClientBenchmark()
        {
<<<<<<< HEAD
            GlobalSettings.Source.DiagnosticSourceEnabled = false;
=======
            TracerSettings.DisableSharedInstance = true;
>>>>>>> 346a2069

            var settings = new TracerSettings
            {
                StartupDiagnosticLogEnabled = false
            };

            Tracer.Instance = new Tracer(settings, new DummyAgentWriter(), null, null, null);

            HttpMessageHandlerIntegration.HttpClientHandler = typeof(CustomHttpMessageHandler).FullName;

            var methodInfo = typeof(HttpMessageHandler).GetMethod("SendAsync", System.Reflection.BindingFlags.NonPublic | System.Reflection.BindingFlags.Instance);

            MdToken = methodInfo.MetadataToken;
            var guid = typeof(HttpMessageHandler).Module.ModuleVersionId;

            GuidPtr = Marshal.AllocHGlobal(Marshal.SizeOf(guid));

            Marshal.StructureToPtr(guid, GuidPtr, false);

            new HttpClientBenchmark().SendAsync().GetAwaiter().GetResult();
        }

        internal class CustomHttpMessageHandler : HttpMessageHandler
        {
            private static readonly Task<HttpResponseMessage> CachedResult = Task.FromResult(new HttpResponseMessage());

            internal static HttpClientHandler Create() => new HttpClientHandler();

            protected override Task<HttpResponseMessage> SendAsync(HttpRequestMessage request, CancellationToken cancellationToken)
            {
                return CachedResult;
            }
        }

        [Benchmark]
        public async Task<string> SendAsync()
        {
            var task = (Task)HttpMessageHandlerIntegration.HttpMessageHandler_SendAsync(
                Handler,
                HttpRequest,
                BoxedCancellationToken,
                (int)OpCodeValue.Callvirt,
                MdToken,
                (long)GuidPtr);

            await task;

            return "OK";
        }
    }
}<|MERGE_RESOLUTION|>--- conflicted
+++ resolved
@@ -22,12 +22,6 @@
 
         static HttpClientBenchmark()
         {
-<<<<<<< HEAD
-            GlobalSettings.Source.DiagnosticSourceEnabled = false;
-=======
-            TracerSettings.DisableSharedInstance = true;
->>>>>>> 346a2069
-
             var settings = new TracerSettings
             {
                 StartupDiagnosticLogEnabled = false

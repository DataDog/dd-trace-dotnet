using System;
using System.Data;
using System.Runtime.InteropServices;
using BenchmarkDotNet.Attributes;
using Datadog.Trace;
using Datadog.Trace.ClrProfiler.Emit;
using Datadog.Trace.ClrProfiler.Integrations.AdoNet;
using Datadog.Trace.Configuration;

namespace Benchmarks.Trace
{
    [MemoryDiagnoser]
    public class DbCommandBenchmark
    {
        private static readonly int MdToken;
        private static readonly IntPtr GuidPtr;
        private static readonly IDbCommand DbCommand = new CustomDbCommand();

        static DbCommandBenchmark()
        {
<<<<<<< HEAD
            GlobalSettings.Source.DiagnosticSourceEnabled = false;
=======
            TracerSettings.DisableSharedInstance = true;
>>>>>>> 346a2069

            var settings = new TracerSettings
            {
                StartupDiagnosticLogEnabled = false
            };

            Tracer.Instance = new Tracer(settings, new DummyAgentWriter(), null, null, null);

            var methodInfo = typeof(IDbCommand).GetMethod("ExecuteNonQuery", System.Reflection.BindingFlags.Public | System.Reflection.BindingFlags.Instance);

            MdToken = methodInfo.MetadataToken;
            var guid = typeof(IDbCommand).Module.ModuleVersionId;

            GuidPtr = Marshal.AllocHGlobal(Marshal.SizeOf(guid));

            Marshal.StructureToPtr(guid, GuidPtr, false);

            new DbCommandBenchmark().ExecuteNonQuery();
        }

        [Benchmark]
        public int ExecuteNonQuery()
        {
            return IDbCommandIntegration.ExecuteNonQuery(DbCommand, (int)OpCodeValue.Callvirt, MdToken, (long)GuidPtr);
        }

        private class CustomDbCommand : IDbCommand
        {
            public void Dispose()
            {
            }

            public void Prepare()
            {
            }

            public void Cancel()
            {
            }

            public IDbDataParameter CreateParameter() => throw new NotImplementedException();

            public int ExecuteNonQuery()
            {
                return 1;
            }

            public IDataReader ExecuteReader() => throw new NotImplementedException();

            public IDataReader ExecuteReader(CommandBehavior behavior) => throw new NotImplementedException();

            public object ExecuteScalar() => throw new NotImplementedException();

            public IDbConnection Connection { get; set; } = new CustomDbConnection();
            public IDbTransaction Transaction { get; set; }
            public string CommandText { get; set; } = "SELECT * FROM Table WHERE stuff=1";
            public int CommandTimeout { get; set; }
            public CommandType CommandType { get; set; }
            public IDataParameterCollection Parameters { get; }
            public UpdateRowSource UpdatedRowSource { get; set; }
        }

        private class CustomDbConnection : IDbConnection
        {
            public void Dispose() => throw new NotImplementedException();

            public IDbTransaction BeginTransaction() => throw new NotImplementedException();

            public IDbTransaction BeginTransaction(IsolationLevel il) => throw new NotImplementedException();

            public void Close() => throw new NotImplementedException();

            public void ChangeDatabase(string databaseName) => throw new NotImplementedException();

            public IDbCommand CreateCommand() => throw new NotImplementedException();

            public void Open() => throw new NotImplementedException();

            public string ConnectionString { get; set; } = "Server=myServerName,myPortNumber;Database=myDataBase;User Id=myUsername;Password=myPassword;";

            public int ConnectionTimeout { get; }

            public string Database { get; }

            public ConnectionState State { get; }
        }
    }
}<|MERGE_RESOLUTION|>--- conflicted
+++ resolved
@@ -18,12 +18,6 @@
 
         static DbCommandBenchmark()
         {
-<<<<<<< HEAD
-            GlobalSettings.Source.DiagnosticSourceEnabled = false;
-=======
-            TracerSettings.DisableSharedInstance = true;
->>>>>>> 346a2069
-
             var settings = new TracerSettings
             {
                 StartupDiagnosticLogEnabled = false

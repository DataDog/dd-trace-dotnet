--- conflicted
+++ resolved
@@ -23,12 +23,6 @@
 
         static RedisBenchmark()
         {
-<<<<<<< HEAD
-            GlobalSettings.Source.DiagnosticSourceEnabled = false;
-=======
-            TracerSettings.DisableSharedInstance = true;
->>>>>>> 346a2069
-
             var settings = new TracerSettings
             {
                 StartupDiagnosticLogEnabled = false

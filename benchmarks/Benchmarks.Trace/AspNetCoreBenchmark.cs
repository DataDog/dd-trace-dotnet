--- conflicted
+++ resolved
@@ -25,12 +25,6 @@
 
         static AspNetCoreBenchmark()
         {
-<<<<<<< HEAD
-            GlobalSettings.Source.DiagnosticSourceEnabled = true;
-=======
-            TracerSettings.DisableSharedInstance = true;
->>>>>>> 346a2069
-
             var settings = new TracerSettings
             {
                 StartupDiagnosticLogEnabled = false,

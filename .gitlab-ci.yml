--- conflicted
+++ resolved
@@ -7,13 +7,9 @@
 variables:
   DATADOG_AGENT_WINBUILDIMAGES: v5996510-a9e6a7d
   GIT_PROFILER_REF: master
-<<<<<<< HEAD
-  GRANT_PUBLIC_ACCESS_RIGHTS: --grants read=uri=http://acs.amazonaws.com/groups/global/AllUsers full=id=3a6e02b08553fd157ae3fb918945dd1eaae5a1aa818940381ef07a430cf25732
   FORCE_TRIGGER:
     value: "false"
     description: "Set to true to override rules in the reliability-env pipeline (e.g. override 'only deploy master')"
-=======
->>>>>>> 8b1ebbf4
     
 build:
   only:
@@ -51,27 +47,6 @@
     - $Env:AWS_SECRET_ACCESS_KEY="$($credentials.SecretAccessKey)"
     - $Env:AWS_SESSION_TOKEN="$($credentials.SessionToken)"
     - |
-<<<<<<< HEAD
-      if( -not $? )
-      {
-        $msg = $Error[0].Exception.Message
-        Write-Output "Encountered error during while publishing to S3. Error Message is $msg."
-        Write-Output "Retrying..."
-        aws s3 cp artifacts/ s3://dd-windowsfilter/builds/tracer/${CI_COMMIT_SHA} --recursive --region us-east-1 --exclude "*" --include "*.zip" --include "*.msi" ${GRANT_PUBLIC_ACCESS_RIGHTS}
-      }
-
-deploy_to_reliability_env:
-  stage: deploy
-  rules:
-    - if: '$FORCE_TRIGGER == "true"'
-  trigger:
-    project: DataDog/datadog-reliability-env
-    branch: master
-  variables:
-    UPSTREAM_PACKAGE_JOB: build
-    UPSTREAM_PROJECT_NAME: $CI_PROJECT_NAME
-    FORCE_TRIGGER: $FORCE_TRIGGER
-=======
       $i = 0
       do {
           try {
@@ -86,4 +61,15 @@
               Start-Sleep -Milliseconds 100
           }
       } while ($i -lt 3)
->>>>>>> 8b1ebbf4
+
+deploy_to_reliability_env:
+  stage: deploy
+  rules:
+    - if: '$FORCE_TRIGGER == "true"'
+  trigger:
+    project: DataDog/datadog-reliability-env
+    branch: master
+  variables:
+    UPSTREAM_PACKAGE_JOB: build
+    UPSTREAM_PROJECT_NAME: $CI_PROJECT_NAME
+    FORCE_TRIGGER: $FORCE_TRIGGER
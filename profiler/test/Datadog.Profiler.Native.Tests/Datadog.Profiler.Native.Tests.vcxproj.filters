--- conflicted
+++ resolved
@@ -166,11 +166,10 @@
     <ClCompile Include="ServiceBaseTest.cpp">
       <Filter>Tests</Filter>
     </ClCompile>
-<<<<<<< HEAD
+    <ClCompile Include="CpuProfilerTypeTest.cpp">
+      <Filter>Tests</Filter>
+    </ClCompile>
     <ClCompile Include="SsiManagerTest.cpp">
-=======
-    <ClCompile Include="CpuProfilerTypeTest.cpp">
->>>>>>> ebb61081
       <Filter>Tests</Filter>
     </ClCompile>
   </ItemGroup>

﻿<?xml version="1.0" encoding="utf-8"?>
<Project ToolsVersion="4.0" xmlns="http://schemas.microsoft.com/developer/msbuild/2003">
  <ItemGroup>
    <Filter Include="Tests">
      <UniqueIdentifier>{5c307786-2aa8-4227-b5e9-1be4c6d82f3e}</UniqueIdentifier>
    </Filter>
    <Filter Include="Referenced from: Datadog.Profiler.Native">
      <UniqueIdentifier>{189d5375-aff9-4268-95f3-f8ab07633f36}</UniqueIdentifier>
    </Filter>
    <Filter Include="Referenced from: Datadog.Profiler.Native\Util">
      <UniqueIdentifier>{9bc90822-cba0-4ed5-9664-64e4d1fa8962}</UniqueIdentifier>
    </Filter>
    <Filter Include="Helpers">
      <UniqueIdentifier>{300fa0f9-3712-4092-bb4a-382f97cb0c58}</UniqueIdentifier>
    </Filter>
    <Filter Include="External Sources">
      <UniqueIdentifier>{ecc1aba4-974c-43eb-99cb-8a79be4132ea}</UniqueIdentifier>
    </Filter>
  </ItemGroup>
  <ItemGroup>
    <None Include="packages.config" />
  </ItemGroup>
  <ItemGroup>
    <ClCompile Include="HResultConverterTest.cpp">
      <Filter>Tests</Filter>
    </ClCompile>
    <ClCompile Include="IMetricsSenderFactoryTest.cpp">
      <Filter>Tests</Filter>
    </ClCompile>
    <ClCompile Include="..\..\src\ProfilerEngine\Datadog.Profiler.Native\DogstatsdService.cpp">
      <Filter>Referenced from: Datadog.Profiler.Native</Filter>
    </ClCompile>
    <ClCompile Include="..\..\src\ProfilerEngine\Datadog.Profiler.Native\HResultConverter.cpp">
      <Filter>Referenced from: Datadog.Profiler.Native</Filter>
    </ClCompile>
    <ClCompile Include="..\..\src\ProfilerEngine\Datadog.Profiler.Native\IMetricsSenderFactory.cpp">
      <Filter>Referenced from: Datadog.Profiler.Native</Filter>
    </ClCompile>
    <ClCompile Include="ProfilerMockedInterface.cpp">
      <Filter>Helpers</Filter>
    </ClCompile>
    <ClCompile Include="ProfileExporterTest.cpp">
      <Filter>Tests</Filter>
    </ClCompile>
    <ClCompile Include="ConfigurationTest.cpp">
      <Filter>Tests</Filter>
    </ClCompile>
    <ClCompile Include="TagsHelperTest.cpp">
      <Filter>Tests</Filter>
    </ClCompile>
    <ClCompile Include="$(MSBuildThisFileDirectory)..\..\lib\native\src\gtest\gtest-all.cc" />
    <ClCompile Include="$(MSBuildThisFileDirectory)..\..\lib\native\src\gmock\gmock-all.cc" />
    <ClCompile Include="ProviderTest.cpp">
      <Filter>Tests</Filter>
    </ClCompile>
    <ClCompile Include="FrameStoreHelper.cpp">
      <Filter>Helpers</Filter>
    </ClCompile>
    <ClCompile Include="AppDomainStoreHelper.cpp">
      <Filter>Helpers</Filter>
    </ClCompile>
    <ClCompile Include="LogTest.cpp">
      <Filter>Tests</Filter>
    </ClCompile>
    <ClCompile Include="EnvironmentHelper.cpp">
      <Filter>Helpers</Filter>
    </ClCompile>
    <ClCompile Include="..\..\..\shared\src\native-src\string.cpp">
      <Filter>Referenced from: Datadog.Profiler.Native\Util</Filter>
    </ClCompile>
    <ClCompile Include="..\..\..\shared\src\native-src\util.cpp">
      <Filter>Referenced from: Datadog.Profiler.Native\Util</Filter>
    </ClCompile>
    <ClCompile Include="ApplicationStoreTest.cpp">
      <Filter>Tests</Filter>
    </ClCompile>
    <ClCompile Include="RuntimeIdStoreHelper.cpp">
      <Filter>Helpers</Filter>
    </ClCompile>
    <ClCompile Include="ManagedThreadListTest.cpp">
      <Filter>Tests</Filter>
    </ClCompile>
    <ClCompile Include="StackSnapshotResultBufferTest.cpp">
      <Filter>Tests</Filter>
    </ClCompile>
    <ClCompile Include="RuntimeIdTest.cpp">
      <Filter>Tests</Filter>
    </ClCompile>
    <ClCompile Include="ThreadsCpuManagerHelper.cpp">
      <Filter>Helpers</Filter>
    </ClCompile>
    <ClCompile Include="AdaptiveSamplerTest.cpp">
      <Filter>Tests</Filter>
    </ClCompile>
    <ClCompile Include="OpSysToolsTest.cpp">
      <Filter>Tests</Filter>
    </ClCompile>
    <ClCompile Include="SamplesCollectorTest.cpp">
      <Filter>Tests</Filter>
    </ClCompile>
    <ClCompile Include="RuntimeInfoHelper.cpp">
      <Filter>Helpers</Filter>
    </ClCompile>
    <ClCompile Include="LinuxStackFramesCollectorTest.cpp">
      <Filter>Tests</Filter>
    </ClCompile>
    <ClCompile Include="ProfilerSignalManagerTest.cpp">
      <Filter>Tests</Filter>
    </ClCompile>
    <ClCompile Include="MetricsRegistryTest.cpp">
      <Filter>Tests</Filter>
    </ClCompile>
    <ClCompile Include="OsSpecificApiTest.cpp">
      <Filter>Tests</Filter>
    </ClCompile>
    <ClCompile Include="SampleValueTypeProviderTest.cpp">
      <Filter>Tests</Filter>
    </ClCompile>
    <ClCompile Include="..\..\src\ProfilerEngine\Datadog.Profiler.Native.Windows\OsSpecificApi.cpp">
      <Filter>External Sources</Filter>
    </ClCompile>
    <ClCompile Include="..\..\src\ProfilerEngine\Datadog.Profiler.Native.Windows\SystemTime.cpp">
      <Filter>External Sources</Filter>
    </ClCompile>
    <ClCompile Include="..\..\src\ProfilerEngine\Datadog.Profiler.Native.Windows\Windows32BitStackFramesCollector.cpp">
      <Filter>External Sources</Filter>
    </ClCompile>
    <ClCompile Include="..\..\src\ProfilerEngine\Datadog.Profiler.Native.Windows\Windows64BitStackFramesCollector.cpp">
      <Filter>External Sources</Filter>
    </ClCompile>
    <ClCompile Include="..\..\src\ProfilerEngine\Datadog.Profiler.Native.Windows\WindowsThreadInfo.cpp">
      <Filter>External Sources</Filter>
    </ClCompile>
<<<<<<< HEAD
    <ClCompile Include="EnabledProfilersTest.cpp">
      <Filter>Tests</Filter>
    </ClCompile>
    <ClCompile Include="..\..\src\ProfilerEngine\Datadog.Profiler.Native.Windows\EtwEventsManager.cpp">
      <Filter>External Sources</Filter>
=======
    <ClCompile Include="ProfileTest.cpp">
      <Filter>Tests</Filter>
    </ClCompile>
    <ClCompile Include="TagsTest.cpp">
      <Filter>Tests</Filter>
    </ClCompile>
    <ClCompile Include="ExporterTest.cpp">
      <Filter>Tests</Filter>
    </ClCompile>
    <ClCompile Include="ErrorCodeTest.cpp">
      <Filter>Tests</Filter>
>>>>>>> afadfd43
    </ClCompile>
  </ItemGroup>
  <ItemGroup>
    <ClInclude Include="..\..\src\ProfilerEngine\Datadog.Profiler.Native\HResultConverter.h">
      <Filter>Referenced from: Datadog.Profiler.Native</Filter>
    </ClInclude>
    <ClInclude Include="ProfilerMockedInterface.h">
      <Filter>Helpers</Filter>
    </ClInclude>
    <ClInclude Include="FrameStoreHelper.h">
      <Filter>Helpers</Filter>
    </ClInclude>
    <ClInclude Include="AppDomainStoreHelper.h">
      <Filter>Helpers</Filter>
    </ClInclude>
    <ClInclude Include="EnvironmentHelper.h">
      <Filter>Helpers</Filter>
    </ClInclude>
    <ClInclude Include="RuntimeIdStoreHelper.h">
      <Filter>Helpers</Filter>
    </ClInclude>
    <ClInclude Include="ThreadsCpuManagerHelper.h">
      <Filter>Helpers</Filter>
    </ClInclude>
    <ClInclude Include="RuntimeInfoHelper.h">
      <Filter>Helpers</Filter>
    </ClInclude>
  </ItemGroup>
</Project><|MERGE_RESOLUTION|>--- conflicted
+++ resolved
@@ -131,13 +131,12 @@
     <ClCompile Include="..\..\src\ProfilerEngine\Datadog.Profiler.Native.Windows\WindowsThreadInfo.cpp">
       <Filter>External Sources</Filter>
     </ClCompile>
-<<<<<<< HEAD
     <ClCompile Include="EnabledProfilersTest.cpp">
       <Filter>Tests</Filter>
     </ClCompile>
     <ClCompile Include="..\..\src\ProfilerEngine\Datadog.Profiler.Native.Windows\EtwEventsManager.cpp">
       <Filter>External Sources</Filter>
-=======
+    </ClCompile>
     <ClCompile Include="ProfileTest.cpp">
       <Filter>Tests</Filter>
     </ClCompile>
@@ -149,7 +148,6 @@
     </ClCompile>
     <ClCompile Include="ErrorCodeTest.cpp">
       <Filter>Tests</Filter>
->>>>>>> afadfd43
     </ClCompile>
   </ItemGroup>
   <ItemGroup>

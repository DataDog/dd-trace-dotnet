// Unless explicitly stated otherwise all files in this repository are licensed under the Apache 2 License.
// This product includes software developed at Datadog (https://www.datadoghq.com/). Copyright 2022 Datadog, Inc.

#ifdef LINUX

#include "profiler/src/ProfilerEngine/Datadog.Profiler.Native.Linux/LinuxStackFramesCollector.h"
#include "profiler/src/ProfilerEngine/Datadog.Profiler.Native.Linux/ProfilerSignalManager.h"
#include "ManagedThreadInfo.h"
#include "OpSysTools.h"
#include "StackSnapshotResultReusableBuffer.h"

#include "gtest/gtest-death-test.h"
#include "gtest/gtest.h"

#include <condition_variable>
#include <future>
#include <mutex>
#include <signal.h>
#include <sys/syscall.h>
#include <thread>
#define _GNU_SOURCE
#include <dlfcn.h>

#include <libunwind.h>

using namespace std::literals;

// This global variable and function are use defined/declared for the test only
// In production, those symbols will be defined in the Wrapper library
int dd_IsPthreadCreateCall = 0;
extern "C" int dd_IsInPthreadCreate()
{
    return dd_IsPthreadCreateCall;
}

#define ASSERT_DURATION_LE(secs, stmt)                                            \
    {                                                                             \
        std::promise<bool> completed;                                             \
        auto stmt_future = completed.get_future();                                \
        auto _dd_timeoutThread = std::thread([&](std::promise<bool>& completed) { \
            stmt;                                                                 \
            completed.set_value(true);                                            \
        },                                                                        \
                                             std::ref(completed));                \
                                                                                  \
        if (stmt_future.wait_for(secs) == std::future_status::timeout)            \
        {                                                                         \
            StopTest();                                                           \
            _dd_timeoutThread.join();                                             \
            GTEST_FATAL_FAILURE_("       timed out (> " #secs                     \
                                 " seconds). Check code for infinite loops");     \
        }                                                                         \
        else                                                                      \
        {                                                                         \
            _dd_timeoutThread.join();                                             \
        }                                                                         \
    }

class SignalHandlerForTest
{
public:
    SignalHandlerForTest()
    {
        _forwardCall = false;
        _handlerType = 0;
        EXPECT_EQ(sigaction(SIGUSR1, nullptr, &_oldAction), 0);
    }

    ~SignalHandlerForTest()
    {
        EXPECT_EQ(sigaction(SIGUSR1, &_oldAction, nullptr), 0);
        _forwardCall = false;
        _oldAction = {};
    }

    void InstallSignalHandler(int handlerType, std::function<void()>&& callback, bool forwardCall = false)
    {
        _handlerType = handlerType;
        _forwardCall = forwardCall;
        _callback = std::move(callback);

        struct sigaction action;
        action.sa_flags = _handlerType;
        if (_handlerType == SA_SIGINFO)
        {
            action.sa_sigaction = SignalHandlerForTest::Handler2;
        }
        else
        {
            action.sa_handler = SignalHandlerForTest::Handler;
        }
        EXPECT_EQ(sigaction(SIGUSR1, &action, &_oldAction), 0) << "Unable to setup Test handler.";
    }

    static std::unique_ptr<SignalHandlerForTest> _instance;

private:
    static void Handler(int code)
    {
        EXPECT_NE(_instance.get(), nullptr) << "Static instance of SignalHandlerForTest is not set";
        _instance->HandleSignal(code, nullptr, nullptr);
    }

    static void Handler2(int code, siginfo_t* info, void* context)
    {
        EXPECT_NE(_instance.get(), nullptr) << "Static instance of SignalHandlerForTest is not set";
        _instance->HandleSignal(code, info, context);
    }

    void HandleSignal(int code, siginfo_t* info, void* context)
    {
        _callback();
        if (_forwardCall)
        {
            if ((_oldAction.sa_flags & SA_SIGINFO) == 0)
            {
                _oldAction.sa_handler(code);
            }
            else
            {
                _oldAction.sa_sigaction(code, info, context);
            }
        }
    }

    bool _forwardCall;
    struct sigaction _oldAction;
    int _handlerType;
    std::function<void()> _callback;
};
std::unique_ptr<SignalHandlerForTest> SignalHandlerForTest::_instance = nullptr;

class LinuxStackFramesCollectorFixture : public ::testing::Test
{
public:
    LinuxStackFramesCollectorFixture() = default;

    void SetUp() override
    {
        // save the default action to ensure that each tests
        // starts with it.
        sigaction(SIGUSR1, nullptr, &_oldAction);

        _isStopped = false;

        _stopWorker = false;
        _workerThread = std::make_unique<WorkerThread>(_stopWorker);

        ResetCallbackState();

        _processId = OpSysTools::GetProcId();
        SignalHandlerForTest::_instance = std::make_unique<SignalHandlerForTest>();
        dd_IsPthreadCreateCall = 0;
    }

    void TearDown() override
    {
        StopTest();
        _workerThread.reset();

        ProfilerSignalManager::Get()->Reset();

        SignalHandlerForTest::_instance.reset();
        sigaction(SIGUSR1, &_oldAction, nullptr);
        dd_IsPthreadCreateCall = 0;
    }

    void StopTest()
    {
        if (_isStopped)
            return;

        _isStopped = true;
        _stopWorker = true;
    }

    void SimulateInPthreadCreate()
    {
        dd_IsPthreadCreateCall = 1;
    }

    pid_t GetWorkerThreadId()
    {
        return _workerThread->GetThreadId();
    }

    void SendSignal()
    {
        ResetCallbackState();
        EXPECT_EQ(syscall(SYS_tgkill, _processId, _workerThread->GetThreadId(), SIGUSR1), 0) << "Unable to send signal to thread";
    }

    void InstallHandler(int handlerType = 0, bool chain = false)
    {
        SignalHandlerForTest::_instance->InstallSignalHandler(
            handlerType, [this]() { _callbackCalledPromise.set_value(); }, chain);
    }

    bool WasCallbackCalled()
    {
        return _callbackCalledFuture.wait_for(100ms) != std::future_status::timeout;
    }

    void ResetCallbackState()
    {
        std::promise<void>().swap(_callbackCalledPromise);
        _callbackCalledFuture = _callbackCalledPromise.get_future();
    }

    void ValidateCallstack(const std::vector<uintptr_t>& ips)
    {
        const auto& expectedCallstack = _workerThread->GetExpectedCallStack();

        const auto expectedNbFrames = expectedCallstack.size();
        const auto collectedNbFrames = ips.size();

        EXPECT_GE(expectedNbFrames, 2);
        EXPECT_GE(collectedNbFrames, 2);

        EXPECT_EQ(ips[collectedNbFrames - 1], (uintptr_t)expectedCallstack[expectedNbFrames - 1]);
        EXPECT_EQ(ips[collectedNbFrames - 2], (uintptr_t)expectedCallstack[expectedNbFrames - 2]);
    }

    ProfilerSignalManager* GetSignalManager()
    {
        return ProfilerSignalManager::Get();
    }

private:
    class WorkerThread
    {
    public:
        WorkerThread(const std::atomic<bool>& stopWorker) :
            _stopWorker(stopWorker),
            _workerThreadIdPromise(),
            _workerThreadIdFuture{_workerThreadIdPromise.get_future()}

        {
            _worker = std::thread(&WorkerThread::Work, this);
        }

        ~WorkerThread()
        {
            _callstack.clear();
            _worker.join();
        }

        pid_t GetThreadId()
        {
            return _workerThreadIdFuture.get();
        }

        const std::vector<void*>& GetExpectedCallStack() const
        {
            return _callstack;
        }

    private:
        void Work()
        {
            // Get the callstack
            const int32_t nbMaxFrames = 20;
            _callstack.resize(nbMaxFrames);
            auto nb = unw_backtrace(_callstack.data(), nbMaxFrames);
            _callstack.resize(nb);

            _workerThreadIdPromise.set_value(OpSysTools::GetThreadId());
            while (!_stopWorker.load())
            {
                // do nothing
            }
        }

        const std::atomic<bool>& _stopWorker;
        std::promise<pid_t> _workerThreadIdPromise;
        std::shared_future<pid_t> _workerThreadIdFuture;
        std::thread _worker;
        std::vector<void*> _callstack;
    };

    bool _isStopped;
    struct sigaction _oldAction;
    pid_t _processId;
    std::atomic<bool> _stopWorker;
    std::promise<void> _callbackCalledPromise;
    std::future<void> _callbackCalledFuture;
    std::unique_ptr<WorkerThread> _workerThread;
};

TEST_F(LinuxStackFramesCollectorFixture, CheckSamplingThreadCollectCallStack)
{
    auto* signalManager = GetSignalManager();
    auto collector = LinuxStackFramesCollector(signalManager);

    auto threadInfo = ManagedThreadInfo((ThreadID)0);
    threadInfo.SetOsInfo((DWORD)GetWorkerThreadId(), (HANDLE)0);

    std::uint32_t hr;
    StackSnapshotResultBuffer* buffer;

    ASSERT_DURATION_LE(100ms, buffer = collector.CollectStackSample(&threadInfo, &hr));
    EXPECT_EQ(hr, S_OK);

    std::vector<uintptr_t> ips;
    buffer->CopyInstructionPointers(ips);

    ValidateCallstack(ips);
}

<<<<<<< HEAD
TEST_F(LinuxStackFramesCollectorFixture, CheckCollectionAbortIfInPthreadCreateCall)
{
    SimulateInPthreadCreate();
    auto collector = LinuxStackFramesCollector();

    auto threadInfo = ManagedThreadInfo((ThreadID)0);
    threadInfo.SetOsInfo((DWORD)GetWorkerThreadId(), (HANDLE)0);

    std::uint32_t hr;
    StackSnapshotResultBuffer* buffer;

    ASSERT_DURATION_LE(100ms, buffer = collector.CollectStackSample(&threadInfo, &hr));
    EXPECT_EQ(hr, E_FAIL);
    EXPECT_EQ(buffer->GetFramesCount(), 0);
}

TEST_F(LinuxStackFramesCollectorFixture, CheckSignalHandlerIsSetForSignalUSR1)
{
    auto collector = LinuxStackFramesCollector();

    struct sigaction currentAction;
    EXPECT_EQ(sigaction(SIGUSR1, nullptr, &currentAction), 0) << "Unable to setup Test handler.";
    EXPECT_EQ(currentAction.sa_flags & SA_SIGINFO, SA_SIGINFO) << "sa_flags must contain the SA_SIGINFO mask to use sigaction handler.";
    EXPECT_EQ(currentAction.sa_flags & SA_RESTART, SA_RESTART) << "sa_flags must contain the SA_RESTART mask for threads that were interrupted while waiting on IO.";
    EXPECT_NE(currentAction.sa_sigaction, nullptr) << "sa_sigaction handler must not be nullptr.";
}

=======
>>>>>>> a7b3d1f5
TEST_F(LinuxStackFramesCollectorFixture, MustNotCollectIfUnknownThreadId)
{
    auto* signalManager = ProfilerSignalManager::Get();
    auto collector = LinuxStackFramesCollector(signalManager);

    auto threadInfo = ManagedThreadInfo((ThreadID)0);
    threadInfo.SetOsInfo(0, (HANDLE)0);

    std::uint32_t hr;
    StackSnapshotResultBuffer* buffer;
    ASSERT_DURATION_LE(100ms, buffer = collector.CollectStackSample(&threadInfo, &hr));

    EXPECT_EQ(hr, E_FAIL);
    EXPECT_EQ(buffer->GetFramesCount(), 0);
}

TEST_F(LinuxStackFramesCollectorFixture, CheckProfilerSignalHandlerIsRestoredIfAnotherHandlerReplacedIt)
{
    // 1st setup the signal handler
    auto* signalManager = GetSignalManager();
    auto collector = LinuxStackFramesCollector(signalManager);

    // Validate the profiler is working correctly
    auto threadId = (DWORD)GetWorkerThreadId();
    auto threadInfo = ManagedThreadInfo((ThreadID)0);
    threadInfo.SetOsInfo(threadId, (HANDLE)0);

    std::uint32_t hr;
    StackSnapshotResultBuffer* buffer;
    ASSERT_DURATION_LE(100ms, buffer = collector.CollectStackSample(&threadInfo, &hr));
    EXPECT_EQ(hr, S_OK);

    std::vector<uintptr_t> ips;
    buffer->CopyInstructionPointers(ips);

    ValidateCallstack(ips);

    // 2nd install test handler
    InstallHandler();

    // The profiler must not work
    ASSERT_DURATION_LE(3s, buffer = collector.CollectStackSample(&threadInfo, &hr));
    EXPECT_EQ(hr, E_FAIL);

    // .. but the other handler yes
    EXPECT_TRUE(WasCallbackCalled());

    // Reset to validate that the profiler will not call the test handler
    ResetCallbackState();
    ASSERT_DURATION_LE(100ms, buffer = collector.CollectStackSample(&threadInfo, &hr));
    EXPECT_EQ(hr, S_OK);

    buffer->CopyInstructionPointers(ips);

    ValidateCallstack(ips);

    // now the custmer handler must not work
    EXPECT_FALSE(WasCallbackCalled());

    SendSignal();
    EXPECT_TRUE(WasCallbackCalled());
}

TEST_F(LinuxStackFramesCollectorFixture, CheckProfilerHandlerIsInstalledCorrectlyIfSignalWasAlreadyInstalled)
{
    // 1st installed the test handler
    InstallHandler(SA_SIGINFO);

    // validate it's working
    SendSignal();
    EXPECT_TRUE(WasCallbackCalled()) << "Test handler was not called.";

    // Reset to validate that the profiler will not call the test handler
    ResetCallbackState();

    // 2nd install profiler handler
    auto* signalManager = GetSignalManager();
    auto collector = LinuxStackFramesCollector(signalManager);

    std::uint32_t hr;
    StackSnapshotResultBuffer* buffer;
    auto threadId = GetWorkerThreadId();
    auto threadInfo = ManagedThreadInfo((ThreadID)0);
    threadInfo.SetOsInfo((DWORD)threadId, (HANDLE)0);

    // validate it's working
    ASSERT_DURATION_LE(100ms, buffer = collector.CollectStackSample(&threadInfo, &hr));

    EXPECT_EQ(hr, S_OK);

    std::vector<uintptr_t> ips;
    buffer->CopyInstructionPointers(ips);

    ValidateCallstack(ips);

    EXPECT_FALSE(WasCallbackCalled()) << "Test handler was called.";

    // 3rd check Test handler still working
    SendSignal();
    EXPECT_TRUE(WasCallbackCalled()) << "Test handler was not called.";
}

TEST_F(LinuxStackFramesCollectorFixture, CheckProfilerHandlerIsInstalledCorrectlyIfSignalWasAlreadyInstalled2)
{
    // 1st installed the test handler
    InstallHandler();

    // validate it's working
    SendSignal();
    EXPECT_TRUE(WasCallbackCalled()) << "Test handler was not called.";

    // Reset to validate that the profiler will not call the test handler
    ResetCallbackState();

    // 2nd install profiler handler
    auto* signalManager = GetSignalManager();
    auto collector = LinuxStackFramesCollector(signalManager);

    std::uint32_t hr;
    StackSnapshotResultBuffer* buffer;
    auto threadId = GetWorkerThreadId();
    auto threadInfo = ManagedThreadInfo((ThreadID)0);
    threadInfo.SetOsInfo((DWORD)threadId, (HANDLE)0);

    // validate it's working
    ASSERT_DURATION_LE(100ms, buffer = collector.CollectStackSample(&threadInfo, &hr));

    EXPECT_EQ(hr, S_OK);

    std::vector<uintptr_t> ips;
    buffer->CopyInstructionPointers(ips);

    ValidateCallstack(ips);

    EXPECT_FALSE(WasCallbackCalled()) << "Test handler was called.";

    // 3rd check Test handler still working
    SendSignal();
    EXPECT_TRUE(WasCallbackCalled()) << "Test handler was not called.";
}

TEST_F(LinuxStackFramesCollectorFixture, CheckProfilerHandlerIsInstalledCorrectlyIfSignalWasAlreadyInstalledOnDifferentHandler)
{
    // 1st installed Test handler
    InstallHandler(SA_SIGINFO);

    // validate it's
    SendSignal();
    EXPECT_TRUE(WasCallbackCalled()) << "Test handler was not called.";

    // Reset to validate that the profiler will not call the Test handler
    ResetCallbackState();

    // 2nd install profiler handler
    auto* signalManager = GetSignalManager();
    auto collector = LinuxStackFramesCollector(signalManager);

    std::uint32_t hr;
    StackSnapshotResultBuffer* buffer;

    auto threadId = GetWorkerThreadId();
    auto threadInfo = ManagedThreadInfo((ThreadID)0);
    threadInfo.SetOsInfo((DWORD)threadId, (HANDLE)0);

    // validate it's working
    ASSERT_DURATION_LE(100ms, buffer = collector.CollectStackSample(&threadInfo, &hr));

    EXPECT_EQ(hr, S_OK);

    std::vector<uintptr_t> ips;
    buffer->CopyInstructionPointers(ips);

    ValidateCallstack(ips);

    EXPECT_FALSE(WasCallbackCalled());

    // 3rd check Test handler still working
    SendSignal();
    EXPECT_TRUE(WasCallbackCalled()) << "Test handler was not called.";
}

TEST_F(LinuxStackFramesCollectorFixture, CheckNoCrashIfPreviousHandlerWasMarkedAsIgnored)
{
    testing::FLAGS_gtest_death_test_style = "threadsafe";

    struct sigaction currentAction;
    EXPECT_EQ(sigaction(SIGUSR1, nullptr, &currentAction), 0) << "Unable to get current action.";
    currentAction.sa_handler = SIG_IGN;
    EXPECT_EQ(sigaction(SIGUSR1, &currentAction, nullptr), 0) << "Unable to update the current action with SIG_IGN handler";

    // create collector to setup profiler signal handler
    auto* signalManager = GetSignalManager();
    auto collector = LinuxStackFramesCollector(signalManager);

    EXPECT_EQ(sigaction(SIGUSR1, nullptr, &currentAction), 0) << "Unable to get current action.";
    EXPECT_NE(currentAction.sa_handler, SIG_DFL);
    EXPECT_NE(currentAction.sa_handler, SIG_IGN);

    SendSignal();
    EXPECT_EXIT(exit(WasCallbackCalled() ? 1 : 0), testing::ExitedWithCode(0), "");
}

TEST_F(LinuxStackFramesCollectorFixture, CheckThatProfilerHandlerAndOtherHandlerStopCallingEachOther)
{
    // 1st setup the other handler so the profiler get a pointer to it
    InstallHandler(SA_SIGINFO);

    // 2nd setup the signal handler (which will points to the custom handler)
    auto* signalManager = GetSignalManager();
    auto collector = LinuxStackFramesCollector(signalManager);

    // 3rd now point to the profiler handler
    InstallHandler(SA_SIGINFO, true);

    // Validate the profiler is still working correctly
    auto threadId = (DWORD)GetWorkerThreadId();
    auto threadInfo = ManagedThreadInfo((ThreadID)0);
    threadInfo.SetOsInfo(threadId, (HANDLE)0);

    std::uint32_t hr;
    StackSnapshotResultBuffer* buffer;
    ASSERT_DURATION_LE(100ms, buffer = collector.CollectStackSample(&threadInfo, &hr));

    EXPECT_EQ(hr, S_OK);
    std::vector<uintptr_t> ips;
    buffer->CopyInstructionPointers(ips);
    ValidateCallstack(ips);

    SendSignal();
    // here I do not know if the stack collection was done
    EXPECT_TRUE(WasCallbackCalled()) << "Test handler was not called.";
}

TEST_F(LinuxStackFramesCollectorFixture, CheckNoCrashIfNoPreviousHandlerInstalled)
{
    testing::FLAGS_gtest_death_test_style = "threadsafe";

    struct sigaction currentAction;
    EXPECT_EQ(sigaction(SIGUSR1, nullptr, &currentAction), 0) << "Unable to get current action.";
    EXPECT_EQ(currentAction.sa_handler, SIG_DFL) << "Current handler is not the default one";

    // create collector to setup profiler signal handler
    auto* signalManager = GetSignalManager();
    auto collector = LinuxStackFramesCollector(signalManager);

    EXPECT_EQ(sigaction(SIGUSR1, nullptr, &currentAction), 0) << "Unable to get current action.";
    EXPECT_NE(currentAction.sa_handler, SIG_DFL);
    EXPECT_NE(currentAction.sa_handler, SIG_IGN);

    SendSignal();
    EXPECT_EXIT(exit(WasCallbackCalled() ? 1 : 0), testing::ExitedWithCode(0), "");
}

TEST_F(LinuxStackFramesCollectorFixture, CheckTheProfilerStopWorkingIfSignalHandlerKeepsChanging)
{
    auto* signalManager = GetSignalManager();
    auto collector = LinuxStackFramesCollector(signalManager);

    const auto threadId = GetWorkerThreadId();
    auto threadInfo = ManagedThreadInfo((ThreadID)0);
    threadInfo.SetOsInfo((DWORD)threadId, (HANDLE)0);
    std::uint32_t hr;
    StackSnapshotResultBuffer* buffer;

    {
        collector.PrepareForNextCollection();
        // validate it's working
        ASSERT_DURATION_LE(100ms, buffer = collector.CollectStackSample(&threadInfo, &hr));
        EXPECT_EQ(hr, S_OK);

        std::vector<uintptr_t> ips;
        buffer->CopyInstructionPointers(ips);
        ValidateCallstack(ips);
    }

    InstallHandler(SA_SIGINFO);

    {
        // profiler handler was replaced, so the signal will be lost and we will return after 2s
        collector.PrepareForNextCollection();
        ASSERT_DURATION_LE(3s, buffer = collector.CollectStackSample(&threadInfo, &hr));
        EXPECT_EQ(hr, E_FAIL);

        // At this point, the profiler restored its handler, ensure it's working as expected
        collector.PrepareForNextCollection();
        ASSERT_DURATION_LE(100ms, buffer = collector.CollectStackSample(&threadInfo, &hr));
        EXPECT_EQ(hr, S_OK);
    }

    // replace the handler again
    ResetCallbackState();
    InstallHandler(SA_SIGINFO);

    {
        // profiler handler was replaced, so the signal will be lost and we will return after 2s
        collector.PrepareForNextCollection();
        ASSERT_DURATION_LE(3s, buffer = collector.CollectStackSample(&threadInfo, &hr));
        EXPECT_EQ(hr, E_FAIL);

        ResetCallbackState();

        // At this point, we stop restoring the profiler signal handler and stop profiling
        collector.PrepareForNextCollection();
        ASSERT_DURATION_LE(100ms, buffer = collector.CollectStackSample(&threadInfo, &hr));
        EXPECT_EQ(hr, E_FAIL);
    }
}

#endif<|MERGE_RESOLUTION|>--- conflicted
+++ resolved
@@ -307,11 +307,12 @@
     ValidateCallstack(ips);
 }
 
-<<<<<<< HEAD
 TEST_F(LinuxStackFramesCollectorFixture, CheckCollectionAbortIfInPthreadCreateCall)
 {
     SimulateInPthreadCreate();
-    auto collector = LinuxStackFramesCollector();
+  
+    auto* signalManager = ProfilerSignalManager::Get();
+    auto collector = LinuxStackFramesCollector(signalManager);
 
     auto threadInfo = ManagedThreadInfo((ThreadID)0);
     threadInfo.SetOsInfo((DWORD)GetWorkerThreadId(), (HANDLE)0);
@@ -324,19 +325,6 @@
     EXPECT_EQ(buffer->GetFramesCount(), 0);
 }
 
-TEST_F(LinuxStackFramesCollectorFixture, CheckSignalHandlerIsSetForSignalUSR1)
-{
-    auto collector = LinuxStackFramesCollector();
-
-    struct sigaction currentAction;
-    EXPECT_EQ(sigaction(SIGUSR1, nullptr, &currentAction), 0) << "Unable to setup Test handler.";
-    EXPECT_EQ(currentAction.sa_flags & SA_SIGINFO, SA_SIGINFO) << "sa_flags must contain the SA_SIGINFO mask to use sigaction handler.";
-    EXPECT_EQ(currentAction.sa_flags & SA_RESTART, SA_RESTART) << "sa_flags must contain the SA_RESTART mask for threads that were interrupted while waiting on IO.";
-    EXPECT_NE(currentAction.sa_sigaction, nullptr) << "sa_sigaction handler must not be nullptr.";
-}
-
-=======
->>>>>>> a7b3d1f5
 TEST_F(LinuxStackFramesCollectorFixture, MustNotCollectIfUnknownThreadId)
 {
     auto* signalManager = ProfilerSignalManager::Get();

// Unless explicitly stated otherwise all files in this repository are licensed under the Apache 2 License.
// This product includes software developed at Datadog (https://www.datadoghq.com/). Copyright 2022 Datadog, Inc.

#include "gmock/gmock.h"
#include "gtest/gtest.h"

#include "Configuration.h"
#include "IExporter.h"
#include "ISamplesProvider.h"
#include "ProfilerMockedInterface.h"
#include "Sample.h"
#include "SamplesAggregator.h"
#include "ThreadsCpuManagerHelper.h"

#include <list>
#include <chrono>
#include <tuple>

using ::testing::_;
using ::testing::ByMove;
using ::testing::Return;
using ::testing::Throw;

using namespace std::chrono_literals;

Sample CreateSample(std::string_view rid)
{
    Sample s{rid};

    s.AddFrame("My module", "My frame");

    return s;
}

std::list<Sample> CreateSamples(std::string_view runtimeId, int nbSamples)
{
    std::list<Sample> samples;
    for (int i = 0; i < nbSamples; i++)
    {
        samples.push_back(CreateSample(runtimeId));
    }
    return samples;
}

class FakeSamplesProvider : public ISamplesProvider
{
public:
    FakeSamplesProvider(std::string_view runtimeId, int nbSamples)
        :
        _calls{0},
        _runtimeId{runtimeId},
        _nbSamples{nbSamples}
    {
    }

    std::list<Sample> GetSamples() override
    {
        _calls++;
        return std::move(CreateSamples(_runtimeId, _nbSamples));
    }

    int GetNbCalls()
    {
        return _calls;
    }

private:
    std::string_view _runtimeId;
    int _nbSamples;
    int _calls;
};


TEST(SamplesAggregatorTest, MustCollectOneSampleFromOneProvider)
{
    auto [configuration, mockConfiguration] = CreateConfiguration();
    EXPECT_CALL(mockConfiguration, GetUploadInterval()).Times(1).WillOnce(Return(1s));

    std::string runtimeId = "MyRid";
    FakeSamplesProvider samplesProvider(runtimeId, 1);

    auto [exporter, mockExporter] = CreateExporter();
    EXPECT_CALL(mockExporter, Add(_)).Times(1*2); // 1 sample returned twice
    EXPECT_CALL(mockExporter, Export()).Times(2).WillRepeatedly(Return(true));

    auto metricsSender = MockMetricsSender();
    auto threadsCpuManagerHelper = ThreadsCpuManagerHelper();

<<<<<<< HEAD
    auto aggregator = SamplesAggregator(&mockConfiguration, &threadsCpuManagerHelper, &mockExporter, &metricsSender);
    aggregator.Register(&mockSamplesProvider);
=======
    auto aggregator = SamplesAggregator(&mockConfiguration, &mockExporter, &metricsSender);
    aggregator.Register(&samplesProvider);
>>>>>>> dfb8bbaf

    aggregator.Start();

    // wait for more than upload interval so that ProcessSamples()
    // runs once before Stop()
    std::this_thread::sleep_for(1500ms);
    auto exportsCount = samplesProvider.GetNbCalls();
    ASSERT_EQ(exportsCount, 1);

    aggregator.Stop();
    exportsCount = samplesProvider.GetNbCalls();
    ASSERT_EQ(exportsCount, 2);  // the last .pprof triggers one more call

    ASSERT_TRUE(metricsSender.WasCounterCalled());
}

TEST(SamplesAggregatorTest, MustCollectSamplesFromTwoProviders)
{
    auto [configuration, mockConfiguration] = CreateConfiguration();
    EXPECT_CALL(mockConfiguration, GetUploadInterval()).Times(1).WillOnce(Return(1s));

    std::string runtimeId = "MyRid";
    FakeSamplesProvider samplesProvider(runtimeId, 1);

    std::string runtimeId2 = "MyRid2";
    FakeSamplesProvider samplesProvider2(runtimeId2, 2);

    auto [exporter, mockExporter] = CreateExporter();
    EXPECT_CALL(mockExporter, Add(_)).Times(3*2);  // 3 samples returned twice
    EXPECT_CALL(mockExporter, Export()).Times(2).WillRepeatedly(Return(true));

    auto metricsSender = MockMetricsSender();
    auto threadsCpuManagerHelper = ThreadsCpuManagerHelper();

<<<<<<< HEAD
    auto aggregator = SamplesAggregator(&mockConfiguration, &threadsCpuManagerHelper, &mockExporter, &metricsSender);
    aggregator.Register(&mockSamplesProvider);
    aggregator.Register(&mockSamplesProvider2);
=======
    auto aggregator = SamplesAggregator(&mockConfiguration, &mockExporter, &metricsSender);
    aggregator.Register(&samplesProvider);
    aggregator.Register(&samplesProvider2);
>>>>>>> dfb8bbaf

    aggregator.Start();
    // wait for more than upload interval so that ProcessSamples()
    // runs once before Stop()
    std::this_thread::sleep_for(1500ms);
    auto exportsCount = samplesProvider.GetNbCalls();
    ASSERT_EQ(exportsCount, 1);
    auto exportsCount2 = samplesProvider2.GetNbCalls();
    ASSERT_EQ(exportsCount2, 1);

    aggregator.Stop();
    // the last .pprof triggers one more call on each provider
    exportsCount = samplesProvider.GetNbCalls();
    ASSERT_EQ(exportsCount, 2);
    exportsCount2 = samplesProvider2.GetNbCalls();
    ASSERT_EQ(exportsCount, 2);

    ASSERT_TRUE(metricsSender.WasCounterCalled());
}

TEST(SamplesAggregatorTest, MustExportAfterStop)
{
    auto [configuration, mockConfiguration] = CreateConfiguration();
    EXPECT_CALL(mockConfiguration, GetUploadInterval()).Times(1).WillOnce(Return(2s));

    std::string runtimeId = "MyRid";
    FakeSamplesProvider samplesProvider(runtimeId, 1);

    auto [exporter, mockExporter] = CreateExporter();

    // the provider and exporter are supposed to be called once AFTER Stop()
    EXPECT_CALL(mockExporter, Add(_)).Times(1);
    EXPECT_CALL(mockExporter, Export()).Times(1).WillRepeatedly(Return(true));

    auto metricsSender = MockMetricsSender();

    auto aggregator = SamplesAggregator(&mockConfiguration, &mockExporter, &metricsSender);
    aggregator.Register(&samplesProvider);

    aggregator.Start();

    // wait less than upload interval to ensure that ProcessSamples()
    // won't be called
    std::this_thread::sleep_for(200ms);
    auto exportsCount = samplesProvider.GetNbCalls();
    ASSERT_EQ(exportsCount, 0);

    aggregator.Stop();
    // Stop() is supposed to flush the remaining samples
    // from the provider and export them to a final and unique .pprof
    exportsCount = samplesProvider.GetNbCalls();
    ASSERT_EQ(exportsCount, 1);

    ASSERT_TRUE(metricsSender.WasCounterCalled());
}

TEST(SamplesAggregatorTest, MustNotFailWhenSendingProfileThrows)
{
    auto [configuration, mockConfiguration] = CreateConfiguration();
    EXPECT_CALL(mockConfiguration, GetUploadInterval()).Times(1).WillOnce(Return(1s));

    std::string runtimeId = "MyRid";
    auto [samplesProvider, mockSamplesProvider] = CreateSamplesProvider();
    EXPECT_CALL(mockSamplesProvider, GetSamples()).Times(1).WillOnce(Return(ByMove(CreateSamples(runtimeId, 1))));

    std::string runtimeId2 = "MyRid2";
    auto [samplesProvider2, mockSamplesProvider2] = CreateSamplesProvider();
    EXPECT_CALL(mockSamplesProvider2, GetSamples()).Times(1).WillOnce(Return(ByMove(CreateSamples(runtimeId2, 2))));

    auto [exporter, mockExporter] = CreateExporter();
    EXPECT_CALL(mockExporter, Add(_)).Times(3);
    EXPECT_CALL(mockExporter, Export()).Times(1).WillRepeatedly(Throw(std::exception()));

    auto metricsSender = MockMetricsSender();
    auto threadsCpuManagerHelper = ThreadsCpuManagerHelper();

    auto aggregator = SamplesAggregator(&mockConfiguration, &threadsCpuManagerHelper, &mockExporter, &metricsSender);

    aggregator.Register(&mockSamplesProvider);
    aggregator.Register(&mockSamplesProvider2);

    aggregator.Start();
    std::this_thread::sleep_for(100ms);
    aggregator.Stop();

    ASSERT_TRUE(metricsSender.WasCounterCalled());
}

TEST(SamplesAggregatorTest, MustNotFailWhenAddingSampleThrows)
{
    auto [configuration, mockConfiguration] = CreateConfiguration();
    EXPECT_CALL(mockConfiguration, GetUploadInterval()).Times(1).WillOnce(Return(1s));

    std::string runtimeId = "MyRid";
    auto [samplesProvider, mockSamplesProvider] = CreateSamplesProvider();
    EXPECT_CALL(mockSamplesProvider, GetSamples()).Times(1).WillOnce(Return(ByMove(CreateSamples(runtimeId, 1))));

    std::string runtimeId2 = "MyRid2";
    auto [samplesProvider2, mockSamplesProvider2] = CreateSamplesProvider();
    EXPECT_CALL(mockSamplesProvider2, GetSamples()).Times(1).WillOnce(Return(ByMove(CreateSamples(runtimeId2, 2))));

    auto [exporter, mockExporter] = CreateExporter();
    EXPECT_CALL(mockExporter, Add(_)).Times(2).WillOnce(Return()).WillRepeatedly(Throw(std::exception()));
    EXPECT_CALL(mockExporter, Export()).Times(0);

    auto metricsSender = MockMetricsSender();
    auto threadsCpuManagerHelper = ThreadsCpuManagerHelper();

    auto aggregator = SamplesAggregator(&mockConfiguration, &threadsCpuManagerHelper, &mockExporter, &metricsSender);

    aggregator.Register(&mockSamplesProvider);
    aggregator.Register(&mockSamplesProvider2);

    aggregator.Start();
    std::this_thread::sleep_for(100ms);
    aggregator.Stop();

    ASSERT_TRUE(metricsSender.WasCounterCalled());
}

TEST(SamplesAggregatorTest, MustNotFailWhenCollectingSampleThrows)
{
    auto [configuration, mockConfiguration] = CreateConfiguration();
    EXPECT_CALL(mockConfiguration, GetUploadInterval()).Times(1).WillOnce(Return(1s));

    auto [samplesProvider, mockSamplesProvider] = CreateSamplesProvider();
    EXPECT_CALL(mockSamplesProvider, GetSamples()).Times(1).WillOnce(Throw(std::exception()));

    auto [exporter, mockExporter] = CreateExporter();
    EXPECT_CALL(mockExporter, Add(_)).Times(0);
    EXPECT_CALL(mockExporter, Export()).Times(0);

    auto metricsSender = MockMetricsSender();
    auto threadsCpuManagerHelper = ThreadsCpuManagerHelper();

    auto aggregator = SamplesAggregator(&mockConfiguration, &threadsCpuManagerHelper, &mockExporter, &metricsSender);
    aggregator.Register(&mockSamplesProvider);

    aggregator.Start();
    std::this_thread::sleep_for(100ms);
    aggregator.Stop();

    ASSERT_TRUE(metricsSender.WasCounterCalled());
}

TEST(SamplesAggregatorTest, MustdNotAddSampleInExporterIfEmptyCallstack)
{
    auto [configuration, mockConfiguration] = CreateConfiguration();
    EXPECT_CALL(mockConfiguration, GetUploadInterval()).Times(1).WillOnce(Return(10s));

    std::string runtimeId = "MyRid";

    std::list<Sample> samples;
    // add sample with empty callstack
    samples.push_back({runtimeId});

    auto [samplesProvider, mockSamplesProvider] = CreateSamplesProvider();
    EXPECT_CALL(mockSamplesProvider, GetSamples()).Times(1).WillOnce(Return(ByMove(std::move(samples))));

    auto [exporter, mockExporter] = CreateExporter();
    EXPECT_CALL(mockExporter, Add(_)).Times(0);

    auto metricsSender = MockMetricsSender();

    auto aggregator = SamplesAggregator(&mockConfiguration, &mockExporter, &metricsSender);
    aggregator.Register(&mockSamplesProvider);

    aggregator.Start();
    std::this_thread::sleep_for(100ms);
    aggregator.Stop();
}<|MERGE_RESOLUTION|>--- conflicted
+++ resolved
@@ -86,13 +86,8 @@
     auto metricsSender = MockMetricsSender();
     auto threadsCpuManagerHelper = ThreadsCpuManagerHelper();
 
-<<<<<<< HEAD
-    auto aggregator = SamplesAggregator(&mockConfiguration, &threadsCpuManagerHelper, &mockExporter, &metricsSender);
-    aggregator.Register(&mockSamplesProvider);
-=======
-    auto aggregator = SamplesAggregator(&mockConfiguration, &mockExporter, &metricsSender);
+    auto aggregator = SamplesAggregator(&mockConfiguration, &threadsCpuManagerHelper, &mockExporter, &metricsSender);
     aggregator.Register(&samplesProvider);
->>>>>>> dfb8bbaf
 
     aggregator.Start();
 
@@ -127,15 +122,9 @@
     auto metricsSender = MockMetricsSender();
     auto threadsCpuManagerHelper = ThreadsCpuManagerHelper();
 
-<<<<<<< HEAD
-    auto aggregator = SamplesAggregator(&mockConfiguration, &threadsCpuManagerHelper, &mockExporter, &metricsSender);
-    aggregator.Register(&mockSamplesProvider);
-    aggregator.Register(&mockSamplesProvider2);
-=======
-    auto aggregator = SamplesAggregator(&mockConfiguration, &mockExporter, &metricsSender);
+    auto aggregator = SamplesAggregator(&mockConfiguration, &threadsCpuManagerHelper, &mockExporter, &metricsSender);
     aggregator.Register(&samplesProvider);
     aggregator.Register(&samplesProvider2);
->>>>>>> dfb8bbaf
 
     aggregator.Start();
     // wait for more than upload interval so that ProcessSamples()
@@ -171,8 +160,9 @@
     EXPECT_CALL(mockExporter, Export()).Times(1).WillRepeatedly(Return(true));
 
     auto metricsSender = MockMetricsSender();
-
-    auto aggregator = SamplesAggregator(&mockConfiguration, &mockExporter, &metricsSender);
+    auto threadsCpuManagerHelper = ThreadsCpuManagerHelper();
+
+    auto aggregator = SamplesAggregator(&mockConfiguration, &threadsCpuManagerHelper, &mockExporter, &metricsSender);
     aggregator.Register(&samplesProvider);
 
     aggregator.Start();
@@ -299,8 +289,9 @@
     EXPECT_CALL(mockExporter, Add(_)).Times(0);
 
     auto metricsSender = MockMetricsSender();
-
-    auto aggregator = SamplesAggregator(&mockConfiguration, &mockExporter, &metricsSender);
+    auto threadsCpuManagerHelper = ThreadsCpuManagerHelper();
+
+    auto aggregator = SamplesAggregator(&mockConfiguration, &threadsCpuManagerHelper, &mockExporter, &metricsSender);
     aggregator.Register(&mockSamplesProvider);
 
     aggregator.Start();

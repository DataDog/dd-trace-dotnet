--- conflicted
+++ resolved
@@ -88,13 +88,10 @@
     MOCK_METHOD(std::chrono::milliseconds, GetSsiLongLivedThreshold, (), (const override));
     MOCK_METHOD(bool, IsTelemetryToDiskEnabled, (), (const override));
     MOCK_METHOD(bool, IsSsiTelemetryEnabled, (), (const override));
-<<<<<<< HEAD
-    MOCK_METHOD(bool, IsWaitHandleProfilingEnabled, (), (const override));
-=======
     MOCK_METHOD(bool, IsHttpProfilingEnabled, (), (const override));
     MOCK_METHOD(std::chrono::milliseconds, GetHttpRequestDurationThreshold, (), (const override));
     MOCK_METHOD(bool, ForceHttpSampling, (), (const override));
->>>>>>> 4e98576a
+    MOCK_METHOD(bool, IsWaitHandleProfilingEnabled, (), (const override));
 };
 
 class MockExporter : public IExporter

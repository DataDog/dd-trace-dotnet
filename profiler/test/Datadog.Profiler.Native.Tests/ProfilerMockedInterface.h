--- conflicted
+++ resolved
@@ -49,12 +49,9 @@
     MOCK_METHOD(int32_t, ContentionDurationThreshold, (), (const override));
     MOCK_METHOD(std::chrono::nanoseconds, CpuWallTimeSamplingRate, (), (const override));
     MOCK_METHOD(std::string const&, GetNamedPipeName, (), (const override));
-<<<<<<< HEAD
+    MOCK_METHOD(bool, IsTimestampsAsLabelEnabled, (), (const override));
     MOCK_METHOD(int32_t, WalltimeThreadsThreshold, (), (const override));
     MOCK_METHOD(int32_t, CpuThreadsThreshold, (), (const override));
-=======
-    MOCK_METHOD(bool, IsTimestampsAsLabelEnabled, (), (const override));
->>>>>>> 4277b852
 };
 
 class MockExporter : public IExporter

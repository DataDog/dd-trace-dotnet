--- conflicted
+++ resolved
@@ -34,12 +34,9 @@
         public const string TelemetryToDiskEnabled = "DD_INTERNAL_PROFILING_TELEMETRY_TO_DISK_ENABLED";
         public const string EtwReplayEndpoint = "DD_INTERNAL_ETW_REPLAY_ENDPOINT";
         public const string SsiTelemetryEnabled = "DD_INTERNAL_PROFILING_SSI_TELEMETRY_ENABLED";
-<<<<<<< HEAD
-        public const string WaitHandleContentionProfilingEnabled = "DD_INTERNAL_PROFILING_WAITHANDLE_ENABLED";
-=======
         public const string HttpProfilingEnabled = "DD_INTERNAL_PROFILING_HTTP_ENABLED";
         public const string HttpRequestDurationThreshold = "DD_INTERNAL_PROFILING_HTTP_REQUEST_DURATION_THRESHOLD";
         public const string ForceHttpSamplingEnabled = "DD_INTERNAL_PROFILING_FORCE_HTTP_SAMPLING";
->>>>>>> 4e98576a
+        public const string WaitHandleContentionProfilingEnabled = "DD_INTERNAL_PROFILING_WAITHANDLE_ENABLED";
     }
 }
--- conflicted
+++ resolved
@@ -32,10 +32,7 @@
         public const string CpuProfilingInterval = "DD_INTERNAL_CPU_PROFILING_INTERVAL";
         public const string SsiShortLivedThreshold = "DD_INTERNAL_PROFILING_LONG_LIVED_THRESHOLD";
         public const string TelemetryToDiskEnabled = "DD_INTERNAL_PROFILING_TELEMETRY_TO_DISK_ENABLED";
-<<<<<<< HEAD
         public const string EtwEndpoint = "DD_INTERNAL_ETW_ENDPOINT";
-=======
         public const string SsiTelemetryEnabled = "DD_INTERNAL_PROFILING_SSI_TELEMETRY_ENABLED";
->>>>>>> f48b7a31
     }
 }
// <copyright file="SamplesHelper.cs" company="Datadog">
// Unless explicitly stated otherwise all files in this repository are licensed under the Apache 2 License.
// This product includes software developed at Datadog (https://www.datadoghq.com/). Copyright 2022 Datadog, Inc.
// </copyright>

using System.Collections.Generic;
using System.IO;
using System.Linq;
using Perftools.Profiles;
using Xunit;

namespace Datadog.Profiler.IntegrationTests.Helpers
{
    public static class SamplesHelper
    {
        public static int GetSamplesCount(string directory)
        {
            int count = 0;
            foreach (var profile in GetProfiles(directory))
            {
                count += profile.Sample.Count;
            }

            return count;
        }

        public static IEnumerable<Profile> GetProfiles(string directory)
        {
            foreach (var file in Directory.EnumerateFiles(directory, "*.pprof", SearchOption.AllDirectories))
            {
                using var stream = File.OpenRead(file);
                var profile = Profile.Parser.ParseFrom(stream);

                yield return profile;
            }
        }

        public static void CheckSamplesValueCount(string directory, int valuesCount)
        {
            Assert.True(HaveSamplesValueCount(directory, valuesCount));
        }

        public static long GetValueSum(string directory, int valueIndex)
        {
            long sum = 0;
            foreach (var profile in GetProfiles(directory))
            {
                foreach (var sample in profile.Sample)
                {
                    var val = sample.Value[valueIndex];
                    sum += val;
                }
            }

            return sum;
        }

        public static int GetThreadCount(string directory)
        {
            List<string> threadNames = new List<string>(16);
            foreach (var profile in GetProfiles(directory))
            {
                foreach (var sample in profile.Sample)
                {
                    foreach (var label in sample.Labels(profile))
                    {
                        if (label.Name == "thread id")
                        {
                            if (!threadNames.Contains(label.Value))
                            {
                                threadNames.Add(label.Value);
                            }

                            continue;
                        }
                    }
                }
            }

            return threadNames.Count;
        }

<<<<<<< HEAD
        internal static IEnumerable<(string Type, string Message, long Count, StackTrace Stacktrace)> ExtractExceptionSamples(string directory)
        {
            static IEnumerable<(string Type, string Message, long Count, StackTrace Stacktrace, long Time)> SamplesWithTimestamp(string directory)
            {
                foreach (var file in Directory.EnumerateFiles(directory, "*.pprof", SearchOption.AllDirectories))
                {
                    using var stream = File.OpenRead(file);

                    var profile = Profile.Parser.ParseFrom(stream);

                    foreach (var sample in profile.Sample)
                    {
                        var count = sample.Value[0];

                        if (count == 0)
                        {
                            continue;
                        }

                        var labels = sample.Labels(profile).ToArray();

                        var type = labels.Single(l => l.Name == "exception type").Value;
                        var message = labels.Single(l => l.Name == "exception message").Value;

                        yield return (type, message, count, sample.StackTrace(profile), profile.TimeNanos);
                    }
                }
            }

            return SamplesWithTimestamp(directory)
                .OrderBy(s => s.Time)
                .Select(s => (s.Type, s.Message, s.Count, s.Stacktrace));
=======
        public static bool IsLabelPresent(string directory, string labelName)
        {
            foreach (var profile in GetProfiles(directory))
            {
                foreach (var sample in profile.Sample)
                {
                    bool labelIsHere = false;
                    foreach (var label in sample.Labels(profile))
                    {
                        if (label.Name == labelName)
                        {
                            labelIsHere = true;
                        }
                    }

                    if (!labelIsHere)
                    {
                        return false;
                    }
                }
            }

            return true;
>>>>>>> ef24286d
        }

        private static bool HaveSamplesValueCount(string directory, int valuesCount)
        {
            foreach (var profile in GetProfiles(directory))
            {
                if (profile.SampleType.Count != valuesCount)
                {
                    return false;
                }
            }

            return true;
        }
    }
}<|MERGE_RESOLUTION|>--- conflicted
+++ resolved
@@ -80,7 +80,31 @@
             return threadNames.Count;
         }
 
-<<<<<<< HEAD
+        public static bool IsLabelPresent(string directory, string labelName)
+        {
+            foreach (var profile in GetProfiles(directory))
+            {
+                foreach (var sample in profile.Sample)
+                {
+                    bool labelIsHere = false;
+                    foreach (var label in sample.Labels(profile))
+                    {
+                        if (label.Name == labelName)
+                        {
+                            labelIsHere = true;
+                        }
+                    }
+
+                    if (!labelIsHere)
+                    {
+                        return false;
+                    }
+                }
+            }
+
+            return true;
+        }
+
         internal static IEnumerable<(string Type, string Message, long Count, StackTrace Stacktrace)> ExtractExceptionSamples(string directory)
         {
             static IEnumerable<(string Type, string Message, long Count, StackTrace Stacktrace, long Time)> SamplesWithTimestamp(string directory)
@@ -113,31 +137,6 @@
             return SamplesWithTimestamp(directory)
                 .OrderBy(s => s.Time)
                 .Select(s => (s.Type, s.Message, s.Count, s.Stacktrace));
-=======
-        public static bool IsLabelPresent(string directory, string labelName)
-        {
-            foreach (var profile in GetProfiles(directory))
-            {
-                foreach (var sample in profile.Sample)
-                {
-                    bool labelIsHere = false;
-                    foreach (var label in sample.Labels(profile))
-                    {
-                        if (label.Name == labelName)
-                        {
-                            labelIsHere = true;
-                        }
-                    }
-
-                    if (!labelIsHere)
-                    {
-                        return false;
-                    }
-                }
-            }
-
-            return true;
->>>>>>> ef24286d
         }
 
         private static bool HaveSamplesValueCount(string directory, int valuesCount)

--- conflicted
+++ resolved
@@ -24,7 +24,6 @@
             _output = output;
         }
 
-<<<<<<< HEAD
         [Flags]
         private enum WaitHandleType
         {
@@ -41,10 +40,8 @@
             All = AutoResetEvent | ManualResetEvent | ManualResetEventSlim | Mutex | Semaphore | SemaphoreSlim | ReaderWriterLock | ReaderWriterLockSlim
         }
 
+        // FIXME: .NET 10 skipping .NET 10 for now as ReaderWriterLockSlim is missing for some reason on Linux
         [TestAppFact("Samples.WaitHandles", new[] { "net9.0" })]
-=======
-        [TestAppFact("Samples.WaitHandles", new[] { "net9.0" })] // FIXME: .NET 10 skipping .NET 10 for now as ReaderWriterLockSlim is missing for some reason
->>>>>>> 679d0d3f
         public void ShouldGetWaitSamples(string appName, string framework, string appAssembly)
         {
             var runner = new TestApplicationRunner(appName, framework, appAssembly, _output, commandLine: "--iterations 1");

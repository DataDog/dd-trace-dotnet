--- conflicted
+++ resolved
@@ -163,15 +163,9 @@
                 pThreadInfo->ClearLastEventId();
                 if (pThreadInfo->ContentionStartTimestamp != etw_timestamp::zero())
                 {
-<<<<<<< HEAD
-                    auto timestamp = TimestampToEpochNS(systemTimestamp); // systemTimestamp is in 100ns units
-                    double duration = static_cast<double>((systemTimestamp - pThreadInfo->ContentionStartTimestamp)) * 100;
-                    pThreadInfo->ContentionStartTimestamp = 0;
-=======
                     auto timestamp = TimestampToEpochNS(systemTimestamp);
                     std::chrono::nanoseconds duration = systemTimestamp - pThreadInfo->ContentionStartTimestamp;
                     pThreadInfo->ContentionStartTimestamp = etw_timestamp::zero();
->>>>>>> 57b69bb3
 
                     _pContentionListener->OnContention(timestamp, tid, duration, pThreadInfo->ContentionCallStack);
                 }

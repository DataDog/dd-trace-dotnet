--- conflicted
+++ resolved
@@ -100,7 +100,6 @@
 # Define static target
 # ******************************************************
 add_library(${PROFILER_STATIC_LIB_NAME} STATIC
-<<<<<<< HEAD
     ${LINUX_PROFILER_SRC}
     ${COMMON_PROFILER_SRC}
     ${DOTNET_TRACER_REPO_ROOT_PATH}/shared/src/native-src/loader.cpp
@@ -109,46 +108,8 @@
     ${DOTNET_TRACER_REPO_ROOT_PATH}/shared/src/native-src/miniutf.cpp
     ${DOTNET_TRACER_REPO_ROOT_PATH}/shared/src/native-src/il_rewriter.cpp
     ${DOTNET_TRACER_REPO_ROOT_PATH}/shared/src/native-src/il_rewriter_wrapper.cpp
-    ../../dotnet-runtime-coreclr/pal/prebuilt/idl/corprof_i.cpp
+    ${DOTNET_TRACER_REPO_ROOT_PATH}/shared/src/native-lib/coreclr/src/pal/prebuilt/idl/corprof_i.cpp
     ${GENERATED_OBJ_FILES}
-=======
-        LinuxStackFramesCollector.cpp
-        OsSpecificApi.cpp
-        LinuxThreadsCpuManager.cpp
-        ../Datadog.Profiler.Native/ThreadsCpuManager.cpp
-        ../Datadog.Profiler.Native/DogstatsdService.cpp
-        ../Datadog.Profiler.Native/IMetricsSenderFactory.cpp
-        ../Datadog.Profiler.Native/ThreadCpuInfo.cpp
-        ../Datadog.Profiler.Native/CorProfilerCallback.cpp
-        ../Datadog.Profiler.Native/CorProfilerCallbackFactory.cpp
-        ../Datadog.Profiler.Native/HResultConverter.cpp
-        ../Datadog.Profiler.Native/ManagedThreadInfo.cpp
-        ../Datadog.Profiler.Native/ManagedThreadList.cpp
-        ../Datadog.Profiler.Native/OpSysTools.cpp
-        ../Datadog.Profiler.Native/PInvoke.cpp
-        ../Datadog.Profiler.Native/ProfilerEngineStatus.cpp
-        ../Datadog.Profiler.Native/RefCountingObject.cpp
-        ../Datadog.Profiler.Native/ResolvedSymbolsCache.cpp
-        ../Datadog.Profiler.Native/StackFramesCollectorBase.cpp        
-        ../Datadog.Profiler.Native/StackFrameInfo.cpp
-        ../Datadog.Profiler.Native/StackSamplerLoop.cpp
-        ../Datadog.Profiler.Native/StackSamplerLoopManager.cpp
-        ../Datadog.Profiler.Native/StackSnapshotResult.cpp
-        ../Datadog.Profiler.Native/StackSnapshotResultReusableBuffer.cpp
-        ../Datadog.Profiler.Native/StackSnapshotsBufferManager.cpp
-        ../Datadog.Profiler.Native/StackSnapshotsBufferSegment.cpp
-        ../Datadog.Profiler.Native/SymbolsResolver.cpp
-        ../Datadog.Profiler.Native/SynchronousOffThreadWorkerBase.cpp
-	../Datadog.Profiler.Native/ClrLifetime.cpp
-        ${DOTNET_TRACER_REPO_ROOT_PATH}/shared/src/native-src/loader.cpp
-        ${DOTNET_TRACER_REPO_ROOT_PATH}/shared/src/native-src/string.cpp
-        ${DOTNET_TRACER_REPO_ROOT_PATH}/shared/src/native-src/util.cpp
-        ${DOTNET_TRACER_REPO_ROOT_PATH}/shared/src/native-src/miniutf.cpp
-        ${DOTNET_TRACER_REPO_ROOT_PATH}/shared/src/native-src/il_rewriter.cpp
-        ${DOTNET_TRACER_REPO_ROOT_PATH}/shared/src/native-src/il_rewriter_wrapper.cpp
-        ${DOTNET_TRACER_REPO_ROOT_PATH}/shared/src/native-lib/coreclr/src/pal/prebuilt/idl/corprof_i.cpp
-        ${GENERATED_OBJ_FILES}
->>>>>>> cfb0e849
 )
 
 set_target_properties(${PROFILER_STATIC_LIB_NAME} PROPERTIES PREFIX "")

--- conflicted
+++ resolved
@@ -155,59 +155,6 @@
     _stackWalkInProgressWaiter.notify_one();
 }
 
-<<<<<<< HEAD
-bool LinuxStackFramesCollector::SetupSignalHandler()
-{
-    struct sigaction sampleAction;
-    sampleAction.sa_flags = SA_RESTART | SA_SIGINFO;
-    sampleAction.sa_sigaction = LinuxStackFramesCollector::CollectStackSampleSignalHandler;
-    sigemptyset(&sampleAction.sa_mask);
-    sigaddset(&sampleAction.sa_mask, s_signalToSend);
-
-    int32_t result = sigaction(s_signalToSend, &sampleAction, &s_previousAction);
-    if (result != 0)
-    {
-        Log::Error("LinuxStackFramesCollector::SetupSignalHandler: Failed to setup signal handler for SIGUSR1 signals. Reason: ",
-                   strerror(errno), ".");
-        return false;
-    }
-
-    Log::Info("LinuxStackFramesCollector::SetupSignalHandler: Successfully setup signal handler for SIGUSR1 signal.");
-    return true;
-}
-
-char const* LinuxStackFramesCollector::ErrorCodeToString(int32_t errorCode)
-{
-    switch (errorCode)
-    {
-        case -UNW_ESUCCESS:
-            return "success (UNW_ESUCCESS)";
-        case -UNW_EUNSPEC:
-            return "unspecified (general) error (UNW_EUNSPEC)";
-        case -UNW_ENOMEM:
-            return "out of memory (UNW_ENOMEM)";
-        case -UNW_EBADREG:
-            return "bad register number (UNW_EBADREG)";
-        case -UNW_EREADONLYREG:
-            return "attempt to write read-only register (UNW_EREADONLYREG)";
-        case -UNW_ESTOPUNWIND:
-            return "stop unwinding (UNW_ESTOPUNWIND)";
-        case -UNW_EINVALIDIP:
-            return "invalid IP (UNW_EINVALIDIP)";
-        case -UNW_EBADFRAME:
-            return "bad frame (UNW_EBADFRAME)";
-        case -UNW_EINVAL:
-            return "unsupported operation or bad value (UNW_EINVAL)";
-        case -UNW_EBADVERSION:
-            return "unwind info has unsupported version (UNW_EBADVERSION)";
-        case -UNW_ENOINFO:
-            return "no unwind info found (UNW_ENOINFO)";
-
-        default:
-            return "Unknown libunwind error code";
-    }
-}
-
 // This symbol is defined in the Datadog.Linux.ApiWrapper to handle the special case of __pthread_create
 // For __pthread_create we cannot block the signals while calling the *real* pthread_create and restore it after,
 // because the newly created thread will inherit the signal mask from its parent (which will be "block all signals").
@@ -215,8 +162,6 @@
 // If it's the case, we just bail, otherwise we stackwalk the current thread.
 extern "C" int dd_IsInPthreadCreate() __attribute__((weak));
 
-=======
->>>>>>> a7b3d1f5
 std::int32_t LinuxStackFramesCollector::CollectCallStackCurrentThread(void* ctx)
 {
     if (dd_IsInPthreadCreate() == 1)

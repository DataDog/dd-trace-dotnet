--- conflicted
+++ resolved
@@ -163,13 +163,8 @@
     rawSample.Timestamp = result->GetUnixTimeUtc();
     rawSample.LocalRootSpanId = result->GetLocalRootSpanId();
     rawSample.SpanId = result->GetSpanId();
-<<<<<<< HEAD
-    rawSample.AppDomainId = result->GetAppDomainId();
+    rawSample.AppDomainId = threadInfo->GetAppDomainId();
     rawSample.Stack = result->GetCallstack();
-=======
-    rawSample.AppDomainId = threadInfo->GetAppDomainId();
-    result->CopyInstructionPointers(rawSample.Stack);
->>>>>>> d0160d84
     rawSample.ThreadInfo = threadInfo;
     rawSample.ExceptionMessage = std::move(message);
     rawSample.ExceptionType = std::move(name);

--- conflicted
+++ resolved
@@ -228,7 +228,6 @@
     <ClInclude Include="IAllocationsListener.h">
       <Filter>CorProfiler-Infrastructure</Filter>
     </ClInclude>
-<<<<<<< HEAD
     <ClInclude Include="IRuntimeInfo.h">
       <Filter>Utils</Filter>
     </ClInclude>
@@ -242,12 +241,12 @@
       <Filter>Utils</Filter>
     </ClInclude>
     <ClInclude Include="EnumHelpers.h">
-=======
+      <Filter>Utils</Filter>
+    </ClInclude>
     <ClInclude Include="SamplesCollector.h">
       <Filter>Profiler-Driver</Filter>
     </ClInclude>
     <ClInclude Include="COMHelpers.h">
->>>>>>> 5e57613c
       <Filter>Utils</Filter>
     </ClInclude>
   </ItemGroup>

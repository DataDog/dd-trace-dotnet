﻿<?xml version="1.0" encoding="utf-8"?>
<Project ToolsVersion="4.0" xmlns="http://schemas.microsoft.com/developer/msbuild/2003">
  <ItemGroup>
    <Filter Include="Resource Files">
      <UniqueIdentifier>{67DA6AB6-F800-4c08-8B7A-83BB121AAD01}</UniqueIdentifier>
      <Extensions>rc;ico;cur;bmp;dlg;rc2;rct;bin;rgs;gif;jpg;jpeg;jpe;resx;tiff;tif;png;wav;mfcribbon-ms</Extensions>
    </Filter>
    <Filter Include="CorProfiler-Infrastructure">
      <UniqueIdentifier>{0745cb4d-d284-4481-a4d4-9905f009e64e}</UniqueIdentifier>
    </Filter>
    <Filter Include="Managed-Native-Interop">
      <UniqueIdentifier>{45be86bc-2a77-47c7-9c42-5dd2da7a8a67}</UniqueIdentifier>
    </Filter>
    <Filter Include="Metrics">
      <UniqueIdentifier>{d157e0f8-de6a-4fc6-a45e-11b89909861a}</UniqueIdentifier>
    </Filter>
    <Filter Include="SymbolResolution">
      <UniqueIdentifier>{1dcc29dd-5987-4eee-852c-de938f7ed12d}</UniqueIdentifier>
    </Filter>
    <Filter Include="Utils">
      <UniqueIdentifier>{4FC737F1-C7A5-4376-A066-2A32D752A2FF}</UniqueIdentifier>
      <Extensions>cpp;c;cc;cxx;c++;cppm;ixx;def;odl;idl;hpj;bat;asm;asmx</Extensions>
    </Filter>
    <Filter Include="Profiler-Driver">
      <UniqueIdentifier>{e228b858-2b52-4ead-871b-b56a96dc652a}</UniqueIdentifier>
    </Filter>
    <Filter Include="libddprof">
      <UniqueIdentifier>{db3783ac-ee3e-49d0-95c1-9e9db6df8422}</UniqueIdentifier>
    </Filter>
    <Filter Include="Walltime">
      <UniqueIdentifier>{f92ac331-c76b-482a-87a6-1ca45c27ed41}</UniqueIdentifier>
    </Filter>
  </ItemGroup>
  <ItemGroup>
    <ClInclude Include="CorProfilerCallback.h">
      <Filter>CorProfiler-Infrastructure</Filter>
    </ClInclude>
    <ClInclude Include="CorProfilerCallbackFactory.h">
      <Filter>CorProfiler-Infrastructure</Filter>
    </ClInclude>
    <ClInclude Include="ProfilerEngineStatus.h">
      <Filter>CorProfiler-Infrastructure</Filter>
    </ClInclude>
    <ClInclude Include="PInvoke.h">
      <Filter>Managed-Native-Interop</Filter>
    </ClInclude>
    <ClInclude Include="StackSnapshotResult.h">
      <Filter>Managed-Native-Interop</Filter>
    </ClInclude>
    <ClInclude Include="StackSnapshotsBufferManager.h">
      <Filter>Managed-Native-Interop</Filter>
    </ClInclude>
    <ClInclude Include="StackSnapshotsBufferSegment.h">
      <Filter>Managed-Native-Interop</Filter>
    </ClInclude>
    <ClInclude Include="IMetricsSender.h">
      <Filter>Metrics</Filter>
    </ClInclude>
    <ClInclude Include="IMetricsSenderFactory.h">
      <Filter>Metrics</Filter>
    </ClInclude>
    <ClInclude Include="DogFood.hpp">
      <Filter>Metrics</Filter>
    </ClInclude>
    <ClInclude Include="DogstatsdService.h">
      <Filter>Metrics</Filter>
    </ClInclude>
    <ClInclude Include="ManagedThreadInfo.h">
      <Filter>Profiler-Driver</Filter>
    </ClInclude>
    <ClInclude Include="ManagedThreadList.h">
      <Filter>Profiler-Driver</Filter>
    </ClInclude>
    <ClInclude Include="OsSpecificApi.h">
      <Filter>Profiler-Driver</Filter>
    </ClInclude>
    <ClInclude Include="StackFrameCodeKind.h">
      <Filter>Profiler-Driver</Filter>
    </ClInclude>
    <ClInclude Include="StackFramesCollectorBase.h">
      <Filter>Profiler-Driver</Filter>
    </ClInclude>
    <ClInclude Include="StackSamplerLoop.h">
      <Filter>Profiler-Driver</Filter>
    </ClInclude>
    <ClInclude Include="StackSamplerLoopManager.h">
      <Filter>Profiler-Driver</Filter>
    </ClInclude>
    <ClInclude Include="StackSnapshotResultFrameInfo.h">
      <Filter>Profiler-Driver</Filter>
    </ClInclude>
    <ClInclude Include="StackSnapshotResultReusableBuffer.h">
      <Filter>Profiler-Driver</Filter>
    </ClInclude>
    <ClInclude Include="ThreadCpuInfo.h">
      <Filter>Profiler-Driver</Filter>
    </ClInclude>
    <ClInclude Include="ThreadsCpuManager.h">
      <Filter>Profiler-Driver</Filter>
    </ClInclude>
    <ClInclude Include="StackFrameInfo.h">
      <Filter>SymbolResolution</Filter>
    </ClInclude>
    <ClInclude Include="SymbolsResolver.h">
      <Filter>SymbolResolution</Filter>
    </ClInclude>
    <ClInclude Include="ResolvedSymbolsCache.h">
      <Filter>SymbolResolution</Filter>
    </ClInclude>
    <ClInclude Include="HResultConverter.h">
      <Filter>Utils</Filter>
    </ClInclude>
    <ClInclude Include="Log.h">
      <Filter>Utils</Filter>
    </ClInclude>
    <ClInclude Include="OpSysTools.h">
      <Filter>Utils</Filter>
    </ClInclude>
    <ClInclude Include="RefCountingObject.h">
      <Filter>Utils</Filter>
    </ClInclude>
    <ClInclude Include="ScopeFinalizer.h">
      <Filter>Utils</Filter>
    </ClInclude>
    <ClInclude Include="Semaphore.h">
      <Filter>Utils</Filter>
    </ClInclude>
    <ClInclude Include="SynchronousOffThreadWorkerBase.h">
      <Filter>Utils</Filter>
    </ClInclude>
    <ClInclude Include="EnvironmentVariables.h">
      <Filter>Utils</Filter>
    </ClInclude>
    <ClInclude Include="DirectAccessCollection.h">
      <Filter>Utils</Filter>
    </ClInclude>
    <ClInclude Include="ClrLifetime.h" />
    <ClInclude Include="IClrLifetime.h" />
<<<<<<< HEAD
    <ClInclude Include="IThreadsCpuManager.h">
      <Filter>Profiler-Driver</Filter>
    </ClInclude>
    <ClInclude Include="IStackSnapshotsBufferManager.h">
      <Filter>Managed-Native-Interop</Filter>
    </ClInclude>
    <ClInclude Include="IStackSamplerLoopManager.h">
      <Filter>Profiler-Driver</Filter>
    </ClInclude>
    <ClInclude Include="IManagedThreadList.h">
      <Filter>Profiler-Driver</Filter>
    </ClInclude>
    <ClInclude Include="ISymbolsResolver.h">
      <Filter>SymbolResolution</Filter>
    </ClInclude>
    <ClInclude Include="IService.h" />
    <ClInclude Include="LibddprofExporter.h">
      <Filter>libddprof</Filter>
    </ClInclude>
    <ClInclude Include="FfiHelper.h">
      <Filter>libddprof</Filter>
    </ClInclude>
    <ClInclude Include="Configuration.h">
      <Filter>Utils</Filter>
    </ClInclude>
    <ClInclude Include="TagsHelper.h">
      <Filter>Utils</Filter>
    </ClInclude>
    <ClInclude Include="IConfiguration.h">
      <Filter>Utils</Filter>
    </ClInclude>
    <ClInclude Include="Sample.h">
      <Filter>Profiler-Driver</Filter>
    </ClInclude>
    <ClInclude Include="SamplesAggregator.h">
      <Filter>Profiler-Driver</Filter>
    </ClInclude>
    <ClInclude Include="ISamplesProvider.h">
      <Filter>Profiler-Driver</Filter>
    </ClInclude>
    <ClInclude Include="SamplesProvider.h">
      <Filter>Profiler-Driver</Filter>
    </ClInclude>
    <ClInclude Include="WallTimeSample.h">
      <Filter>Walltime</Filter>
    </ClInclude>
    <ClInclude Include="WallTimeProvider.h">
      <Filter>Walltime</Filter>
    </ClInclude>
    <ClInclude Include="WallTimeSampleRaw.h">
      <Filter>Walltime</Filter>
    </ClInclude>
    <ClInclude Include="IFrameStore.h">
      <Filter>SymbolResolution</Filter>
    </ClInclude>
    <ClInclude Include="FrameStore.h">
      <Filter>SymbolResolution</Filter>
    </ClInclude>
    <ClInclude Include="IWallTimeCollector.h">
      <Filter>Walltime</Filter>
    </ClInclude>
    <ClInclude Include="IAppDomainStore.h">
      <Filter>SymbolResolution</Filter>
    </ClInclude>
    <ClInclude Include="AppDomainStore.h">
      <Filter>SymbolResolution</Filter>
    </ClInclude>
=======
    <ClInclude Include="version.h" />
>>>>>>> faffc3be
  </ItemGroup>
  <ItemGroup>
    <ClCompile Include="OpSysTools.cpp">
      <Filter>Utils</Filter>
    </ClCompile>
    <ClCompile Include="RefCountingObject.cpp">
      <Filter>Utils</Filter>
    </ClCompile>
    <ClCompile Include="SynchronousOffThreadWorkerBase.cpp">
      <Filter>Utils</Filter>
    </ClCompile>
    <ClCompile Include="HResultConverter.cpp">
      <Filter>Utils</Filter>
    </ClCompile>
    <ClCompile Include="CorProfilerCallback.cpp">
      <Filter>CorProfiler-Infrastructure</Filter>
    </ClCompile>
    <ClCompile Include="CorProfilerCallbackFactory.cpp">
      <Filter>CorProfiler-Infrastructure</Filter>
    </ClCompile>
    <ClCompile Include="ProfilerEngineStatus.cpp">
      <Filter>CorProfiler-Infrastructure</Filter>
    </ClCompile>
    <ClCompile Include="PInvoke.cpp">
      <Filter>Managed-Native-Interop</Filter>
    </ClCompile>
    <ClCompile Include="StackSnapshotResult.cpp">
      <Filter>Managed-Native-Interop</Filter>
    </ClCompile>
    <ClCompile Include="StackSnapshotsBufferManager.cpp">
      <Filter>Managed-Native-Interop</Filter>
    </ClCompile>
    <ClCompile Include="StackSnapshotsBufferSegment.cpp">
      <Filter>Managed-Native-Interop</Filter>
    </ClCompile>
    <ClCompile Include="DogstatsdService.cpp">
      <Filter>Metrics</Filter>
    </ClCompile>
    <ClCompile Include="IMetricsSenderFactory.cpp">
      <Filter>Metrics</Filter>
    </ClCompile>
    <ClCompile Include="ManagedThreadInfo.cpp">
      <Filter>Profiler-Driver</Filter>
    </ClCompile>
    <ClCompile Include="ManagedThreadList.cpp">
      <Filter>Profiler-Driver</Filter>
    </ClCompile>
    <ClCompile Include="StackFramesCollectorBase.cpp">
      <Filter>Profiler-Driver</Filter>
    </ClCompile>
    <ClCompile Include="StackSamplerLoop.cpp">
      <Filter>Profiler-Driver</Filter>
    </ClCompile>
    <ClCompile Include="StackSamplerLoopManager.cpp">
      <Filter>Profiler-Driver</Filter>
    </ClCompile>
    <ClCompile Include="StackSnapshotResultReusableBuffer.cpp">
      <Filter>Profiler-Driver</Filter>
    </ClCompile>
    <ClCompile Include="ThreadCpuInfo.cpp">
      <Filter>Profiler-Driver</Filter>
    </ClCompile>
    <ClCompile Include="ThreadsCpuManager.cpp">
      <Filter>Profiler-Driver</Filter>
    </ClCompile>
    <ClCompile Include="StackFrameInfo.cpp">
      <Filter>SymbolResolution</Filter>
    </ClCompile>
    <ClCompile Include="ResolvedSymbolsCache.cpp">
      <Filter>SymbolResolution</Filter>
    </ClCompile>
    <ClCompile Include="SymbolsResolver.cpp">
      <Filter>SymbolResolution</Filter>
    </ClCompile>
    <ClCompile Include="ClrLifetime.cpp" />
    <ClCompile Include="Configuration.cpp">
      <Filter>Utils</Filter>
    </ClCompile>
    <ClCompile Include="LibddprofExporter.cpp">
      <Filter>libddprof</Filter>
    </ClCompile>
    <ClCompile Include="FfiHelper.cpp">
      <Filter>libddprof</Filter>
    </ClCompile>
    <ClCompile Include="TagsHelper.cpp">
      <Filter>Utils</Filter>
    </ClCompile>
    <ClCompile Include="SamplesAggregator.cpp">
      <Filter>Profiler-Driver</Filter>
    </ClCompile>
    <ClCompile Include="Sample.cpp">
      <Filter>Profiler-Driver</Filter>
    </ClCompile>
    <ClCompile Include="SamplesProvider.cpp">
      <Filter>Profiler-Driver</Filter>
    </ClCompile>
    <ClCompile Include="WallTimeProvider.cpp">
      <Filter>Walltime</Filter>
    </ClCompile>
    <ClCompile Include="WallTimeSample.cpp">
      <Filter>Walltime</Filter>
    </ClCompile>
    <ClCompile Include="WallTimeSampleRaw.cpp">
      <Filter>Walltime</Filter>
    </ClCompile>
    <ClCompile Include="FrameStore.cpp">
      <Filter>SymbolResolution</Filter>
    </ClCompile>
    <ClCompile Include="AppDomainStore.cpp">
      <Filter>SymbolResolution</Filter>
    </ClCompile>
  </ItemGroup>
  <ItemGroup>
    <None Include="packages.config" />
  </ItemGroup>
</Project><|MERGE_RESOLUTION|>--- conflicted
+++ resolved
@@ -136,7 +136,6 @@
     </ClInclude>
     <ClInclude Include="ClrLifetime.h" />
     <ClInclude Include="IClrLifetime.h" />
-<<<<<<< HEAD
     <ClInclude Include="IThreadsCpuManager.h">
       <Filter>Profiler-Driver</Filter>
     </ClInclude>
@@ -204,9 +203,7 @@
     <ClInclude Include="AppDomainStore.h">
       <Filter>SymbolResolution</Filter>
     </ClInclude>
-=======
     <ClInclude Include="version.h" />
->>>>>>> faffc3be
   </ItemGroup>
   <ItemGroup>
     <ClCompile Include="OpSysTools.cpp">

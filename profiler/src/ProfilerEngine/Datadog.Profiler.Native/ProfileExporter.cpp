--- conflicted
+++ resolved
@@ -792,20 +792,8 @@
         }
         else
         if (_configuration->GetEnablementStatus() == EnablementStatus::Standby)
-<<<<<<< HEAD
-        {
-            builder << "standby"; // shout never occur because the managed layer did not set the activation status
-        }
-        else
-        if (_configuration->GetEnablementStatus() == EnablementStatus::SsiEnabled)
-=======
->>>>>>> 2f9083b6
         {
             builder << "standby"; // should never occur because the managed layer did not set the activation status
-        }
-        else
-        {
-            builder << "none";
         }
         else
         {

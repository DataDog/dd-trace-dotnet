--- conflicted
+++ resolved
@@ -2,8 +2,6 @@
 // This product includes software developed at Datadog (https://www.datadoghq.com/). Copyright 2022 Datadog, Inc.
 
 #include "Sample.h"
-
-<<<<<<< HEAD
 
 // define well known label string constants
 const std::string Sample::ThreadIdLabel = "thread id";
@@ -14,12 +12,8 @@
 const std::string Sample::SpanIdLabel = "span id";
 
 
-Sample::Sample(uint64_t timestamp)
-    : Sample()
-=======
 Sample::Sample(uint64_t timestamp, std::string_view runtimeId) :
     Sample(runtimeId)
->>>>>>> 25c0025e
 {
     _timestamp = timestamp;
     _runtimeId = runtimeId;

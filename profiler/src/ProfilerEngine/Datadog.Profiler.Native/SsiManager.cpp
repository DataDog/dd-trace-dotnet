// Unless explicitly stated otherwise all files in this repository are licensed under the Apache 2 License.
// This product includes software developed at Datadog (https://www.datadoghq.com/). Copyright 2022 Datadog, Inc.

#include "SsiManager.h"

#include "IConfiguration.h"
#include "ISsiLifetime.h"
#include "Log.h"
#include "OpSysTools.h"
#include "OsSpecificApi.h"

#include <functional>
#include <future>
#include <mutex>

static void StartProfiling(ISsiLifetime* pSsiLifetime)
{
    static std::once_flag heuristicsAreTriggered;
    std::call_once(heuristicsAreTriggered, [pSsiLifetime]() {
        Log::Info("Profiling delayed start");
        pSsiLifetime->OnStartDelayedProfiling();
    });
}

SsiManager::SsiManager(IConfiguration* pConfiguration, ISsiLifetime* pSsiLifetime) :
    _pSsiLifetime(pSsiLifetime),
    _hasSpan{false},
    _isLongLived{false},
    _pConfiguration(pConfiguration),
    _deploymentMode{pConfiguration->GetDeploymentMode()},
    _longLivedThreshold{pConfiguration->GetSsiLongLivedThreshold()}
{
}

SsiManager::~SsiManager()
{
    _stopTimerPromise.set_value();
}

EnablementStatus SsiManager::GetCurrentEnabledStatus()
{
    return _pConfiguration->GetEnablementStatus();
}

<<<<<<< HEAD
=======
void SsiManager::OnStableConfiguration()
{
    // Stable Configuration has been set by managed layer
    // check that it is not done more than once
    if (_isStableConfigurationSet)
    {
        Log::Warn("Stable configuration has already been set.");
        return;
    }

    _isStableConfigurationSet = true;

    auto enablementStatus = GetCurrentEnabledStatus();
    if (enablementStatus == EnablementStatus::ManuallyEnabled)
    {
        Log::Info("Profiler manually enabled");
        StartProfiling(_pSsiLifetime);
    }
    else
    if (
        (enablementStatus == EnablementStatus::Auto) ||
        (enablementStatus == EnablementStatus::SsiEnabled)
        )
    {
        Log::Info("Profiler enabled by SSI");

        // start services if heuristics have already been fulfilled
        if (_isLongLived &&_hasSpan)
        {
            StartProfiling(_pSsiLifetime);
        }
    }
}
>>>>>>> 6421e94d

void SsiManager::OnShortLivedEnds()
{
    _isLongLived = true;

    auto enablementStatus = GetCurrentEnabledStatus();
    if (enablementStatus == EnablementStatus::Standby)
    {
        return;  // still waiting for enablement configuration from managed layer
    }

    if (_hasSpan && ((enablementStatus == EnablementStatus::SsiEnabled) || (enablementStatus == EnablementStatus::Auto)))
    {
        StartProfiling(_pSsiLifetime);
    }
}

void SsiManager::OnSpanCreated()
{
    _hasSpan = true;

    auto enablementStatus = GetCurrentEnabledStatus();
    if (enablementStatus == EnablementStatus::Standby)
    {
        return; // still waiting for enablement configuration from managed layer
    }

    if (_isLongLived && ((enablementStatus == EnablementStatus::SsiEnabled) || (enablementStatus == EnablementStatus::Auto)))
    {
        StartProfiling(_pSsiLifetime);
    }
}

bool SsiManager::IsSpanCreated() const
{
    return _hasSpan;
}

bool SsiManager::IsLongLived() const
{
    return _isLongLived;
}

// the profiler is enabled if either:
//     - the profiler is enabled in the configuration (including "auto")
<<<<<<< HEAD
//  or - the profiler is deployed via SSI and DD_INJECTION_ENABLED contains "profiling"
//
// WARNING: with Stable Configuration, the enablement status is set to Standby until the managed layer notifies the profiler
// that it is enabled or disabled. So this function should not be used BEFORE the managed layer sets the enablement status.
bool SsiManager::IsProfilerEnabled()
{
    auto enablementStatus = GetCurrentEnabledStatus();
=======
//  or - the profiler is deployed via SSI and DD_INJECTION_ENABLED contains "profiler"
//
// WARNING: with Stable Configuration, the enablement status is set to Standby until the managed layer notifies the profiler
// that it is enabled or disabled. So this function will return false BEFORE the managed layer sets the enablement status.
bool SsiManager::IsProfilerEnabled()
{
    auto enablementStatus = GetCurrentEnabledStatus();
    if (enablementStatus == EnablementStatus::Standby)
    {
        return false;
    }

>>>>>>> 6421e94d
    return enablementStatus == EnablementStatus::ManuallyEnabled ||
           enablementStatus == EnablementStatus::Auto ||
           // in the future, users will be able to enable the profiler via SSI at agent installation time
           enablementStatus == EnablementStatus::SsiEnabled;
}

// the profiler is activated (i.e. its providers services are started) either if:
//     - the profiler is enabled in the configuration (without Stable Configuration)
//  or - Stable Configuration enabled status is provided by managed layer + is enabled via SSI + runs for more than 30 seconds + has at least one span
bool SsiManager::IsProfilerStarted()
{
    auto enablementStatus = GetCurrentEnabledStatus();
    if (enablementStatus == EnablementStatus::Standby)
    {
        // still waiting for enablement configuration from managed layer
        return false;
    }

    return (enablementStatus == EnablementStatus::ManuallyEnabled) ||
           (((enablementStatus == EnablementStatus::Auto) || (enablementStatus == EnablementStatus::SsiEnabled)) && IsLongLived() && IsSpanCreated());
}

void SsiManager::ProcessStart()
{
    Log::Debug("ProcessStart(", to_string(_deploymentMode), ")");

    // TODO the doc again to know when we need the timer.
    // currently it's disabled in ssi deployed AND not manually enabled nor ssi enabled
    // I guess we still have to start the timer when ssi enabled
    if (_deploymentMode == DeploymentMode::SingleStepInstrumentation)
    {
        // This timer *must* be created only AND only if it's a SSI deployment
        // we have to check if this is what we want. In CorProfilerCallback.cpp l.1239, we start the service
        // if the profiler is enabled (SII or not SSI).
        // For the moment we just enable the timer only in pure SSI
        _longLivedTimerFuture = std::async(
            std::launch::async, [this](std::future<void> stopRequest) {
                auto status = stopRequest.wait_for(_longLivedThreshold);
                if (status == std::future_status::timeout)
                {
                    OnShortLivedEnds();
                }
            },
            _stopTimerPromise.get_future());
    }
}

void SsiManager::ProcessEnd()
{
    Log::Debug("ProcessEnd(", to_string(_deploymentMode), ", ", to_string(GetSkipProfileHeuristic()), ")");
}

SkipProfileHeuristicType SsiManager::GetSkipProfileHeuristic() const
{
    auto heuristics = SkipProfileHeuristicType::AllTriggered;

    if (!IsLongLived())
    {
        heuristics = (SkipProfileHeuristicType)(heuristics | SkipProfileHeuristicType::ShortLived);
    }
    if (!IsSpanCreated())
    {
        heuristics = (SkipProfileHeuristicType)(heuristics | SkipProfileHeuristicType::NoSpan);
    }

    return heuristics;
}

DeploymentMode SsiManager::GetDeploymentMode() const
{
    return _deploymentMode;
}<|MERGE_RESOLUTION|>--- conflicted
+++ resolved
@@ -42,8 +42,6 @@
     return _pConfiguration->GetEnablementStatus();
 }
 
-<<<<<<< HEAD
-=======
 void SsiManager::OnStableConfiguration()
 {
     // Stable Configuration has been set by managed layer
@@ -77,7 +75,6 @@
         }
     }
 }
->>>>>>> 6421e94d
 
 void SsiManager::OnShortLivedEnds()
 {
@@ -123,15 +120,6 @@
 
 // the profiler is enabled if either:
 //     - the profiler is enabled in the configuration (including "auto")
-<<<<<<< HEAD
-//  or - the profiler is deployed via SSI and DD_INJECTION_ENABLED contains "profiling"
-//
-// WARNING: with Stable Configuration, the enablement status is set to Standby until the managed layer notifies the profiler
-// that it is enabled or disabled. So this function should not be used BEFORE the managed layer sets the enablement status.
-bool SsiManager::IsProfilerEnabled()
-{
-    auto enablementStatus = GetCurrentEnabledStatus();
-=======
 //  or - the profiler is deployed via SSI and DD_INJECTION_ENABLED contains "profiler"
 //
 // WARNING: with Stable Configuration, the enablement status is set to Standby until the managed layer notifies the profiler
@@ -144,7 +132,6 @@
         return false;
     }
 
->>>>>>> 6421e94d
     return enablementStatus == EnablementStatus::ManuallyEnabled ||
            enablementStatus == EnablementStatus::Auto ||
            // in the future, users will be able to enable the profiler via SSI at agent installation time

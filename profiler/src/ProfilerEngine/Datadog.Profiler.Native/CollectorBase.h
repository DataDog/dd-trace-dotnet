--- conflicted
+++ resolved
@@ -95,38 +95,7 @@
         return TransformRawSamples(FetchRawSamples());
     }
 
-<<<<<<< HEAD
-    Sample TransformRawSample(const TRawSample& rawSample)
-=======
-protected:
-    uint64_t GetCurrentTimestamp()
-    {
-        return OpSysTools::GetHighPrecisionTimestamp();
-    }
-
-private:
-    std::list<TRawSample> FetchRawSamples()
-    {
-        std::lock_guard<std::mutex> lock(_rawSamplesLock);
-
-        std::list<TRawSample> input = std::move(_collectedSamples); // _collectedSamples is empty now
-        return input;
-    }
-
-    std::list<std::shared_ptr<Sample>> TransformRawSamples(std::list<TRawSample>&& input)
-    {
-        std::list<std::shared_ptr<Sample>> samples;
-
-        for (auto const& rawSample : input)
-        {
-            samples.push_back(TransformRawSample(rawSample));
-        }
-
-        return samples;
-    }
-
     std::shared_ptr<Sample> TransformRawSample(const TRawSample& rawSample)
->>>>>>> a9888701
     {
         auto runtimeId = _pRuntimeIdStore->GetId(rawSample.AppDomainId);
 
@@ -158,7 +127,6 @@
         return sample;
     }
 
-<<<<<<< HEAD
 protected:
     uint64_t GetCurrentTimestamp()
     {
@@ -174,9 +142,9 @@
         return input;
     }
 
-    std::list<Sample> TransformRawSamples(const std::list<TRawSample>& input)
-    {
-        std::list<Sample> samples;
+    std::list<std::shared_ptr<Sample>> TransformRawSamples(std::list<TRawSample>&& input)
+    {
+        std::list<std::shared_ptr<Sample>> samples;
 
         for (auto const& rawSample : input)
         {
@@ -186,10 +154,8 @@
         return samples;
     }
 
-    void SetAppDomainDetails(const TRawSample& rawSample, Sample& sample)
-=======
+private:
     void SetAppDomainDetails(const TRawSample& rawSample, std::shared_ptr<Sample>& sample)
->>>>>>> a9888701
     {
         ProcessID pid;
         std::string appDomainName;

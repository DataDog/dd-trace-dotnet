// Unless explicitly stated otherwise all files in this repository are licensed under the Apache 2 License.
// This product includes software developed at Datadog (https://www.datadoghq.com/). Copyright 2022 Datadog, Inc.

#pragma once

#include "IConfiguration.h"
#include "IExporter.h"
#include "IUpscaleProvider.h"
#include "MetricsRegistry.h"
#include "Sample.h"
#include "TagsHelper.h"

#include <mutex>

extern "C"
{
#include "datadog/profiling.h"
}

#include <forward_list>
#include <memory>
#include <string_view>
#include <unordered_map>
#include <vector>
#include <optional>

class Sample;
class IMetricsSender;
class IApplicationStore;
class IRuntimeInfo;
class IEnabledProfilers;
class IAllocationsRecorder;
class IProcessSamplesProvider;

class LibddprofExporter : public IExporter
{
public:
    LibddprofExporter(
        std::vector<SampleValueType>&& sampleTypeDefinitions,
        IConfiguration* configuration,
        IApplicationStore* applicationStore,
        IRuntimeInfo* runtimeInfo,
        IEnabledProfilers* enabledProfilers,
        MetricsRegistry& metricsRegistry,
        IAllocationsRecorder* allocationsRecorder
        );
    ~LibddprofExporter() override;
    bool Export() override;
    void Add(std::shared_ptr<Sample> const& sample) override;
    void SetEndpoint(const std::string& runtimeId, uint64_t traceId, const std::string& endpoint) override;
    void RegisterUpscaleProvider(IUpscaleProvider* provider) override;
<<<<<<< HEAD
    void RegisterUpscalePoissonProvider(IUpscalePoissonProvider* provider) override;
=======
    void RegisterProcessSamplesProvider(ISamplesProvider* provider) override;
>>>>>>> 6aab5e1b

private:
    class SerializedProfile
    {
    public:
        SerializedProfile(struct ddog_prof_Profile* profile);
        ~SerializedProfile();

        ddog_Vec_U8 GetBuffer() const;
        ddog_Timespec GetStart() const;
        ddog_Timespec GetEnd() const;
        ddog_prof_ProfiledEndpointsStats* GetEndpointsStats() const;

        bool IsValid() const;

    private:
        ddog_prof_Profile_SerializeResult _encodedProfile;
    };

    class Tags
    {
    public:
        Tags();
        ~Tags() noexcept;

        Tags(const Tags&) = delete;
        Tags& operator=(const Tags&) = delete;

        Tags(Tags&&) noexcept;
        Tags& operator=(Tags&&) noexcept;

        void Add(std::string const& name, std::string const& value);

        const ddog_Vec_Tag* GetFfiTags() const;

    private:
        ddog_Vec_Tag _ffiTags;
    };

    class ProfileAutoDelete
    {
    public:
        ProfileAutoDelete(struct ddog_prof_Profile* profile);
        ~ProfileAutoDelete();

    private:
        struct ddog_prof_Profile* _profile;
    };

    class ProfileInfo
    {
    public:
        ProfileInfo();
    public:
        ddog_prof_Profile* profile;
        std::int32_t samplesCount;
        std::int32_t exportsCount;
        std::mutex lock;
    };

    class ProfileInfoScope
    {
    public:
        ProfileInfoScope(ProfileInfo& profileInfo);

        ProfileInfo& profileInfo;

    private:
        std::lock_guard<std::mutex> _lockGuard;
    };

    static Tags CreateTags(
        IConfiguration* configuration,
        IRuntimeInfo* runtimeInfo,
        IEnabledProfilers* enabledProfilers);

    static ddog_prof_Exporter* CreateExporter(const ddog_Vec_Tag* tags, ddog_Endpoint endpoint);
    ddog_prof_Profile* CreateProfile();

    void AddProcessSamples(ddog_prof_Profile* profile, std::list<std::shared_ptr<Sample>> const& samples);
    void Add(ddog_prof_Profile* profile, std::shared_ptr<Sample> const& sample);

    ddog_prof_Exporter_Request* CreateRequest(SerializedProfile const& encodedProfile, ddog_prof_Exporter* exporter, const Tags& additionalTags) const;
    ddog_Endpoint CreateEndpoint(IConfiguration* configuration);
    ProfileInfoScope GetOrCreateInfo(std::string_view runtimeId);

    void ExportToDisk(const std::string& applicationName, SerializedProfile const& encodedProfile, int idx);
    void SaveMetricsToDisk(const std::string& content) const;

    // we *must* pass the reference to the pointer
    // the Send function in rust takes the ownership, free the memory and set the pointer to null (avoid double free)
    static bool Send(ddog_prof_Exporter_Request*& request, ddog_prof_Exporter* exporter) ;
    static void AddUpscalingRules(ddog_prof_Profile* profile, std::vector<UpscalingInfo> const& upscalingInfos);
    static void AddUpscalingPoissonRules(ddog_prof_Profile* profile, std::vector<UpscalingPoissonInfo> const& upscalingInfos);
    static fs::path CreatePprofOutputPath(IConfiguration* configuration);

    std::string GenerateFilePath(const std::string& applicationName, int idx, const std::string& extension) const;
    std::string CreateMetricsFileContent() const;
    std::vector<UpscalingInfo> GetUpscalingInfos();
<<<<<<< HEAD
    std::vector<UpscalingPoissonInfo> GetUpscalingPoissonInfos();
=======
    std::list<std::shared_ptr<Sample>> GetProcessSamples();
>>>>>>> 6aab5e1b
    std::optional<ProfileInfoScope> GetInfo(const std::string& runtimeId);

    static tags CommonTags;
    static std::string const ProcessId;
    static int const RequestTimeOutMs;
    static std::string const LibraryName;
    static std::string const LibraryVersion;
    static std::string const LanguageFamily;
    static std::string const MetricsFilename;
    static std::string const ProfileExtension;
    static std::string const AllocationsExtension;

    // TODO: this should be passed in the constructor to avoid overwriting
    //       the .pprof generated by the managed side
    static std::string const RequestFileName;
    static std::string const ProfilePeriodType;
    static std::string const ProfilePeriodUnit;

    std::vector<SampleValueType> _sampleTypeDefinitions;
    fs::path _pprofOutputPath;

    std::vector<ddog_prof_Location> _locations;
    std::vector<ddog_prof_Line> _lines;
    std::string _agentUrl;
    std::size_t _locationsAndLinesSize;

    // for each application, keep track of a profile, a samples count since the last export and an export count
    std::unordered_map<std::string_view, ProfileInfo> _perAppInfo;
    ddog_Endpoint _endpoint;
    Tags _exporterBaseTags;
    IApplicationStore* const _applicationStore;

    std::mutex _perAppInfoLock;
    MetricsRegistry& _metricsRegistry;
    fs::path _metricsFileFolder;
    IAllocationsRecorder* _allocationsRecorder;
    std::vector<IUpscaleProvider*> _upscaledProviders;
<<<<<<< HEAD
    std::vector<IUpscalePoissonProvider*> _upscaledPoissonProviders;
=======
    std::vector<ISamplesProvider*> _processSamplesProviders;
>>>>>>> 6aab5e1b

public:  // for tests
    static std::string GetEnabledProfilersTag(IEnabledProfilers* enabledProfilers);
};<|MERGE_RESOLUTION|>--- conflicted
+++ resolved
@@ -49,11 +49,8 @@
     void Add(std::shared_ptr<Sample> const& sample) override;
     void SetEndpoint(const std::string& runtimeId, uint64_t traceId, const std::string& endpoint) override;
     void RegisterUpscaleProvider(IUpscaleProvider* provider) override;
-<<<<<<< HEAD
+    void RegisterProcessSamplesProvider(ISamplesProvider* provider) override;
     void RegisterUpscalePoissonProvider(IUpscalePoissonProvider* provider) override;
-=======
-    void RegisterProcessSamplesProvider(ISamplesProvider* provider) override;
->>>>>>> 6aab5e1b
 
 private:
     class SerializedProfile
@@ -153,11 +150,8 @@
     std::string GenerateFilePath(const std::string& applicationName, int idx, const std::string& extension) const;
     std::string CreateMetricsFileContent() const;
     std::vector<UpscalingInfo> GetUpscalingInfos();
-<<<<<<< HEAD
     std::vector<UpscalingPoissonInfo> GetUpscalingPoissonInfos();
-=======
     std::list<std::shared_ptr<Sample>> GetProcessSamples();
->>>>>>> 6aab5e1b
     std::optional<ProfileInfoScope> GetInfo(const std::string& runtimeId);
 
     static tags CommonTags;
@@ -195,11 +189,8 @@
     fs::path _metricsFileFolder;
     IAllocationsRecorder* _allocationsRecorder;
     std::vector<IUpscaleProvider*> _upscaledProviders;
-<<<<<<< HEAD
+    std::vector<ISamplesProvider*> _processSamplesProviders;
     std::vector<IUpscalePoissonProvider*> _upscaledPoissonProviders;
-=======
-    std::vector<ISamplesProvider*> _processSamplesProviders;
->>>>>>> 6aab5e1b
 
 public:  // for tests
     static std::string GetEnabledProfilersTag(IEnabledProfilers* enabledProfilers);

// Unless explicitly stated otherwise all files in this repository are licensed under the Apache 2 License.
// This product includes software developed at Datadog (https://www.datadoghq.com/). Copyright 2022 Datadog, Inc.

#pragma once

#include "EnvironmentVariables.h"

#include <string>

#include "shared/src/native-src/logger_impl.h"
#include "shared/src/native-src/string.h"

class Log final
{
private:
    struct ProfilerLoggerPolicy
    {
        inline static const std::string file_name = "DD-DotNet-Profiler-Native";
#ifdef _WIN32
        inline static const shared::WSTRING folder_path = WStr(R"(Datadog-APM\logs\DotNet)");
#endif
        inline static const std::string pattern = "[%Y-%m-%d %H:%M:%S.%e | %l | PId: %P | TId: %t] %v";
        struct logging_environment
        {
            inline static const shared::WSTRING log_path = EnvironmentVariables::LogPath;
            inline static const shared::WSTRING log_directory = EnvironmentVariables::LogDirectory;
        };
    };

public:
    static bool IsDebugEnabled()
    {
        return shared::LoggerImpl<ProfilerLoggerPolicy>::Instance()->IsDebugEnabled();
    }

    static void EnableDebug()
    {
        shared::LoggerImpl<ProfilerLoggerPolicy>::Instance()->EnableDebug();
    }

    template <typename... Args>
    static inline void Debug(const Args&... args)
    {
        shared::LoggerImpl<ProfilerLoggerPolicy>::Instance()->Debug<Args...>(args...);
    }

    template <typename... Args>
    static void Info(const Args&... args)
    {
        shared::LoggerImpl<ProfilerLoggerPolicy>::Instance()->Info<Args...>(args...);
    }

    template <typename... Args>
<<<<<<< HEAD
    static void Error(const Args&... args)
=======
    static void Warn(const Args... args)
    {
        shared::LoggerImpl<ProfilerLoggerPolicy>::Instance()->Warn<Args...>(args...);
    }

    template <typename... Args>
    static void Error(const Args... args)
>>>>>>> 6bf41cb4
    {
        shared::LoggerImpl<ProfilerLoggerPolicy>::Instance()->Error<Args...>(args...);
    }
};<|MERGE_RESOLUTION|>--- conflicted
+++ resolved
@@ -51,17 +51,13 @@
     }
 
     template <typename... Args>
-<<<<<<< HEAD
-    static void Error(const Args&... args)
-=======
-    static void Warn(const Args... args)
+    static void Warn(const Args&... args)
     {
         shared::LoggerImpl<ProfilerLoggerPolicy>::Instance()->Warn<Args...>(args...);
     }
 
     template <typename... Args>
-    static void Error(const Args... args)
->>>>>>> 6bf41cb4
+    static void Error(const Args&... args)
     {
         shared::LoggerImpl<ProfilerLoggerPolicy>::Instance()->Error<Args...>(args...);
     }

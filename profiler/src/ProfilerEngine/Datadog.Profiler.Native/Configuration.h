// Unless explicitly stated otherwise all files in this repository are licensed under the Apache 2 License.
// This product includes software developed at Datadog (https://www.datadoghq.com/). Copyright 2022 Datadog, Inc.
#pragma once

#include <chrono>
#include <memory>
#include <string>

#include "DeploymentMode.h"
#include "EnablementStatus.h"
#include "CpuProfilerType.h"
#include "IConfiguration.h"
#include "TagsHelper.h"
#include "shared/src/native-src/string.h"

#include "shared/src/native-src/dd_filesystem.hpp"
// namespace fs is an alias defined in "dd_filesystem.hpp"

using namespace std::literals::chrono_literals;

class Configuration final : public IConfiguration
{
public:
    Configuration();
    ~Configuration() override = default;

    fs::path const& GetLogDirectory() const override;
    fs::path const& GetProfilesOutputDirectory() const override;
    bool IsOperationalMetricsEnabled() const override;
    bool IsNativeFramesEnabled() const override;
    std::chrono::seconds GetUploadInterval() const override;
    tags const& GetUserTags() const override;
    bool IsDebugLogEnabled() const override;

    std::string const& GetVersion() const override;
    std::string const& GetEnvironment() const override;
    std::string const& GetHostname() const override;
    std::string const& GetAgentUrl() const override;
    std::string const& GetAgentHost() const override;
    int32_t GetAgentPort() const override;
    bool IsAgentless() const override;
    std::string const& GetSite() const override;
    std::string const& GetApiKey() const override;
    std::string const& GetServiceName() const override;
    bool IsCpuProfilingEnabled() const override;
    bool IsWallTimeProfilingEnabled() const override;
    bool IsExceptionProfilingEnabled() const override;
    int32_t ExceptionSampleLimit() const override;
    bool IsAllocationProfilingEnabled() const override;
    bool IsContentionProfilingEnabled() const override;
    double MinimumCores() const override;
    int32_t AllocationSampleLimit() const override;
    int32_t ContentionSampleLimit() const override;
    int32_t ContentionDurationThreshold() const override;
    std::chrono::nanoseconds CpuWallTimeSamplingRate() const override;
    const std::string& GetNamedPipeName() const override;
    bool IsTimestampsAsLabelEnabled() const override;
    int32_t WalltimeThreadsThreshold() const override;
    int32_t CpuThreadsThreshold() const override;
    int32_t CodeHotspotsThreadsThreshold() const override;
    bool IsGarbageCollectionProfilingEnabled() const override;
    bool IsHeapProfilingEnabled() const override;
    bool UseBacktrace2() const override;
    bool IsAllocationRecorderEnabled() const override;
    bool IsDebugInfoEnabled() const override;
    bool IsGcThreadsCpuTimeEnabled() const override;
    bool IsThreadLifetimeEnabled() const override;
    std::string const& GetGitRepositoryUrl() const override;
    std::string const& GetGitCommitSha() const override;
    bool IsInternalMetricsEnabled() const override;
    bool IsSystemCallsShieldEnabled() const override;
    bool IsCIVisibilityEnabled() const override;
    std::uint64_t GetCIVisibilitySpanId() const override;
    bool IsEtwEnabled() const override;
    bool IsEtwLoggingEnabled() const override;
    std::string const& GetEtwReplayEndpoint() const override;
    EnablementStatus GetEnablementStatus() const override;
    DeploymentMode GetDeploymentMode() const override;
    std::chrono::milliseconds GetSsiLongLivedThreshold() const override;
    bool IsTelemetryToDiskEnabled() const override;
    bool IsSsiTelemetryEnabled() const override;
    CpuProfilerType GetCpuProfilerType() const override;
    std::chrono::milliseconds GetCpuProfilingInterval() const override;
<<<<<<< HEAD
    bool IsWaitHandleProfilingEnabled() const override;
=======
    bool IsHttpProfilingEnabled() const override;
    std::chrono::milliseconds GetHttpRequestDurationThreshold() const override;
    bool ForceHttpSampling() const override;
>>>>>>> 4e98576a

private:
    static tags ExtractUserTags();
    static std::string GetDefaultSite();
    static std::string ExtractSite();
    static std::chrono::seconds ExtractUploadInterval();
    static std::chrono::milliseconds ExtractCpuProfilingInterval(std::chrono::milliseconds minimum = DefaultCpuProfilingInterval);
    static fs::path GetDefaultLogDirectoryPath();
    static fs::path GetApmBaseDirectory();
    static fs::path ExtractLogDirectory();
    static fs::path ExtractPprofDirectory();
    static std::chrono::seconds GetDefaultUploadInterval();
    static bool GetDefaultDebugLogEnabled();
    template <typename T>
    static T GetEnvironmentValue(shared::WSTRING const& name, T const& defaultValue);
    template <typename T>
    static bool IsEnvironmentValueSet(shared::WSTRING const& name, T& value);
    static std::chrono::nanoseconds ExtractCpuWallTimeSamplingRate(int minimum = 5);
    static int32_t ExtractWallTimeThreadsThreshold();
    static int32_t ExtractCpuThreadsThreshold();
    static int32_t ExtractCodeHotspotsThreadsThreshold();
    static bool GetContention();
    EnablementStatus ExtractEnablementStatus();
    std::chrono::milliseconds ExtractSsiLongLivedThreshold() const;
    std::chrono::milliseconds ExtractHttpRequestDurationThreshold() const;

private:
    static std::string const DefaultProdSite;
    static std::string const DefaultDevSite;
    static std::string const DefaultVersion;
    static std::string const DefaultEnvironment;
    static std::string const DefaultAgentHost;
    static std::string const DefaultEmptyString;
    static int32_t const DefaultAgentPort;
    static std::chrono::seconds const DefaultDevUploadInterval;
    static std::chrono::seconds const DefaultProdUploadInterval;
    static std::chrono::milliseconds const DefaultCpuProfilingInterval;

    bool _isProfilingEnabled;
    bool _isCpuProfilingEnabled;
    bool _isWallTimeProfilingEnabled;
    bool _isExceptionProfilingEnabled;
    bool _isAllocationProfilingEnabled;
    bool _isContentionProfilingEnabled;
    bool _isGarbageCollectionProfilingEnabled;
    bool _isHeapProfilingEnabled;
    bool _isThreadLifetimeEnabled;
    bool _debugLogEnabled;
    fs::path _logDirectory;
    fs::path _pprofDirectory;
    bool _isOperationalMetricsEnabled;
    std::string _version;
    std::string _serviceName;
    std::string _environmentName;
    std::chrono::seconds _uploadPeriod;
    std::string _agentUrl;
    std::string _agentHost;
    std::int32_t _agentPort;
    std::string _apiKey;
    std::string _hostname;
    std::string _site;
    tags _userTags;
    bool _isNativeFrameEnabled;
    bool _isAgentLess;
    int32_t _exceptionSampleLimit;
    int32_t _allocationSampleLimit;
    int32_t _contentionSampleLimit;
    int32_t _contentionDurationThreshold;
    std::chrono::nanoseconds _cpuWallTimeSamplingRate;
    int32_t _walltimeThreadsThreshold;
    int32_t _cpuThreadsThreshold;
    int32_t _codeHotspotsThreadsThreshold;
    bool _useBacktrace2;
    bool _isAllocationRecorderEnabled;
    bool _isGcThreadsCpuTimeEnabled;
    std::string _gitRepositoryUrl;
    std::string _gitCommitSha;

    double _minimumCores;
    std::string _namedPipeName;
    bool _isTimestampsAsLabelEnabled;
    bool _isDebugInfoEnabled;
    bool _isInternalMetricsEnabled;
    bool _isSystemCallsShieldEnabled;

    bool _isCIVisibilityEnabled;
    std::uint64_t _internalCIVisibilitySpanId;
    bool _isEtwEnabled;
    DeploymentMode _deploymentMode;
    bool _isEtwLoggingEnabled;
    std::string _etwReplayEndpoint;
    EnablementStatus _enablementStatus;
    std::chrono::milliseconds _ssiLongLivedThreshold;
    bool _isTelemetryToDiskEnabled;
    bool _isSsiTelemetryEnabled;
    bool _isHttpProfilingEnabled;
    std::chrono::milliseconds _httpRequestDurationThreshold;
    bool _forceHttpSampling;

    CpuProfilerType _cpuProfilerType;
    std::chrono::milliseconds _cpuProfilingInterval;
    bool _isWaitHandleProfilingEnabled;
};<|MERGE_RESOLUTION|>--- conflicted
+++ resolved
@@ -81,13 +81,10 @@
     bool IsSsiTelemetryEnabled() const override;
     CpuProfilerType GetCpuProfilerType() const override;
     std::chrono::milliseconds GetCpuProfilingInterval() const override;
-<<<<<<< HEAD
-    bool IsWaitHandleProfilingEnabled() const override;
-=======
     bool IsHttpProfilingEnabled() const override;
     std::chrono::milliseconds GetHttpRequestDurationThreshold() const override;
     bool ForceHttpSampling() const override;
->>>>>>> 4e98576a
+    bool IsWaitHandleProfilingEnabled() const override;
 
 private:
     static tags ExtractUserTags();

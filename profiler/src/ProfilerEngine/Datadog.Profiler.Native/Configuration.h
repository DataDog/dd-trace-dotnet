--- conflicted
+++ resolved
@@ -49,13 +49,9 @@
     int32_t ContentionDurationThreshold() const override;
     std::chrono::nanoseconds CpuWallTimeSamplingRate() const override;
     const std::string& GetNamedPipeName() const override;
-<<<<<<< HEAD
+    bool IsTimestampsAsLabelEnabled() const override;
     int32_t WalltimeThreadsThreshold() const override;
     int32_t CpuThreadsThreshold() const override;
-=======
-    bool IsTimestampsAsLabelEnabled() const override;
-
->>>>>>> 4277b852
 
 private:
     static tags ExtractUserTags();

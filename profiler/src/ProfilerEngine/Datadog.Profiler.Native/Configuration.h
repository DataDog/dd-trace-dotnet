// Unless explicitly stated otherwise all files in this repository are licensed under the Apache 2 License.
// This product includes software developed at Datadog (https://www.datadoghq.com/). Copyright 2022 Datadog, Inc.
#pragma once

#include <chrono>
#include <memory>
#include <string>

#include "DeploymentMode.h"
#include "EnablementStatus.h"
#include "CpuProfilerType.h"
#include "IConfiguration.h"
#include "TagsHelper.h"
#include "shared/src/native-src/string.h"

#include "shared/src/native-src/dd_filesystem.hpp"
// namespace fs is an alias defined in "dd_filesystem.hpp"

using namespace std::literals::chrono_literals;

class Configuration final : public IConfiguration
{
public:
    Configuration();
    ~Configuration() override = default;

    fs::path const& GetLogDirectory() const override;
    fs::path const& GetProfilesOutputDirectory() const override;
    bool IsOperationalMetricsEnabled() const override;
    bool IsNativeFramesEnabled() const override;
    std::chrono::seconds GetUploadInterval() const override;
    tags const& GetUserTags() const override;
    bool IsDebugLogEnabled() const override;

    std::string const& GetVersion() const override;
    std::string const& GetEnvironment() const override;
    std::string const& GetHostname() const override;
    std::string const& GetAgentUrl() const override;
    std::string const& GetAgentHost() const override;
    int32_t GetAgentPort() const override;
    bool IsAgentless() const override;
    std::string const& GetSite() const override;
    std::string const& GetApiKey() const override;
    std::string const& GetServiceName() const override;
    bool IsCpuProfilingEnabled() const override;
    bool IsWallTimeProfilingEnabled() const override;
    bool IsExceptionProfilingEnabled() const override;
    int32_t ExceptionSampleLimit() const override;
    bool IsAllocationProfilingEnabled() const override;
    bool IsContentionProfilingEnabled() const override;
    double MinimumCores() const override;
    int32_t AllocationSampleLimit() const override;
    int32_t ContentionSampleLimit() const override;
    int32_t ContentionDurationThreshold() const override;
    std::chrono::nanoseconds CpuWallTimeSamplingRate() const override;
    const std::string& GetNamedPipeName() const override;
    bool IsTimestampsAsLabelEnabled() const override;
    int32_t WalltimeThreadsThreshold() const override;
    int32_t CpuThreadsThreshold() const override;
    int32_t CodeHotspotsThreadsThreshold() const override;
    bool IsGarbageCollectionProfilingEnabled() const override;
    bool IsHeapProfilingEnabled() const override;
    bool UseBacktrace2() const override;
    bool IsAllocationRecorderEnabled() const override;
    bool IsDebugInfoEnabled() const override;
    bool IsGcThreadsCpuTimeEnabled() const override;
    bool IsThreadLifetimeEnabled() const override;
    std::string const& GetGitRepositoryUrl() const override;
    std::string const& GetGitCommitSha() const override;
    bool IsInternalMetricsEnabled() const override;
    bool IsSystemCallsShieldEnabled() const override;
    bool IsCIVisibilityEnabled() const override;
    std::uint64_t GetCIVisibilitySpanId() const override;
    bool IsEtwEnabled() const override;
    bool IsEtwLoggingEnabled() const override;
    EnablementStatus GetEnablementStatus() const override;
    DeploymentMode GetDeploymentMode() const override;
<<<<<<< HEAD
    std::chrono::milliseconds GetSsiLongLivedThreshold() const override;
    bool IsTelemetryToDiskEnabled() const override;
=======
    CpuProfilerType GetCpuProfilerType() const override;
    std::chrono::milliseconds GetCpuProfilingInterval() const override;

>>>>>>> ebb61081

private:
    static tags ExtractUserTags();
    static std::string GetDefaultSite();
    static std::string ExtractSite();
    static std::chrono::seconds ExtractUploadInterval();
    static std::chrono::milliseconds ExtractCpuProfilingInterval(std::chrono::milliseconds minimum = DefaultCpuProfilingInterval);
    static fs::path GetDefaultLogDirectoryPath();
    static fs::path GetApmBaseDirectory();
    static fs::path ExtractLogDirectory();
    static fs::path ExtractPprofDirectory();
    static std::chrono::seconds GetDefaultUploadInterval();
    static bool GetDefaultDebugLogEnabled();
    template <typename T>
    static T GetEnvironmentValue(shared::WSTRING const& name, T const& defaultValue);
    template <typename T>
    static bool IsEnvironmentValueSet(shared::WSTRING const& name, T& value);
    static std::chrono::nanoseconds ExtractCpuWallTimeSamplingRate(int minimum = 5);
    static int32_t ExtractWallTimeThreadsThreshold();
    static int32_t ExtractCpuThreadsThreshold();
    static int32_t ExtractCodeHotspotsThreadsThreshold();
    static bool GetContention();
    EnablementStatus ExtractEnablementStatus();
    std::chrono::milliseconds ExtractSsiLongLivedThreshold() const;

private:
    static std::string const DefaultProdSite;
    static std::string const DefaultDevSite;
    static std::string const DefaultVersion;
    static std::string const DefaultEnvironment;
    static std::string const DefaultAgentHost;
    static std::string const DefaultEmptyString;
    static int32_t const DefaultAgentPort;
    static std::chrono::seconds const DefaultDevUploadInterval;
    static std::chrono::seconds const DefaultProdUploadInterval;
    static std::chrono::milliseconds const DefaultCpuProfilingInterval;

    bool _isProfilingEnabled;
    bool _isCpuProfilingEnabled;
    bool _isWallTimeProfilingEnabled;
    bool _isExceptionProfilingEnabled;
    bool _isAllocationProfilingEnabled;
    bool _isContentionProfilingEnabled;
    bool _isGarbageCollectionProfilingEnabled;
    bool _isHeapProfilingEnabled;
    bool _isThreadLifetimeEnabled;
    bool _debugLogEnabled;
    fs::path _logDirectory;
    fs::path _pprofDirectory;
    bool _isOperationalMetricsEnabled;
    std::string _version;
    std::string _serviceName;
    std::string _environmentName;
    std::chrono::seconds _uploadPeriod;
    std::string _agentUrl;
    std::string _agentHost;
    std::int32_t _agentPort;
    std::string _apiKey;
    std::string _hostname;
    std::string _site;
    tags _userTags;
    bool _isNativeFrameEnabled;
    bool _isAgentLess;
    int32_t _exceptionSampleLimit;
    int32_t _allocationSampleLimit;
    int32_t _contentionSampleLimit;
    int32_t _contentionDurationThreshold;
    std::chrono::nanoseconds _cpuWallTimeSamplingRate;
    int32_t _walltimeThreadsThreshold;
    int32_t _cpuThreadsThreshold;
    int32_t _codeHotspotsThreadsThreshold;
    bool _useBacktrace2;
    bool _isAllocationRecorderEnabled;
    bool _isGcThreadsCpuTimeEnabled;
    std::string _gitRepositoryUrl;
    std::string _gitCommitSha;

    double _minimumCores;
    std::string _namedPipeName;
    bool _isTimestampsAsLabelEnabled;
    bool _isDebugInfoEnabled;
    bool _isInternalMetricsEnabled;
    bool _isSystemCallsShieldEnabled;

    bool _isCIVisibilityEnabled;
    std::uint64_t _internalCIVisibilitySpanId;
    bool _isEtwEnabled;
    DeploymentMode _deploymentMode;
    bool _isEtwLoggingEnabled;
    EnablementStatus _enablementStatus;
<<<<<<< HEAD
    std::chrono::milliseconds _ssiLongLivedThreshold;
    bool _isTelemetryToDiskEnabled;
=======
    CpuProfilerType _cpuProfilerType;
    std::chrono::milliseconds _cpuProfilingInterval;
>>>>>>> ebb61081
};<|MERGE_RESOLUTION|>--- conflicted
+++ resolved
@@ -75,14 +75,10 @@
     bool IsEtwLoggingEnabled() const override;
     EnablementStatus GetEnablementStatus() const override;
     DeploymentMode GetDeploymentMode() const override;
-<<<<<<< HEAD
     std::chrono::milliseconds GetSsiLongLivedThreshold() const override;
     bool IsTelemetryToDiskEnabled() const override;
-=======
     CpuProfilerType GetCpuProfilerType() const override;
     std::chrono::milliseconds GetCpuProfilingInterval() const override;
-
->>>>>>> ebb61081
 
 private:
     static tags ExtractUserTags();
@@ -173,11 +169,8 @@
     DeploymentMode _deploymentMode;
     bool _isEtwLoggingEnabled;
     EnablementStatus _enablementStatus;
-<<<<<<< HEAD
     std::chrono::milliseconds _ssiLongLivedThreshold;
     bool _isTelemetryToDiskEnabled;
-=======
     CpuProfilerType _cpuProfilerType;
     std::chrono::milliseconds _cpuProfilingInterval;
->>>>>>> ebb61081
 };
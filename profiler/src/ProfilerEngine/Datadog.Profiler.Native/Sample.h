// Unless explicitly stated otherwise all files in this repository are licensed under the Apache 2 License.
// This product includes software developed at Datadog (https://www.datadoghq.com/). Copyright 2022 Datadog, Inc.

#pragma once
#include <array>
#include <iostream>
#include <list>
#include <string>
#include <string_view>
#include <tuple>
#include <vector>

struct SampleValueType
{
    const std::string& Name;
    const std::string& Unit;
};


//---------------------------------------------------------------
// This array define the list of ALL values set by all profilers
SampleValueType const SampleTypeDefinitions[] =
{
    {"wall", "nanoseconds"},// WallTimeDuration
    {"cpu", "nanoseconds"}, // CPUTimeDuration

    // the new ones should be added here at the same time
    // new identifiers are added to SampleValue
};

// Each profiler defines its own values index in the array
// It will be used in the AddValue() method
//
enum class SampleValue : size_t
{
    // Wall time profiler
    WallTimeDuration = 0,

    // CPU time profiler
    CpuTimeDuration = 1,

    //// Allocation tick profiler
    //AllocationCount = 2,

    //// Thread contention profiler
    //ContentionCount = 3,
    //ContentionDuration = 4,

    //// Exception profiler
    //ExceptionCount = 5
};
//
static constexpr size_t array_size = sizeof(SampleTypeDefinitions) / sizeof(SampleTypeDefinitions[0]);
//---------------------------------------------------------------

typedef std::array<int64_t, array_size> Values;
typedef std::pair<std::string, std::string> Label;  // TODO: use stringview to avoid copy
typedef std::list<Label> Labels;


/// <summary>
/// Unfinished class. The purpose, for now, is just to work on the export component.
/// </summary>
class Sample
{
public:
    Sample(std::string_view runtimeId); // only for tests
    Sample(uint64_t timestamp, std::string_view runtimeId);
    Sample(const Sample&) = delete;
    Sample& operator=(const Sample& sample) = delete;
    Sample(Sample&& sample) noexcept;
    Sample& operator=(Sample&& other) noexcept;

public:
    uint64_t GetTimeStamp() const;
    const Values& GetValues() const;
    const std::vector<std::pair<std::string, std::string>>& GetCallstack() const;
    const Labels& GetLabels() const;

// Since this class is not finished, this method is only for test purposes
    void SetValue(std::int64_t value);

// should be protected if we want to derive classes from Sample such as WallTimeSample
// but it seems better for encapsulation to do the transformation between collected raw data
// and a Sample in each Provider (this is the each behind CollectorBase template class)
    void AddValue(std::int64_t value, SampleValue index);
    void AddFrame(const std::string& moduleName, const std::string& frame); // TODO: use stringview to avoid copy
    void AddLabel(const Label& label);

<<<<<<< HEAD
// helpers for well known mandatory labels
    void SetPid(const std::string& pid);
    void SetAppDomainName(const std::string& name);
    void SetThreadId(const std::string& tid);
    void SetThreadName(const std::string& name);

// well known labels
public:
    static const std::string ThreadIdLabel;
    static const std::string ThreadNameLabel;
    static const std::string ProcessIdLabel;
    static const std::string AppDomainNameLabel;
    static const std::string LocalRootSpanIdLabel;
    static const std::string SpanIdLabel;
=======
    std::string_view GetRuntimeId() const;
>>>>>>> 25c0025e

private:
    uint64_t _timestamp;
    std::vector<std::pair<std::string, std::string>> _callstack; // TODO: use stringview to avoid copy
    Values _values;
    Labels _labels;
    std::string_view _runtimeId;
};<|MERGE_RESOLUTION|>--- conflicted
+++ resolved
@@ -76,6 +76,7 @@
     const Values& GetValues() const;
     const std::vector<std::pair<std::string, std::string>>& GetCallstack() const;
     const Labels& GetLabels() const;
+    std::string_view GetRuntimeId() const;
 
 // Since this class is not finished, this method is only for test purposes
     void SetValue(std::int64_t value);
@@ -87,7 +88,6 @@
     void AddFrame(const std::string& moduleName, const std::string& frame); // TODO: use stringview to avoid copy
     void AddLabel(const Label& label);
 
-<<<<<<< HEAD
 // helpers for well known mandatory labels
     void SetPid(const std::string& pid);
     void SetAppDomainName(const std::string& name);
@@ -102,9 +102,6 @@
     static const std::string AppDomainNameLabel;
     static const std::string LocalRootSpanIdLabel;
     static const std::string SpanIdLabel;
-=======
-    std::string_view GetRuntimeId() const;
->>>>>>> 25c0025e
 
 private:
     uint64_t _timestamp;

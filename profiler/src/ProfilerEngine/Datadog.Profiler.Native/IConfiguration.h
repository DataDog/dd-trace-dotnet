--- conflicted
+++ resolved
@@ -71,11 +71,8 @@
     virtual bool IsEtwLoggingEnabled() const = 0;
     virtual EnablementStatus GetEnablementStatus() const = 0;
     virtual DeploymentMode GetDeploymentMode() const = 0;
-<<<<<<< HEAD
+    virtual CpuProfilerType GetCpuProfilerType() const = 0;
+    virtual std::chrono::milliseconds GetCpuProfilingInterval() const = 0;
     virtual std::chrono::milliseconds GetSsiLongLivedThreshold() const = 0;
     virtual bool IsTelemetryToDiskEnabled() const = 0;
-=======
-    virtual CpuProfilerType GetCpuProfilerType() const = 0;
-    virtual std::chrono::milliseconds GetCpuProfilingInterval() const = 0;
->>>>>>> ebb61081
 };
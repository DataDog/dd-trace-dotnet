// Unless explicitly stated otherwise all files in this repository are licensed under the Apache 2 License.
// This product includes software developed at Datadog (https://www.datadoghq.com/). Copyright 2022 Datadog, Inc.

#pragma once
#include <chrono>
#include <string>
#include <tuple>
#include <vector>

#include "TagsHelper.h"

#include "shared/src/native-src/dd_filesystem.hpp"
// namespace fs is an alias defined in "dd_filesystem.hpp"
#include "shared/src/native-src/string.h"

class IConfiguration
{
public:
    virtual ~IConfiguration() = default;
    virtual bool IsDebugLogEnabled() const = 0;
    virtual fs::path const& GetLogDirectory() const = 0;
    virtual fs::path const& GetProfilesOutputDirectory() const = 0;
    virtual bool IsNativeFramesEnabled() const = 0;
    virtual bool IsOperationalMetricsEnabled() const = 0;
    virtual std::chrono::seconds GetUploadInterval() const = 0;
    virtual std::string const& GetVersion() const = 0;
    virtual std::string const& GetEnvironment() const = 0;
    virtual std::string const& GetHostname() const = 0;
    virtual std::string const& GetAgentUrl() const = 0;
    virtual std::string const& GetAgentHost() const = 0;
    virtual int32_t GetAgentPort() const = 0;
    virtual bool IsAgentless() const = 0;
    virtual std::string const& GetSite() const = 0;
    virtual std::string const& GetApiKey() const = 0;
    virtual std::string const& GetServiceName() const = 0;
    virtual tags const& GetUserTags() const = 0;
    virtual bool IsCpuProfilingEnabled() const = 0;
    virtual bool IsWallTimeProfilingEnabled() const = 0;
    virtual bool IsExceptionProfilingEnabled() const = 0;
    virtual int32_t ExceptionSampleLimit() const = 0;
    virtual bool IsAllocationProfilingEnabled() const = 0;
    virtual bool IsContentionProfilingEnabled() const = 0;
    virtual double MinimumCores() const = 0;
    virtual int32_t AllocationSampleLimit() const = 0;
    virtual int32_t ContentionSampleLimit() const = 0;
    virtual int32_t ContentionDurationThreshold() const = 0;
    virtual std::chrono::nanoseconds CpuWallTimeSamplingRate() const = 0;
    virtual const std::string& GetNamedPipeName() const = 0;
<<<<<<< HEAD
    virtual int32_t WalltimeThreadsThreshold() const = 0;
    virtual int32_t CpuThreadsThreshold() const = 0;
=======
    virtual bool IsTimestampsAsLabelEnabled() const = 0;
>>>>>>> 4277b852
};<|MERGE_RESOLUTION|>--- conflicted
+++ resolved
@@ -46,10 +46,7 @@
     virtual int32_t ContentionDurationThreshold() const = 0;
     virtual std::chrono::nanoseconds CpuWallTimeSamplingRate() const = 0;
     virtual const std::string& GetNamedPipeName() const = 0;
-<<<<<<< HEAD
+    virtual bool IsTimestampsAsLabelEnabled() const = 0;
     virtual int32_t WalltimeThreadsThreshold() const = 0;
     virtual int32_t CpuThreadsThreshold() const = 0;
-=======
-    virtual bool IsTimestampsAsLabelEnabled() const = 0;
->>>>>>> 4277b852
 };
--- conflicted
+++ resolved
@@ -63,11 +63,7 @@
     inline static const shared::WSTRING ThreadLifetimeEnabled           = WStr("DD_THREAD_LIFETIME_ENABLED");
     inline static const shared::WSTRING SystemCallsShieldEnabled        = WStr("DD_INTERNAL_SYSTEM_CALLS_SHIELD_ENABLED");
     inline static const shared::WSTRING EtwEnabled                      = WStr("DD_INTERNAL_PROFILING_ETW_ENABLED");
-<<<<<<< HEAD
-    inline static const shared::WSTRING ManagedActivationEnabled        = WStr("DD_PROFILER_MANAGED_ACTIVATION_ENABLED");
-=======
     inline static const shared::WSTRING ManagedActivationEnabled        = WStr("DD_PROFILING_MANAGED_ACTIVATION_ENABLED");
->>>>>>> 2f9083b6
     inline static const shared::WSTRING SsiDeployed                     = WStr("DD_INJECTION_ENABLED");
     inline static const shared::WSTRING EtwLoggingEnabled               = WStr("DD_INTERNAL_ETW_LOGGING_ENABLED");
     inline static const shared::WSTRING EtwReplayEndpoint               = WStr("DD_INTERNAL_ETW_REPLAY_ENDPOINT");

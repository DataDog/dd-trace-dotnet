--- conflicted
+++ resolved
@@ -59,10 +59,7 @@
     inline static const shared::WSTRING GcThreadsCpuTimeEnabled     = WStr("DD_INTERNAL_GC_THREADS_CPUTIME_ENABLED");
     inline static const shared::WSTRING InternalMetricsEnabled      = WStr("DD_INTERNAL_METRICS_ENABLED");
     inline static const shared::WSTRING ThreadLifetimeEnabled       = WStr("DD_INTERNAL_THREAD_LIFETIME_ENABLED");
-<<<<<<< HEAD
+    inline static const shared::WSTRING SystemCallsShieldEnabled    = WStr("DD_INTERNAL_SYSTEM_CALLS_SHIELD_ENABLED");
 
     inline static const shared::WSTRING InternalCIVisibilitySpanId  = WStr("DD_INTERNAL_CIVISIBILITY_SPANID");
-=======
-    inline static const shared::WSTRING SystemCallsShieldEnabled    = WStr("DD_INTERNAL_SYSTEM_CALLS_SHIELD_ENABLED");
->>>>>>> b1f45e9e
 };
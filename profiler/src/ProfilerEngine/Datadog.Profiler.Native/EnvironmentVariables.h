--- conflicted
+++ resolved
@@ -39,12 +39,9 @@
     inline static const shared::WSTRING ContentionSampleLimit       = WStr("DD_INTERNAL_PROFILING_CONTENTION_SAMPLE_LIMIT");
     inline static const shared::WSTRING ContentionDurationThreshold = WStr("DD_INTERNAL_PROFILING_CONTENTION_DURATION_THRESHOLD");
     inline static const shared::WSTRING CpuWallTimeSamplingRate     = WStr("DD_INTERNAL_PROFILING_SAMPLING_RATE");
-<<<<<<< HEAD
     inline static const shared::WSTRING WalltimeThreadsThreshold    = WStr("DD_INTERNAL_PROFILING_WALLTIME_THREADS_THRESHOLD");
     inline static const shared::WSTRING CpuTimeThreadsThreshold     = WStr("DD_INTERNAL_PROFILING_CPUTIME_THREADS_THRESHOLD");
-=======
     inline static const shared::WSTRING TimestampsAsLabelEnabled    = WStr("DD_INTERNAL_PROFILING_TIMESTAMPS_AS_LABEL_ENABLED");
->>>>>>> 4277b852
     inline static const shared::WSTRING ProfilesOutputDir           = WStr("DD_INTERNAL_PROFILING_OUTPUT_DIR");
     inline static const shared::WSTRING DevelopmentConfiguration    = WStr("DD_INTERNAL_USE_DEVELOPMENT_CONFIGURATION");
     inline static const shared::WSTRING Agentless                   = WStr("DD_PROFILING_AGENTLESS");

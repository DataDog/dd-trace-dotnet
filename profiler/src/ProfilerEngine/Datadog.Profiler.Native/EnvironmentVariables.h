// Unless explicitly stated otherwise all files in this repository are licensed under the Apache 2 License.
// This product includes software developed at Datadog (https://www.datadoghq.com/). Copyright 2022 Datadog, Inc.

#pragma once

#include "shared/src/native-src/string.h"

class EnvironmentVariables final
{
public:
    inline static const shared::WSTRING ProfilingEnabled            = WStr("DD_PROFILING_ENABLED");
    inline static const shared::WSTRING DebugLogEnabled             = WStr("DD_TRACE_DEBUG");
    inline static const shared::WSTRING LogPath                     = WStr("DD_PROFILING_LOG_PATH");
    inline static const shared::WSTRING LogDirectory                = WStr("DD_PROFILING_LOG_DIR");
    inline static const shared::WSTRING OperationalMetricsEnabled   = WStr("DD_INTERNAL_OPERATIONAL_METRICS_ENABLED");
    inline static const shared::WSTRING Version                     = WStr("DD_VERSION");
    inline static const shared::WSTRING ServiceName                 = WStr("DD_SERVICE");
    inline static const shared::WSTRING Environment                 = WStr("DD_ENV");
    inline static const shared::WSTRING Site                        = WStr("DD_SITE");
    inline static const shared::WSTRING UploadInterval              = WStr("DD_PROFILING_UPLOAD_PERIOD");
    inline static const shared::WSTRING AgentUrl                    = WStr("DD_TRACE_AGENT_URL");
    inline static const shared::WSTRING AgentHost                   = WStr("DD_AGENT_HOST");
    inline static const shared::WSTRING AgentPort                   = WStr("DD_TRACE_AGENT_PORT");
    inline static const shared::WSTRING NamedPipeName               = WStr("DD_TRACE_PIPE_NAME");
    inline static const shared::WSTRING ApiKey                      = WStr("DD_API_KEY");
    inline static const shared::WSTRING Hostname                    = WStr("DD_HOSTNAME");
    inline static const shared::WSTRING Tags                        = WStr("DD_TAGS");
    inline static const shared::WSTRING NativeFramesEnabled         = WStr("DD_PROFILING_FRAMES_NATIVE_ENABLED");
    inline static const shared::WSTRING CpuProfilingEnabled         = WStr("DD_PROFILING_CPU_ENABLED");
    inline static const shared::WSTRING WallTimeProfilingEnabled    = WStr("DD_PROFILING_WALLTIME_ENABLED");
    inline static const shared::WSTRING ExceptionProfilingEnabled   = WStr("DD_PROFILING_EXCEPTION_ENABLED");

    // only available on .NET 5+
<<<<<<< HEAD
    inline static const shared::WSTRING AllocationProfilingEnabled  = WStr("DD_PROFILING_ALLOCATION_ENABLED");
    inline static const shared::WSTRING ContentionProfilingEnabled  = WStr("DD_PROFILING_CONTENTION_ENABLED");
    inline static const shared::WSTRING GCProfilingEnabled          = WStr("DD_PROFILING_GC_ENABLED");
=======
    inline static const shared::WSTRING AllocationProfilingEnabled = WStr("DD_PROFILING_ALLOCATION_ENABLED");
    inline static const shared::WSTRING DeprecatedContentionProfilingEnabled = WStr("DD_PROFILING_CONTENTION_ENABLED");  // should be deprecated (only used in 2.18)
    inline static const shared::WSTRING LockContentionProfilingEnabled = WStr("DD_PROFILING_LOCK_ENABLED");
>>>>>>> 2227ee14

    inline static const shared::WSTRING ExceptionSampleLimit        = WStr("DD_INTERNAL_PROFILING_EXCEPTION_SAMPLE_LIMIT");
    inline static const shared::WSTRING AllocationSampleLimit       = WStr("DD_INTERNAL_PROFILING_ALLOCATION_SAMPLE_LIMIT");
    inline static const shared::WSTRING ContentionSampleLimit       = WStr("DD_INTERNAL_PROFILING_CONTENTION_SAMPLE_LIMIT");
    inline static const shared::WSTRING ContentionDurationThreshold = WStr("DD_INTERNAL_PROFILING_CONTENTION_DURATION_THRESHOLD");
    inline static const shared::WSTRING CpuWallTimeSamplingRate     = WStr("DD_INTERNAL_PROFILING_SAMPLING_RATE");
    inline static const shared::WSTRING WalltimeThreadsThreshold    = WStr("DD_INTERNAL_PROFILING_WALLTIME_THREADS_THRESHOLD");
    inline static const shared::WSTRING CpuTimeThreadsThreshold     = WStr("DD_INTERNAL_PROFILING_CPUTIME_THREADS_THRESHOLD");
    inline static const shared::WSTRING TimestampsAsLabelEnabled    = WStr("DD_INTERNAL_PROFILING_TIMESTAMPS_AS_LABEL_ENABLED");
    inline static const shared::WSTRING ProfilesOutputDir           = WStr("DD_INTERNAL_PROFILING_OUTPUT_DIR");
    inline static const shared::WSTRING DevelopmentConfiguration    = WStr("DD_INTERNAL_USE_DEVELOPMENT_CONFIGURATION");
    inline static const shared::WSTRING Agentless                   = WStr("DD_PROFILING_AGENTLESS");
    inline static const shared::WSTRING CoreMinimumOverride         = WStr("DD_PROFILING_MIN_CORES_THRESHOLD");

    // feature flags
    inline static const shared::WSTRING FF_LibddprofEnabled = WStr("DD_INTERNAL_PROFILING_LIBDDPROF_ENABLED");
};<|MERGE_RESOLUTION|>--- conflicted
+++ resolved
@@ -31,15 +31,10 @@
     inline static const shared::WSTRING ExceptionProfilingEnabled   = WStr("DD_PROFILING_EXCEPTION_ENABLED");
 
     // only available on .NET 5+
-<<<<<<< HEAD
-    inline static const shared::WSTRING AllocationProfilingEnabled  = WStr("DD_PROFILING_ALLOCATION_ENABLED");
-    inline static const shared::WSTRING ContentionProfilingEnabled  = WStr("DD_PROFILING_CONTENTION_ENABLED");
-    inline static const shared::WSTRING GCProfilingEnabled          = WStr("DD_PROFILING_GC_ENABLED");
-=======
     inline static const shared::WSTRING AllocationProfilingEnabled = WStr("DD_PROFILING_ALLOCATION_ENABLED");
     inline static const shared::WSTRING DeprecatedContentionProfilingEnabled = WStr("DD_PROFILING_CONTENTION_ENABLED");  // should be deprecated (only used in 2.18)
     inline static const shared::WSTRING LockContentionProfilingEnabled = WStr("DD_PROFILING_LOCK_ENABLED");
->>>>>>> 2227ee14
+    inline static const shared::WSTRING GCProfilingEnabled          = WStr("DD_PROFILING_GC_ENABLED");
 
     inline static const shared::WSTRING ExceptionSampleLimit        = WStr("DD_INTERNAL_PROFILING_EXCEPTION_SAMPLE_LIMIT");
     inline static const shared::WSTRING AllocationSampleLimit       = WStr("DD_INTERNAL_PROFILING_ALLOCATION_SAMPLE_LIMIT");

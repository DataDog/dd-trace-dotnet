--- conflicted
+++ resolved
@@ -6,12 +6,6 @@
 StackSnapshotResultBuffer::StackSnapshotResultBuffer() :
     _unixTimeUtc{0},
     _representedDurationNanoseconds{0},
-<<<<<<< HEAD
-    _appDomainId{0},
-=======
-    _instructionPointers{},
-    _currentFramesCount{0},
->>>>>>> d0160d84
     _localRootSpanId{0},
     _spanId{0},
     _callstack{}
@@ -22,11 +16,6 @@
 {
     _unixTimeUtc = 0;
     _representedDurationNanoseconds = 0;
-<<<<<<< HEAD
-    _appDomainId = static_cast<AppDomainID>(0);
-=======
-    _currentFramesCount = 0;
->>>>>>> d0160d84
     _localRootSpanId = 0;
     _spanId = 0;
 }
@@ -35,12 +24,6 @@
 {
     _localRootSpanId = 0;
     _spanId = 0;
-
-<<<<<<< HEAD
-    _appDomainId = static_cast<AppDomainID>(0);
-=======
-    _currentFramesCount = 0;
->>>>>>> d0160d84
     _representedDurationNanoseconds = 0;
     _unixTimeUtc = 0;
     _callstack = {};

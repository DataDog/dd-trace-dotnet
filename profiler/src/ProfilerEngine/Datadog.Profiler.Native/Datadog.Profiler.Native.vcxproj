--- conflicted
+++ resolved
@@ -238,28 +238,22 @@
     <ClInclude Include="EnumHelpers.h" />
     <ClInclude Include="COMHelpers.h" />
     <ClInclude Include="ContentionProvider.h" />
-<<<<<<< HEAD
     <ClInclude Include="EventPipeEventsManager.h" />
-=======
     <ClInclude Include="ExporterBuilder.h" />
     <ClInclude Include="FileHelper.h" />
     <ClInclude Include="Success.h" />
     <ClInclude Include="Exception.h" />
     <ClInclude Include="Exporter.h" />
->>>>>>> afadfd43
     <ClInclude Include="GarbageCollection.h" />
     <ClInclude Include="GCBaseRawSample.h" />
     <ClInclude Include="GarbageCollectionProvider.h" />
     <ClInclude Include="GCThreadsCpuProvider.h" />
-<<<<<<< HEAD
     <ClInclude Include="IEtwEventsManager.h" />
-=======
     <ClInclude Include="AgentProxy.hpp" />
     <ClInclude Include="SuccessImpl.hpp" />
     <ClInclude Include="FileSaver.hpp" />
     <ClInclude Include="ProfileImpl.hpp" />
     <ClInclude Include="TagsImpl.hpp" />
->>>>>>> afadfd43
     <ClInclude Include="MetadataProvider.h" />
     <ClInclude Include="IAllocationsRecorder.h" />
     <ClInclude Include="IBatchedSamplesProvider.h" />
@@ -379,14 +373,11 @@
     <ClCompile Include="DebugInfoStore.cpp" />
     <ClCompile Include="DogstatsdService.cpp" />
     <ClCompile Include="EnabledProfilers.cpp" />
-<<<<<<< HEAD
     <ClCompile Include="EventPipeEventsManager.cpp" />
-=======
     <ClCompile Include="ExporterBuilder.cpp" />
     <ClCompile Include="FileHelper.cpp" />
     <ClCompile Include="Success.cpp" />
     <ClCompile Include="Exception.cpp" />
->>>>>>> afadfd43
     <ClCompile Include="ExceptionsProvider.cpp" />
     <ClCompile Include="Exporter.cpp" />
     <ClCompile Include="FfiHelper.cpp" />

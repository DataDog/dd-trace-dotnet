--- conflicted
+++ resolved
@@ -239,11 +239,8 @@
     <ClInclude Include="FfiHelper.h" />
     <ClInclude Include="FrameStore.h" />
     <ClInclude Include="IAppDomainStore.h" />
-<<<<<<< HEAD
+    <ClInclude Include="IApplicationStore.h" />
     <ClInclude Include="ICollector.h" />
-=======
-    <ClInclude Include="IApplicationStore.h" />
->>>>>>> 25c0025e
     <ClInclude Include="IFrameStore.h" />
     <ClInclude Include="HResultConverter.h" />
     <ClInclude Include="IClrLifetime.h" />

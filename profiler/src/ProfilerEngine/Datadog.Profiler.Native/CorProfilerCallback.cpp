// Unless explicitly stated otherwise all files in this repository are licensed under the Apache 2 License.
// This product includes software developed at Datadog (https://www.datadoghq.com/). Copyright 2022 Datadog, Inc.

// from dotnet coreclr includes

#include "cor.h"
#include "corprof.h"
// end

#include "CorProfilerCallback.h"

#include <inttypes.h>

#ifdef _WINDOWS
#include <VersionHelpers.h>
#include <windows.h>
#else
#include "cgroup.h"
#include <libunwind.h>
#include <signal.h>
#endif

#include "AllocationsProvider.h"
#include "AllocationsRecorder.h"
#include "AppDomainStore.h"
#include "ApplicationStore.h"
#include "CallstackProvider.h"
#include "ClrLifetime.h"
#include "Configuration.h"
#include "ContentionProvider.h"
#include "CpuTimeProvider.h"
#include "DebugInfoStore.h"
#include "EnabledProfilers.h"
#include "EnvironmentVariables.h"
#include "EventPipeEventsManager.h"
#include "ExceptionsProvider.h"
#include "FrameStore.h"
#include "GCThreadsCpuProvider.h"
#include "IMetricsSender.h"
#include "IMetricsSenderFactory.h"
#include "Log.h"
#include "ManagedThreadList.h"
#include "MetadataProvider.h"
#include "NetworkProvider.h"
#include "OpSysTools.h"
#include "OsSpecificApi.h"
#include "ProfileExporter.h"
#include "ProfilerEngineStatus.h"
#include "RawSampleTransformer.h"
#include "RuntimeIdStore.h"
#include "RuntimeInfo.h"
#include "Sample.h"
#include "SampleValueTypeProvider.h"
#include "SsiManager.h"
#include "StackSamplerLoopManager.h"
#include "ThreadsCpuManager.h"
#include "WallTimeProvider.h"
#ifdef LINUX
#include "ProfilerSignalManager.h"
#include "SystemCallsShield.h"
#include "TimerCreateCpuProfiler.h"
#include "LibrariesInfoCache.h"
#include "RingBuffer.h"
#include "CpuSampleProvider.h"
#endif

#include "shared/src/native-src/environment_variables.h"
#include "shared/src/native-src/pal.h"
#include "shared/src/native-src/string.h"

#include "dd_profiler_version.h"

#include <cmath>

IClrLifetime* CorProfilerCallback::GetClrLifetime() const
{
    return _pClrLifetime.get();
}

// This can be used to detect profiler version in a memory dump
// in WinDbg:  dt Datadog_Profiler_Native!Profiler_Version
// in gdb: p Profiler_Version
#ifdef _WINDOWS
extern "C" __declspec(dllexport) const char* Profiler_Version = PROFILER_VERSION;
#else
extern "C" __attribute__((visibility("default"))) const char* Profiler_Version = PROFILER_VERSION;
#endif

// Initialization
CorProfilerCallback* CorProfilerCallback::_this = nullptr;

#ifdef LINUX
extern "C" void (*volatile dd_on_thread_routine_finished)() __attribute__((weak));
#endif

CorProfilerCallback::CorProfilerCallback(std::shared_ptr<IConfiguration> pConfiguration) :
    _pConfiguration{std::move(pConfiguration)}
{
    // Keep track of the one and only ICorProfilerCallback implementation.
    // It will be used as root for other services
    _this = this;

    _pClrLifetime = std::make_unique<ClrLifetime>(&_isInitialized);

#ifndef _WINDOWS
    CGroup::Initialize();
#endif
#if defined(LINUX)
    if (&dd_on_thread_routine_finished != nullptr)
    {
        dd_on_thread_routine_finished = CorProfilerCallback::OnThreadRoutineFinished;
    }
#endif
}

// Cleanup
CorProfilerCallback::~CorProfilerCallback()
{
    DisposeInternal();

    _this = nullptr;

#ifndef _WINDOWS
    CGroup::Cleanup();
#endif

#if defined(LINUX)
    if (&dd_on_thread_routine_finished != nullptr)
    {
        dd_on_thread_routine_finished = nullptr;
    }
#endif
}

void CorProfilerCallback::InitializeServices()
{
    _metricsSender = IMetricsSenderFactory::Create();

    _pAppDomainStore = std::make_unique<AppDomainStore>(_pCorProfilerInfo);

    _pDebugInfoStore = std::make_unique<DebugInfoStore>(_pCorProfilerInfo, _pConfiguration.get());

#ifdef LINUX
    if (_pConfiguration->IsSystemCallsShieldEnabled())
    {
        // This service must be started before StackSamplerLoop-based profilers to help with non-restartable system calls (ex: socket operations)
        _systemCallsShield = RegisterService<SystemCallsShield>(_pConfiguration.get());
    }

    // Like the SystemCallsShield, this service must be started before any profiler.
    // For now we asked for a memory resource that will have maximum 100 blocks of 1KiB per block.
    // (before it uses the default memory resource a.k.a new/delete for allocation)
    // TODO add metrics to measure if it's ok or not
    RegisterService<LibrariesInfoCache>(_memoryResourceManager.GetSynchronizedPool(100, 1024));
#endif

    _pFrameStore = std::make_unique<FrameStore>(_pCorProfilerInfo, _pConfiguration.get(), _pDebugInfoStore.get());

    // Create service instances
    _pThreadsCpuManager = RegisterService<ThreadsCpuManager>();

    _pManagedThreadList = RegisterService<ManagedThreadList>(_pCorProfilerInfo);
    _managedThreadsMetric = _metricsRegistry.GetOrRegister<ProxyMetric>("dotnet_managed_threads", [this]() {
        return _pManagedThreadList->Count();
    });

    _managedThreadsMetric = _metricsRegistry.GetOrRegister<ProxyMetric>("dotnet_managed_threads_high", [this]() {
        return _pManagedThreadList->GetHighCountAndReset();
    });

    _managedThreadsMetric = _metricsRegistry.GetOrRegister<ProxyMetric>("dotnet_managed_threads_low", [this]() {
        return _pManagedThreadList->GetLowCountAndReset();
    });

    _pCodeHotspotsThreadList = RegisterService<ManagedThreadList>(_pCorProfilerInfo);
    _managedThreadsWithContextMetric = _metricsRegistry.GetOrRegister<ProxyMetric>("dotnet_managed_threads_with_context", [this]() {
        return _pCodeHotspotsThreadList->Count();
    });

    _pRuntimeIdStore = RegisterService<RuntimeIdStore>();

    auto valueTypeProvider = SampleValueTypeProvider();

    _rawSampleTransformer = std::make_unique<RawSampleTransformer>(
        _pFrameStore.get(),
        _pAppDomainStore.get(),
        _pRuntimeIdStore);

    if (_pConfiguration->IsThreadLifetimeEnabled())
    {
        _pThreadLifetimeProvider = RegisterService<ThreadLifetimeProvider>(
            valueTypeProvider,
            _rawSampleTransformer.get(),
            MemoryResourceManager::GetDefault());
    }

    if (_pConfiguration->IsWallTimeProfilingEnabled())
    {
        _pWallTimeProvider = RegisterService<WallTimeProvider>(valueTypeProvider, _rawSampleTransformer.get(), MemoryResourceManager::GetDefault());
    }

    if (_pConfiguration->IsCpuProfilingEnabled())
    {
#ifdef LINUX
        if (_pConfiguration->GetCpuProfilerType() == CpuProfilerType::ManualCpuTime)
        {
            _pCpuTimeProvider = RegisterService<CpuTimeProvider>(
                valueTypeProvider, _rawSampleTransformer.get(), MemoryResourceManager::GetDefault());
        }
        else
        {
            unsigned long long nbTicks = SamplesCollector::CollectingPeriod / _pConfiguration->GetCpuProfilingInterval();
            auto nbSamplesCollectorTick = std::max(nbTicks, 1ull);
            double cpuAllocated = 0;
            if (!CGroup::GetCpuLimit(&cpuAllocated))
            {
                cpuAllocated = OsSpecificApi::GetProcessorCount();
            }

            // It's safe to cast double to std::size_t. The value will always fit into a std::size_t
            // Reason:
            // We know that profiling interval is at most every 1 ms.
            // So, cpuAllocated will have to be over 37 trillion to have a value that cannot be represented by a std::size_t
            std::size_t rbSize = std::ceil(nbSamplesCollectorTick * cpuAllocated * RawSampleCollectorBase<RawCpuSample>::SampleSize);
            Log::Info("RingBuffer size estimate (bytes): ", rbSize);
            auto ringBuffer = std::make_unique<RingBuffer>(rbSize, CpuSampleProvider::SampleSize);
            _pCpuSampleProvider = RegisterService<CpuSampleProvider>(valueTypeProvider, _rawSampleTransformer.get(), std::move(ringBuffer), _metricsRegistry);
        }
#else // WINDOWS
        _pCpuTimeProvider = RegisterService<CpuTimeProvider>(
            valueTypeProvider, _rawSampleTransformer.get(), MemoryResourceManager::GetDefault());
#endif
    }

    if (_pConfiguration->IsExceptionProfilingEnabled())
    {
        _pExceptionsProvider = RegisterService<ExceptionsProvider>(
            valueTypeProvider,
            _pCorProfilerInfo,
            _pManagedThreadList,
            _pFrameStore.get(),
            _pConfiguration.get(),
            _rawSampleTransformer.get(),
            _metricsRegistry,
            CallstackProvider(_memoryResourceManager.GetDefault()),
            MemoryResourceManager::GetDefault());
    }

    // _pCorProfilerInfoEvents must have been set for any .NET 5+ CLR events-based profiler to work
    if (_pCorProfilerInfoEvents != nullptr)
    {
        // live objects profiling requires allocations profiling
        if (_pConfiguration->IsHeapProfilingEnabled())
        {
            if (_pCorProfilerInfoLiveHeap != nullptr)
            {
                _pLiveObjectsProvider = RegisterService<LiveObjectsProvider>(
                    _pCorProfilerInfoLiveHeap,
                    valueTypeProvider,
                    _rawSampleTransformer.get(),
                    _pConfiguration.get());

                _pAllocationsProvider = RegisterService<AllocationsProvider>(
                    false, // not .NET Framework
                    valueTypeProvider,
                    _pCorProfilerInfo,
                    _pManagedThreadList,
                    _pFrameStore.get(),
                    _rawSampleTransformer.get(),
                    _pConfiguration.get(),
                    _pLiveObjectsProvider,
                    _metricsRegistry,
                    CallstackProvider(_memoryResourceManager.GetDefault()),
                    MemoryResourceManager::GetDefault()
                );

                if (!_pConfiguration->IsAllocationProfilingEnabled())
                {
                    Log::Warn("Allocations profiling is enabled due to activated live objects profiling.");
                }
            }
            else
            {
                Log::Warn("Live Heap profiling is disabled for .NET ", _pRuntimeInfo->GetMajorVersion(), ":.NET 7 + is required.");
            }
        }

        // check for allocations profiling only (without heap profiling)
        if (_pConfiguration->IsAllocationProfilingEnabled() && (_pAllocationsProvider == nullptr))
        {
            _pAllocationsProvider = RegisterService<AllocationsProvider>(
                false, // not .NET Framework
                valueTypeProvider,
                _pCorProfilerInfo,
                _pManagedThreadList,
                _pFrameStore.get(),
                _rawSampleTransformer.get(),
                _pConfiguration.get(),
                nullptr, // no listener
                _metricsRegistry,
                CallstackProvider(_memoryResourceManager.GetDefault()),
                MemoryResourceManager::GetDefault()
            );
        }

        if (
            (_pConfiguration->IsContentionProfilingEnabled()) ||
            (_pConfiguration->IsWaitHandleProfilingEnabled())
            )
        {
            _pContentionProvider = RegisterService<ContentionProvider>(
                valueTypeProvider,
                _pCorProfilerInfo,
                _pManagedThreadList,
                _rawSampleTransformer.get(),
                _pConfiguration.get(),
                _metricsRegistry,
                CallstackProvider(_memoryResourceManager.GetDefault()),
                MemoryResourceManager::GetDefault()
            );
        }

        if (_pConfiguration->IsGarbageCollectionProfilingEnabled())
        {
            _pStopTheWorldProvider = RegisterService<StopTheWorldGCProvider>(
                valueTypeProvider,
                _rawSampleTransformer.get(),
                MemoryResourceManager::GetDefault()
            );
            _pGarbageCollectionProvider = RegisterService<GarbageCollectionProvider>(
                valueTypeProvider,
                _rawSampleTransformer.get(),
                _metricsRegistry,
                MemoryResourceManager::GetDefault()
            );
        }
        else
        {
            _pStopTheWorldProvider = nullptr;
            _pGarbageCollectionProvider = nullptr;
        }

        // HTTP profiler is only supported in .NET 7+
        if (_pConfiguration->IsHttpProfilingEnabled())
        {
            if (_pRuntimeInfo->GetMajorVersion() >= 7)
            {
                _pNetworkProvider = RegisterService<NetworkProvider>(
                    valueTypeProvider,
                    _pCorProfilerInfo,
                    _pManagedThreadList,
                    _rawSampleTransformer.get(),
                    _pConfiguration.get(),
                    _metricsRegistry,
                    CallstackProvider(_memoryResourceManager.GetDefault()),
                    MemoryResourceManager::GetDefault()
                );
            }
            else
            {
                Log::Warn("Outgoing HTTP profiling is disabled for .NET ", _pRuntimeInfo->GetMajorVersion(), ": .NET 7 + is required.");
            }
        }

        // TODO: add new CLR events-based providers to the event parser
        _pEventPipeEventsManager = std::make_unique<EventPipeEventsManager>(
            _pCorProfilerInfoEvents,
            _pAllocationsProvider,
            _pContentionProvider,
            _pStopTheWorldProvider,
            _pNetworkProvider
        );

        if (_pGarbageCollectionProvider != nullptr)
        {
            _pEventPipeEventsManager->Register(_pGarbageCollectionProvider);
        }
        if (_pLiveObjectsProvider != nullptr)
        {
            _pEventPipeEventsManager->Register(_pLiveObjectsProvider);
        }
        // TODO: register any provider that needs to get notified when GCs start and end
    }
    else if ((_pRuntimeInfo->IsDotnetFramework()) && (_pConfiguration->IsEtwEnabled()))
    // deal with event-based profilers in .NET Framework
    {
        // check for allocations profiling only (without heap profiling)
        if (_pConfiguration->IsAllocationProfilingEnabled())
        {
            _pAllocationsProvider = RegisterService<AllocationsProvider>(
                true, // is .NET Framework
                valueTypeProvider,
                _pCorProfilerInfo,
                _pManagedThreadList,
                _pFrameStore.get(),
                _rawSampleTransformer.get(),
                _pConfiguration.get(),
                nullptr, // no listener
                _metricsRegistry,
                CallstackProvider(_memoryResourceManager.GetDefault()),
                MemoryResourceManager::GetDefault());
        }

        // WaitHandle profiling is not supported in .NET Framework
        if (_pConfiguration->IsContentionProfilingEnabled())
        {
            _pContentionProvider = RegisterService<ContentionProvider>(
                valueTypeProvider,
                _pCorProfilerInfo,
                _pManagedThreadList,
                _rawSampleTransformer.get(),
                _pConfiguration.get(),
                _metricsRegistry,
                CallstackProvider(_memoryResourceManager.GetDefault()),
                MemoryResourceManager::GetDefault());
        }

        if (_pConfiguration->IsGarbageCollectionProfilingEnabled())
        {
            _pStopTheWorldProvider = RegisterService<StopTheWorldGCProvider>(
                valueTypeProvider,
                _rawSampleTransformer.get(),
                MemoryResourceManager::GetDefault());

            _pGarbageCollectionProvider = RegisterService<GarbageCollectionProvider>(
                valueTypeProvider,
                _rawSampleTransformer.get(),
                _metricsRegistry,
                MemoryResourceManager::GetDefault());
        }
        else
        {
            _pStopTheWorldProvider = nullptr;
            _pGarbageCollectionProvider = nullptr;
        }

        // live heap is not supported by .NET Framework

        _pEtwEventsManager = OsSpecificApi::CreateEtwEventsManager(
            _pAllocationsProvider,
            _pContentionProvider,
            _pStopTheWorldProvider,
            _pConfiguration.get());

        if (_pGarbageCollectionProvider != nullptr)
        {
            _pEtwEventsManager->Register(_pGarbageCollectionProvider);
        }

        // NOTE: it is too early to ask the Agent to enable the CLR provider in the ETW session
        //       so we can't call _pEtwEventsManager->Start() here
        //       wait for the first thread to be created
    }

    if (_pConfiguration->IsAllocationRecorderEnabled() && !_pConfiguration->GetProfilesOutputDirectory().empty())
    {
        _pAllocationsRecorder = std::make_unique<AllocationsRecorder>(_pCorProfilerInfo, _pFrameStore.get());
    }

    // compute enabled profilers based on configuration and receivable CLR events
    _pEnabledProfilers = std::make_unique<EnabledProfilers>(
        _pConfiguration.get(),
        _pCorProfilerInfoEvents != nullptr    // .NET 5+ CLR events-based profilers
            || _pEtwEventsManager != nullptr, // .NET Framework CLR events-based profilers
        _pLiveObjectsProvider != nullptr);

    // disable providers depending on current CLR type/version
    if (_pRuntimeInfo->IsDotnetFramework())
    {
        // disable profilers if the connection with the agent failed
        if (_pEtwEventsManager == nullptr)
        {
            // keep track that event-based profilers are disabled
            _pEnabledProfilers->Disable(RuntimeProfiler::LockContention);
            _pEnabledProfilers->Disable(RuntimeProfiler::GC);
            _pEnabledProfilers->Disable(RuntimeProfiler::Allocations);

            // these profilers are not supported in .NET Framework anyway
            _pEnabledProfilers->Disable(RuntimeProfiler::Heap);
        }

        // http profiling is not supported in .NET Framework
        _pEnabledProfilers->Disable(RuntimeProfiler::Network);

        _pEnabledProfilers->Disable(RuntimeProfiler::CpuGc); // GC threads CPU consumption is not supported in .NET Framework
    }
    else
    {
        // http profiling requires .NET 7+
        if (_pRuntimeInfo->GetMajorVersion() < 7)
        {
            _pEnabledProfilers->Disable(RuntimeProfiler::Network);
        }

        // GC threads CPU consumption is not supported in .NET 5 and earlier
        if (_pRuntimeInfo->GetMajorVersion() < 5)
        {
            _pEnabledProfilers->Disable(RuntimeProfiler::CpuGc);
        }
    }

    // Avoid iterating twice on all providers in order to inject this value in each constructor
    // and store it in CollectorBase so it can be used in TransformRawSample (where the sample is created)
    auto const& sampleTypeDefinitions = valueTypeProvider.GetValueTypes();
    Sample::ValuesCount = sampleTypeDefinitions.size();

    _pStackSamplerLoopManager = RegisterService<StackSamplerLoopManager>(
        _pCorProfilerInfo,
        _pConfiguration.get(),
        _metricsSender,
        _pClrLifetime.get(),
        _pThreadsCpuManager,
        _pManagedThreadList,
        _pCodeHotspotsThreadList,
        _pWallTimeProvider,
        _pCpuTimeProvider,
        _metricsRegistry,
        CallstackProvider(_memoryResourceManager.GetSynchronizedPool(100, Callstack::MaxSize)));

#ifdef LINUX
    if (_pConfiguration->IsCpuProfilingEnabled() && _pConfiguration->GetCpuProfilerType() == CpuProfilerType::TimerCreate)
    {
        _pCpuProfiler = RegisterService<TimerCreateCpuProfiler>(
            _pConfiguration.get(),
            ProfilerSignalManager::Get(SIGPROF),
            _pManagedThreadList,
            _pCpuSampleProvider,
            _metricsRegistry);
    }
#endif

    _pApplicationStore = RegisterService<ApplicationStore>(_pConfiguration.get(), _pRuntimeInfo.get());

    // The different elements of the libddprof pipeline are created and linked together
    // i.e. the exporter is passed to the aggregator and each provider is added to the aggregator.
    _pExporter = std::make_unique<ProfileExporter>(
        sampleTypeDefinitions,
        _pConfiguration.get(),
        _pApplicationStore,
        _pRuntimeInfo.get(),
        _pEnabledProfilers.get(),
        _metricsRegistry,
        _pMetadataProvider.get(),
        _pSsiManager.get(),
        _pAllocationsRecorder.get()
        );

    if (_pConfiguration->IsGcThreadsCpuTimeEnabled() &&
        _pConfiguration->IsCpuProfilingEnabled() && // CPU profiling must be enabled
        _pRuntimeInfo->GetMajorVersion() >= 5)
    {
        _gcThreadsCpuProvider = std::make_unique<GCThreadsCpuProvider>(valueTypeProvider, _rawSampleTransformer.get(), _metricsRegistry);

        _pExporter->RegisterProcessSamplesProvider(_gcThreadsCpuProvider.get());
    }

    if (_pContentionProvider != nullptr)
    {
        _pExporter->RegisterUpscaleProvider(_pContentionProvider);
    }
    if (_pExceptionsProvider != nullptr)
    {
        _pExporter->RegisterUpscaleProvider(_pExceptionsProvider);
    }

    _pSamplesCollector = RegisterService<SamplesCollector>(
        _pConfiguration.get(),
        _pThreadsCpuManager,
        _pExporter.get(),
        _metricsSender.get());

    if (_pConfiguration->IsThreadLifetimeEnabled())
    {
        _pSamplesCollector->Register(_pThreadLifetimeProvider);
    }

    if (_pConfiguration->IsWallTimeProfilingEnabled())
    {
        _pSamplesCollector->Register(_pWallTimeProvider);
    }

    if (_pConfiguration->IsCpuProfilingEnabled())
    {
#ifdef LINUX
        if (_pConfiguration->GetCpuProfilerType() == CpuProfilerType::ManualCpuTime)
        {
            _pSamplesCollector->Register(_pCpuTimeProvider);
        }
        else
        {
            _pSamplesCollector->Register(_pCpuSampleProvider);
        }
#else // WINDOWS
        _pSamplesCollector->Register(_pCpuTimeProvider);
#endif
    }

    if (_pConfiguration->IsExceptionProfilingEnabled())
    {
        _pSamplesCollector->Register(_pExceptionsProvider);
    }

    // CLR events-based providers require ICorProfilerInfo12 (stored in _pCorProfilerInfoEvents).
    // If not set, no need to even check the configuration
    if (_pCorProfilerInfoEvents != nullptr)
    {
        if (_pConfiguration->IsAllocationProfilingEnabled())
        {
            _pSamplesCollector->Register(_pAllocationsProvider);
        }

        // Live heap profiling required .NET 7+ and ICorProfilerInfo13 in _pCorProfilerInfoLiveHeap
        // --> _pLiveObjectsProvider is null otherwise
        if (_pConfiguration->IsHeapProfilingEnabled() && (_pLiveObjectsProvider != nullptr))
        {
            _pSamplesCollector->RegisterBatchedProvider(_pLiveObjectsProvider);
        }

        if (
            (_pConfiguration->IsContentionProfilingEnabled()) ||
            (_pConfiguration->IsWaitHandleProfilingEnabled())
            )
        {
            _pSamplesCollector->Register(_pContentionProvider);
        }

        if (_pConfiguration->IsGarbageCollectionProfilingEnabled())
        {
            _pSamplesCollector->Register(_pStopTheWorldProvider);
            _pSamplesCollector->Register(_pGarbageCollectionProvider);
        }

        // HTTP profiling is only available for .NET 7+
        if (_pConfiguration->IsHttpProfilingEnabled() && (_pNetworkProvider != nullptr))
        {
            _pSamplesCollector->Register(_pNetworkProvider);
        }
    }
    // CLR events-based providers for .NET Framework
    else if (_pEtwEventsManager != nullptr)
    {
        if (_pAllocationsProvider != nullptr)
        {
            _pSamplesCollector->Register(_pAllocationsProvider);
        }

        if (_pContentionProvider != nullptr)
        {
            _pSamplesCollector->Register(_pContentionProvider);
        }

        if (_pStopTheWorldProvider != nullptr)
        {
            _pSamplesCollector->Register(_pStopTheWorldProvider);
        }

        if (_pGarbageCollectionProvider != nullptr)
        {
            _pSamplesCollector->Register(_pGarbageCollectionProvider);
        }
    }
}


// Single Step Instrumentation heuristics are triggered so profiling can start
void CorProfilerCallback::OnStartDelayedProfiling()
{
    // check race conditions for shutdown
    if (!_isInitialized.load())
    {
        return;
    }

    // if not enabled via SSI, just get out
    if (_pConfiguration->GetEnablementStatus() != EnablementStatus::Auto)
    {
        return;
    }

    auto started = StartServices();
    if (!started)
    {
        Log::Error("One or multiple services failed to start after a delay. Stopping all services.");
        StopServices();

        Log::Error("Failed to initialize all services (at least one failed). Stopping the profiler.");
    }
    else
    {
        Log::Info("Profiler is started after a delay.");

        // for .NET Framework, we need to start ETW communication
        if (_pEtwEventsManager != nullptr)
        {
            StartEtwCommunication();
        }
    }
}

// This function is called from managed code to enable/disable/auto the profiler + provide per runtimeID details
// The enablement is taken into account only for the first call and for the others, only runtimeID details are updated.
bool CorProfilerCallback::SetConfiguration(SharedConfig config)
{
    if (!_IsManagedConfigurationSet)
    {
        _IsManagedConfigurationSet = true;

        // Take into account the enablement computed by the managed layer:
        Log::Info("Managed layer provides Stable Configuration.");
        EnablementStatus enablementStatus =
            (config.profilingEnabled == ProfilingEnabled::ProfilingAuto) ? EnablementStatus::Auto
            : (config.profilingEnabled == ProfilingEnabled::ProfilingEnabledTrue)
                ? EnablementStatus::ManuallyEnabled
                : EnablementStatus::ManuallyDisabled;
        _pConfiguration->SetEnablementStatus(enablementStatus);

        // propagate the enablement status
        if (config.profilingEnabled == ProfilingEnabled::ProfilingDisabled)
        {
            Log::Info("Profiler is disabled via Stable Configuration");
            return true;
        }
        else
        if (
            (config.profilingEnabled == ProfilingEnabled::ProfilingAuto) ||
            (config.profilingEnabled == ProfilingEnabled::ProfilingEnabledTrue)
            )
        {
            _pSsiManager->OnStableConfiguration();
        }
        else
        {
            Log::Error("Invalid profiling enablement value received from Managed layer: ", config.profilingEnabled, ". Profiler is disabled.");
            return false;
        }
    }

    // take into account per runtimeID only AFTER CorProfiler has been initialized
    if (!GetClrLifetime()->IsInitialized())
    {
        return false;
    }

    if (config.runtimeId != nullptr)
    {
        GetApplicationStore()->SetApplicationInfo(
            config.runtimeId,
            config.serviceName ? config.serviceName : std::string(),
            config.environment ? config.environment : std::string(),
            config.version ? config.version : std::string());
    }
}

// This function is called from managed code to enable/disable/auto the profiler + provide per runtimeID details
// The enablement is taken into account only for the first call and for the others, only runtimeID details are updated.
bool CorProfilerCallback::SetConfiguration(SharedConfig config)
{
    if (!_IsManagedConfigurationSet)
    {
        _IsManagedConfigurationSet = true;

        // Take into account the enablement computed by the managed layer:
        Log::Info("Managed layer provides Stable Configuration.");

        if (config.profilingEnabled == ProfilingEnabled::ProfilingAuto)
        {
            Log::Info("Profiler is enabled via SSI. Services will be started later.");
        }
        else
        if (config.profilingEnabled == ProfilingEnabled::ProfilingEnabledTrue)
        {
            Log::Info("Profiler is enabled.");

            // same as what is done in Initialize()
            auto started = StartServices();
            if (!started)
            {
                Log::Error("One or multiple services failed to start. Stopping all services.");
                StopServices();

                Log::Error("Failed to initialize all services (at least one failed). Stopping the profiler initialization.");
            }
            else
            {
                Log::Info("Profiler is started after a delay.");

                StartEtwCommunication();
            }
        }
        else
        if (config.profilingEnabled == ProfilingEnabled::ProfilingDisabled)
        {
            Log::Info("Profiler is disabled via Stable Configuration");
            return true;
        }
        else
        {
            Log::Error("Invalid profiling enablement value received from Managed layer: ", config.profilingEnabled, ". Profiler is disabled.");
            return false;
        }
    }

    // take into account per runtimeID only AFTER CorProfiler has been initialized
    if (!GetClrLifetime()->IsInitialized())
    {
        return false;
    }

    if (config.runtimeId != nullptr)
    {
        GetApplicationStore()->SetApplicationInfo(
            config.runtimeId,
            config.serviceName ? config.serviceName : std::string(),
            config.environment ? config.environment : std::string(),
            config.version ? config.version : std::string());
    }
    else
    {
        Log::Error("Null runtimeID provided by the managed layer so don't take service '", config.serviceName, "', environment '", config.environment, "' and version '", config.version,"' into account.");
        return false;
    }

    return true;
}


void CorProfilerCallback::StartEtwCommunication()
{
    if (_isETWStarted)
    {
        Log::Warn("ETW communication is already started.");
        return;
    }

    if (_pEtwEventsManager == nullptr)
    {
        Log::Error("ETW communication is not available. The profiler will not be able to communicate with the Agent.");
        return;
    }

    _isETWStarted = true;
    auto success = _pEtwEventsManager->Start();
    if (!success)
    {
        Log::Error("Failed to contact the Datadog Agent named pipe dedicated to profiling. Try to install the latest version.");

        _pEtwEventsManager->Stop();
        _pEtwEventsManager = nullptr;
    }
}

bool CorProfilerCallback::StartServices()
{
    bool result = true;
    bool success = true;

    for (auto const& service : _services)
    {
        auto name = service->GetName();

        // with SSI and Stable Configuration, some services might have been started already
        if (service->IsStarted())
        {
            Log::Info(name, " is already started.");
            continue; // skip already started services
        }

        success = service->Start();
        if (success)
        {
            Log::Info(name, " started successfully.");
        }
        else
        {
            Log::Info(name, " failed to start. This service might have been started earlier.");
        }
        result &= success;
    }

    return result;
}

bool CorProfilerCallback::DisposeServices()
{
    bool result = StopServices();

    // Delete all services instances in reverse order of their creation
    // to avoid using a deleted service...

    _services.clear();

    _pThreadsCpuManager = nullptr;
    _pStackSamplerLoopManager = nullptr;
    _pManagedThreadList = nullptr;
    _pCodeHotspotsThreadList = nullptr;
    _pApplicationStore = nullptr;

    return result;
}

bool CorProfilerCallback::StopServices()
{
    // We need to destroy items here in the reverse order to what they have
    // been initialized in the Initialize() method.
    bool result = true;
    bool success = true;

    // stop all services
    for (size_t i = _services.size(); i > 0; i--)
    {
        const auto& service = _services[i - 1];
        const auto* name = service->GetName();
        success = service->Stop();
        if (success)
        {
            Log::Info(name, " stopped successfully.");
        }
        else
        {
            Log::Info(name, " failed to stop. This service might have been stopped earlier.");
        }
        result &= success;
    }

    return result;
}

void CorProfilerCallback::DisposeInternal()
{
    // This method is called from the destructor as well as from the Shutdown callback.
    // Most operations here are idempotent - calling them multiple time is benign.
    // However, we defensively use an additional flag to make this entire method idempotent as a whole.

    // Note the race here. _isInitialized protects DisposeInternal() from being called multiple times sequentially.
    // It does NOT protect against concurrent invocations!

    bool isInitialized = _isInitialized.load();

    Log::Info("CorProfilerCallback::DisposeInternal() invoked. _isInitialized = ", isInitialized);

    if (isInitialized)
    {
        ProfilerEngineStatus::WriteIsProfilerEngineActive(false);
        _isInitialized.store(false);

        // Don't forget to stop the CLR events session if any
        auto* pInfo = _pCorProfilerInfoEvents;
        if (pInfo != nullptr)
        {
            if (_session != 0)
            {
                pInfo->EventPipeStopSession(_session);
                _session = 0;
            }

            pInfo->Release();
            _pCorProfilerInfoEvents = nullptr;
        }

        // Do the same for .NET Framework if any
        if (_pEtwEventsManager != nullptr)
        {
            _pEtwEventsManager->Stop();
        }

        DisposeServices();

        ICorProfilerInfo5* pCorProfilerInfo = _pCorProfilerInfo;
        if (pCorProfilerInfo != nullptr)
        {
            pCorProfilerInfo->Release();
            _pCorProfilerInfo = nullptr;
        }

        // So we are about to turn off the Native Profiler Engine.
        // We signaled that to the anyone who is interested (e.g. the TraceContextTracking library) using ProfilerEngineStatus::WriteIsProfilerEngineActive(..),
        // which included flushing thread buffers. However, it is possible that a reader of ProfilerEngineStatus::GetReadPtrIsProfilerEngineActive()
        // (e.g. the TraceContextTracking library) just started doing something that requires the engine to be present.
        // Engine unloads are extremely rare, and so components are not expected synchronize with a potential unload process.
        // So we will now pause the unload process and allow other threads to run for a long time (hundreds of milliseconds).
        // This will allow any users of the Engine who missed the above WriteIsProfilerEngineActive(..) notification to finsh doing whatecer they are doing.
        // This is not a guarantee, but it makes problems extremely unlikely.
        constexpr std::chrono::microseconds EngineShutdownSafetyPeriodMS = std::chrono::microseconds(500);

        Log::Debug("CorProfilerCallback::DisposeInternal(): Starting a pause of ",
                   EngineShutdownSafetyPeriodMS.count(), " millisecs to allow ongoing Profiler Engine usage operations to complete.");

        std::this_thread::sleep_for(EngineShutdownSafetyPeriodMS);

        Log::Debug("CorProfilerCallback::DisposeInternal():  Pause completed.");
    }
}

HRESULT STDMETHODCALLTYPE CorProfilerCallback::QueryInterface(REFIID riid, void** ppvObject)
{
    if (ppvObject == nullptr)
    {
        return E_POINTER;
    }

    if (riid == __uuidof(IUnknown) || riid == __uuidof(ICorProfilerCallback) // 176FBED1-A55C-4796-98CA-A9DA0EF883E7
        || riid == __uuidof(ICorProfilerCallback2)                           // 8A8CC829-CCF2-49fe-BBAE-0F022228071A
        || riid == __uuidof(ICorProfilerCallback3)                           // 4FD2ED52-7731-4b8d-9469-03D2CC3086C5
        || riid == __uuidof(ICorProfilerCallback4)                           // 7B63B2E3-107D-4d48-B2F6-F61E229470D2
        || riid == __uuidof(ICorProfilerCallback5)                           // 8DFBA405-8C9F-45F8-BFFA-83B14CEF78B5
        || riid == __uuidof(ICorProfilerCallback6)                           // FC13DF4B-4448-4F4F-950C-BA8D19D00C36
        || riid == __uuidof(ICorProfilerCallback7)                           // F76A2DBA-1D52-4539-866C-2AA518F9EFC3
        || riid == __uuidof(ICorProfilerCallback8)                           // 5BED9B15-C079-4D47-BFE2-215A140C07E0
        || riid == __uuidof(ICorProfilerCallback9)                           // 27583EC3-C8F5-482F-8052-194B8CE4705A
        || riid == __uuidof(ICorProfilerCallback10))                         // CEC5B60E-C69C-495F-87F6-84D28EE16FFB
    {
        *ppvObject = this;
        this->AddRef();

        return S_OK;
    }

    *ppvObject = nullptr;
    return E_NOINTERFACE;
}

ULONG STDMETHODCALLTYPE CorProfilerCallback::AddRef()
{
    ULONG refCount = _refCount.fetch_add(1) + 1;
    return refCount;
}

ULONG STDMETHODCALLTYPE CorProfilerCallback::Release()
{
    ULONG refCount = _refCount.fetch_sub(1) - 1;

    if (refCount == 0)
    {
        delete this;
    }

    return refCount;
}

ULONG STDMETHODCALLTYPE CorProfilerCallback::GetRefCount() const
{
    ULONG refCount = _refCount.load();
    return refCount;
}

void CorProfilerCallback::InspectRuntimeCompatibility(IUnknown* corProfilerInfoUnk, uint16_t& runtimeMajor, uint16_t& runtimeMinor)
{
    runtimeMajor = 0;
    runtimeMinor = 0;
    IUnknown* tstVerProfilerInfo;
    if (S_OK == corProfilerInfoUnk->QueryInterface(__uuidof(ICorProfilerInfo13), (void**)&tstVerProfilerInfo))
    {
        _isNet46OrGreater = true;
        Log::Info("ICorProfilerInfo13 available. Profiling API compatibility: .NET Core 7.0 or later.");
        tstVerProfilerInfo->Release();
    }
    else if (S_OK == corProfilerInfoUnk->QueryInterface(__uuidof(ICorProfilerInfo12), (void**)&tstVerProfilerInfo))
    {
        _isNet46OrGreater = true;
        Log::Info("ICorProfilerInfo12 available. Profiling API compatibility: .NET Core 5.0 or later."); // could be 6 too
        tstVerProfilerInfo->Release();
    }
    else if (S_OK == corProfilerInfoUnk->QueryInterface(__uuidof(ICorProfilerInfo11), (void**)&tstVerProfilerInfo))
    {
        runtimeMajor = 3;
        runtimeMinor = 1;
        _isNet46OrGreater = true;
        Log::Info("ICorProfilerInfo11 available. Profiling API compatibility: .NET Core 3.1 or later.");
        tstVerProfilerInfo->Release();
    }
    else if (S_OK == corProfilerInfoUnk->QueryInterface(__uuidof(ICorProfilerInfo10), (void**)&tstVerProfilerInfo))
    {
        runtimeMajor = 3;
        runtimeMinor = 0;
        _isNet46OrGreater = true;
        Log::Info("ICorProfilerInfo10 available. Profiling API compatibility: .NET Core 3.0 or later.");
        tstVerProfilerInfo->Release();
    }
    else if (S_OK == corProfilerInfoUnk->QueryInterface(__uuidof(ICorProfilerInfo9), (void**)&tstVerProfilerInfo))
    {
        runtimeMajor = 2;
        runtimeMinor = 1; // could also be 2.2
        _isNet46OrGreater = true;
        Log::Info("ICorProfilerInfo9 available. Profiling API compatibility: .NET Core 2.1 or later.");
        tstVerProfilerInfo->Release();
    }
    else if (S_OK == corProfilerInfoUnk->QueryInterface(__uuidof(ICorProfilerInfo8), (void**)&tstVerProfilerInfo))
    {
        _isNet46OrGreater = true;
        Log::Info("ICorProfilerInfo8 available. Profiling API compatibility: .NET Fx 4.7.2 or later.");
        tstVerProfilerInfo->Release();
    }
    else if (S_OK == corProfilerInfoUnk->QueryInterface(__uuidof(ICorProfilerInfo7), (void**)&tstVerProfilerInfo))
    {
        _isNet46OrGreater = true;
        Log::Info("ICorProfilerInfo7 available. Profiling API compatibility: .NET Fx 4.6.1 or later.");
        tstVerProfilerInfo->Release();
    }
    else if (S_OK == corProfilerInfoUnk->QueryInterface(__uuidof(ICorProfilerInfo6), (void**)&tstVerProfilerInfo))
    {
        _isNet46OrGreater = true;
        Log::Info("ICorProfilerInfo6 available. Profiling API compatibility: .NET Fx 4.6 or later.");
        tstVerProfilerInfo->Release();
    }
    else if (S_OK == corProfilerInfoUnk->QueryInterface(__uuidof(ICorProfilerInfo5), (void**)&tstVerProfilerInfo))
    {
        Log::Info("ICorProfilerInfo5 available. Profiling API compatibility: .NET Fx 4.5.2 or later.");
        tstVerProfilerInfo->Release();
    }
    else if (S_OK == corProfilerInfoUnk->QueryInterface(__uuidof(ICorProfilerInfo4), (void**)&tstVerProfilerInfo))
    {
        Log::Info("ICorProfilerInfo4 available. Profiling API compatibility: .NET Fx 4.5 or later.");
        tstVerProfilerInfo->Release();
    }
    else if (S_OK == corProfilerInfoUnk->QueryInterface(__uuidof(ICorProfilerInfo3), (void**)&tstVerProfilerInfo))
    {
        Log::Info("ICorProfilerInfo3 available. Profiling API compatibility: .NET Fx 4.0 or later.");
        tstVerProfilerInfo->Release();
    }
    else if (S_OK == corProfilerInfoUnk->QueryInterface(__uuidof(ICorProfilerInfo2), (void**)&tstVerProfilerInfo))
    {
        Log::Info("ICorProfilerInfo2 available. Profiling API compatibility: .NET Fx 2.0 or later.");
        tstVerProfilerInfo->Release();
    }
    else if (S_OK == corProfilerInfoUnk->QueryInterface(__uuidof(ICorProfilerInfo), (void**)&tstVerProfilerInfo))
    {
        Log::Info("ICorProfilerInfo available. Profiling API compatibility: .NET Fx 2 or later.");
        tstVerProfilerInfo->Release();
    }
    else
    {
        Log::Error("No ICorProfilerInfoXxx available.");
    }
}

#ifdef _WINDOWS
void CorProfilerCallback::GetFullFrameworkVersion(ModuleID moduleId)
{
    if (_isFrameworkVersionKnown)
    {
        return;
    }

    // Get the .NET Framework minor version from mscorlib
    LPCBYTE baseLoadAddress;
    ULONG moduleNameLength = 0;
    WCHAR moduleName[1024] = { 0 };
    AssemblyID assemblyId = 0;

    HRESULT hr = _pCorProfilerInfo->GetModuleInfo(
        moduleId,
        &baseLoadAddress,
        1024,
        &moduleNameLength,
        moduleName,
        &assemblyId);

    if (FAILED(hr))
        return;

    // look for .NET Framework main assembly
    if (wcsstr(moduleName, L"mscorlib.dll") != nullptr)
    {
        uint16_t major = 0;
        uint16_t minor = 0;
        uint16_t build = 0;
        uint16_t reviews = 0;

        if (OpSysTools::GetFileVersion(moduleName, major, minor, build, reviews))
        {
            _pRuntimeInfo->SetMinorVersions(minor, build, reviews);
            _isFrameworkVersionKnown = true;
        }
    }
}
#endif


const char* CorProfilerCallback::SysInfoProcessorArchitectureToStr(WORD wProcArch)
{
    switch (wProcArch)
    {
        case PROCESSOR_ARCHITECTURE_AMD64:
            return "x64 AMD or Intel";
        case PROCESSOR_ARCHITECTURE_ARM:
            return "ARM";
        case PROCESSOR_ARCHITECTURE_ARM64:
            return "ARM64";
        case PROCESSOR_ARCHITECTURE_IA64:
            return "Intel Itanium-based";
        case PROCESSOR_ARCHITECTURE_INTEL:
            return "x86";
        default:
            return "Unknown architecture";
    }
}

void CorProfilerCallback::InspectProcessorInfo()
{
#ifdef _WINDOWS
    BOOL isWow64Process;
    if (IsWow64Process(GetCurrentProcess(), &isWow64Process))
    {
        Log::Info("IsWow64Process : ", (isWow64Process ? "True" : "False"));
    }

    Log::Info("IsWindowsServer: ", (IsWindowsServer() ? "True" : "False"), ".");

    SYSTEM_INFO systemInfo;
    GetNativeSystemInfo(&systemInfo);
    Log::Info("GetNativeSystemInfo results:"
              " wProcessorArchitecture=\"",
              SysInfoProcessorArchitectureToStr(systemInfo.wProcessorArchitecture), "\"",
              "(=", systemInfo.wProcessorArchitecture, ")",
              ", dwPageSize=", systemInfo.dwPageSize,
              ", lpMinimumApplicationAddress=0x", std::setw(16), std::setfill('0'), std::hex, systemInfo.lpMinimumApplicationAddress,
              ", lpMaximumApplicationAddress=0x", std::setw(16), std::setfill('0'), std::hex, systemInfo.lpMaximumApplicationAddress,
              ", dwActiveProcessorMask=0x", std::hex, systemInfo.dwActiveProcessorMask, std::dec,
              ", dwNumberOfProcessors=", systemInfo.dwNumberOfProcessors,
              ", dwProcessorType=", std::dec, systemInfo.dwProcessorType,
              ", dwAllocationGranularity=", systemInfo.dwAllocationGranularity,
              ", wProcessorLevel=", systemInfo.wProcessorLevel,
              ", wProcessorRevision=", std::dec, systemInfo.wProcessorRevision);

#else
    // Running under non-Windows OS. Inspect Processor Info is currently not supported
#endif
}

void CorProfilerCallback::InspectRuntimeVersion(ICorProfilerInfo5* pCorProfilerInfo, USHORT& major, USHORT& minor, COR_PRF_RUNTIME_TYPE& runtimeType)
{
    USHORT clrInstanceId;
    USHORT buildNumber;
    USHORT qfeVersion;

    HRESULT hr = pCorProfilerInfo->GetRuntimeInformation(
        &clrInstanceId,
        &runtimeType,
        &major,
        &minor,
        &buildNumber,
        &qfeVersion,
        0,
        nullptr,
        nullptr);

    if (FAILED(hr))
    {
        Log::Info("Initializing the Profiler: Exact runtime version could not be obtained (0x", std::hex, hr, std::dec, ")");
        CorProfilerCallback::_runtimeDescription = "Unknown version of the .NET runtime";
    }
    else
    {
        std::stringstream buffer;
        buffer << "{ "
               << "clrInstanceId:" << clrInstanceId
               << ", runtimeType:" <<
                     ((runtimeType == COR_PRF_DESKTOP_CLR) ? "DESKTOP_CLR" :
                     (runtimeType == COR_PRF_CORE_CLR) ? "CORE_CLR" :
                     (std::string("unknown(") + std::to_string(runtimeType) + std::string(")")))
               << ", majorVersion: " << major
               << ", minorVersion: " << minor
               << ", buildNumber: " << buildNumber
               << ", qfeVersion: " << qfeVersion
               << " }";

        CorProfilerCallback::_runtimeDescription = buffer.str();
        Log::Info("Initializing the Profiler: Reported runtime version :", CorProfilerCallback::_runtimeDescription);
    }
}

void CorProfilerCallback::ConfigureDebugLog()
{
    shared::WSTRING isLogDebugEnabledStr = shared::GetEnvironmentValue(EnvironmentVariables::DebugLogEnabled);
    bool enabled = false;

    // no environment variable set
    if (isLogDebugEnabledStr.empty())
    {
        Log::Info("No \"", EnvironmentVariables::DebugLogEnabled, "\" environment variable has been found.",
                  " Enable debug log = ", enabled, " (default).");
    }
    else
    {
        if (!shared::TryParseBooleanEnvironmentValue(isLogDebugEnabledStr, enabled))
        {
            // invalid value for environment variable
            Log::Info("Non boolean value \"", isLogDebugEnabledStr, "\" for \"",
                      EnvironmentVariables::DebugLogEnabled, "\" environment variable.",
                      " Enable debug log = ", enabled, " (default).");
        }
        else
        {
            // take environment variable into account
            Log::Info("Enable debug log = ", enabled, " from (\"", EnvironmentVariables::DebugLogEnabled, "\" environment variable)");
        }
    }

    if (enabled)
    {
        Log::EnableDebug();
    }
}

#define PRINT_ENV_VAR_IF_SET(name)                            \
    {                                                         \
        auto envVarValue = shared::GetEnvironmentValue(name); \
        if (!envVarValue.empty())                             \
        {                                                     \
            Log::Info("  ", name, ": ", envVarValue);         \
        }                                                     \
    }

void CorProfilerCallback::PrintEnvironmentVariables()
{
    // TODO: add more env vars values
    // --> should we dump the important ones to ensure that we get them during support investigations?

    Log::Info("Environment variables:");
    PRINT_ENV_VAR_IF_SET(EnvironmentVariables::UseBacktrace2);
}

// CLR event verbosity definition
const uint32_t InformationalVerbosity = 4;
const uint32_t VerboseVerbosity = 5;

HRESULT STDMETHODCALLTYPE CorProfilerCallback::Initialize(IUnknown* corProfilerInfoUnk)
{
    Log::Info("CorProfilerCallback is initializing.");

    ConfigureDebugLog();

    _pMetadataProvider = std::make_unique<MetadataProvider>();
    _pMetadataProvider->Initialize();
    PrintEnvironmentVariables();

    _pSsiManager = std::make_unique<SsiManager>(_pConfiguration.get(), this);
    _pSsiManager->ProcessStart();

    double coresThreshold = _pConfiguration->MinimumCores();
    double cpuLimit = 0;
    if (!OpSysTools::IsSafeToStartProfiler(coresThreshold, cpuLimit))
    {
        Log::Warn("It is not safe to start the profiler. See previous log messages for more info.");
        return E_FAIL;
    }
    _pMetadataProvider->Add(MetadataProvider::SectionRuntimeSettings, MetadataProvider::CpuLimit, std::to_string(cpuLimit));
    _pMetadataProvider->Add(MetadataProvider::SectionRuntimeSettings, MetadataProvider::NbCores, std::to_string(OsSpecificApi::GetProcessorCount()));

    // Log some important environment info:
    CorProfilerCallback::InspectProcessorInfo();
    uint16_t runtimeMajor;
    uint16_t runtimeMinor;
    CorProfilerCallback::InspectRuntimeCompatibility(corProfilerInfoUnk, runtimeMajor, runtimeMinor);

    // Initialize _pCorProfilerInfo:
    if (corProfilerInfoUnk == nullptr)
    {
        Log::Error("No IUnknown is passed to CorProfilerCallback::Initialize(). The profiler will not run.");
        return E_FAIL;
    }

    HRESULT hr = corProfilerInfoUnk->QueryInterface(__uuidof(ICorProfilerInfo5), (void**)&_pCorProfilerInfo);
    if (hr == E_NOINTERFACE)
    {
        Log::Error("This runtime does not support any ICorProfilerInfo5+ interface. .NET Framework 4.5 or later is required.");
        return E_FAIL;
    }
    else if (FAILED(hr))
    {
        Log::Error("An error occurred while obtaining the ICorProfilerInfo interface from the CLR: 0x", std::hex, hr, std::dec, ".");
        return E_FAIL;
    }

    // Log some more important environment info:
    USHORT major = 0;
    USHORT minor = 0;
    COR_PRF_RUNTIME_TYPE runtimeType;
    CorProfilerCallback::InspectRuntimeVersion(_pCorProfilerInfo, major, minor, runtimeType);

    // We only need to get the complete version for .NET Framework
    // For the other runtimes, no need to wait for mscorlib to be loaded
    if (runtimeType != COR_PRF_DESKTOP_CLR)
    {
        _isFrameworkVersionKnown = true;
    }

    // for .NET Core 2.1, 3.0 and 3.1, from https://github.com/dotnet/runtime/issues/11555#issuecomment-727037353,
    // it is needed to check ICorProfilerInfo11 for 3.1, 10 for 3.0 and 9 for 2.1 since major and minor will be 4.0
    // from GetRuntimeInformation
    if ((runtimeType == COR_PRF_CORE_CLR) && (major == 4))
    {
        major = runtimeMajor;
        minor = runtimeMinor;
    }

    _pRuntimeInfo = std::make_unique<RuntimeInfo>(major, minor, (runtimeType == COR_PRF_DESKTOP_CLR));
    _pMetadataProvider->Add(MetadataProvider::SectionRuntimeSettings, MetadataProvider::ClrVersion, _pRuntimeInfo->GetClrString());

    // CLR events-based profilers need ICorProfilerInfo12 (i.e. .NET 5+) to setup the communication.
    // If no such provider is enabled, no need to trigger it.
    // TODO: update the test when a new CLR events-based profiler is added (contention, GC, ...)
    bool AreEventBasedProfilersEnabled =
        _pConfiguration->IsHeapProfilingEnabled() ||
        _pConfiguration->IsAllocationProfilingEnabled() ||
        _pConfiguration->IsContentionProfilingEnabled() ||
        _pConfiguration->IsGarbageCollectionProfilingEnabled() ||
        _pConfiguration->IsHttpProfilingEnabled() ||
        _pConfiguration->IsWaitHandleProfilingEnabled()
        ;

    if ((major >= 5) && AreEventBasedProfilersEnabled)
    {
        // Live heap profiling requires .NET 7+ and ICorProfilerInfo13
        if (major >= 7)
        {
            HRESULT hr = corProfilerInfoUnk->QueryInterface(__uuidof(ICorProfilerInfo13), (void**)&_pCorProfilerInfoLiveHeap);
            if (FAILED(hr))
            {
                Log::Error("Failed to get ICorProfilerInfo13: 0x", std::hex, hr, std::dec, ".");
                _pCorProfilerInfoLiveHeap = nullptr;

                // we continue: the live heap profiler will be disabled...
            }
        }

        HRESULT hr = corProfilerInfoUnk->QueryInterface(__uuidof(ICorProfilerInfo12), (void**)&_pCorProfilerInfoEvents);
        if (FAILED(hr))
        {
            Log::Error("Failed to get ICorProfilerInfo12: 0x", std::hex, hr, std::dec, ".");
            _pCorProfilerInfoEvents = nullptr;

            // we continue: the CLR events won't be received so no contention/memory profilers...
        }
    }
    else
    {
        // TODO: Need to listen to ETW for .NET Framework and EventPipe for .NET Core 3.0/3.1.
        //       This would be possible for contention but not for AllocationTick_V4 because
        //       the address received in the payload might not point to a real object. Because
        //       the events are received asynchronously, a GC might have happened and moved the
        //       object somewhere else (i.e. the address will point to unknown content in memory;
        //       even unmapped memory if the segment has been reclaimed).

        if (runtimeType == COR_PRF_DESKTOP_CLR)
        {
            // live heap profiling is not supported by .NET Framework (missing .NET 7 ICorProfilerInfo13 functions to create weak handles)
            if (_pConfiguration->IsHeapProfilingEnabled())
            {
                Log::Info("Live Heap profiling is not supported by .NET Framework (.NET 7+ is required)");
            }
        }
        else
        if (major < 5)
        {
            if (AreEventBasedProfilersEnabled)
            {
                Log::Info("Event-based profilers (Allocation, LockContention, Live Heap and GC) are not supported for .NET", major, ".", minor, " (.NET 5+ is required)");
            }
        }
    }

    // Init global state:
    OpSysTools::InitHighPrecisionTimer();

    // create services without starting them
    InitializeServices();

    // Configure which profiler callbacks we want to receive by setting the event mask:
    DWORD eventMask = COR_PRF_MONITOR_THREADS | COR_PRF_ENABLE_STACK_SNAPSHOT | COR_PRF_MONITOR_APPDOMAIN_LOADS;

    if (_pConfiguration->IsExceptionProfilingEnabled())
    {
        eventMask |= COR_PRF_MONITOR_EXCEPTIONS | COR_PRF_MONITOR_MODULE_LOADS;
    }

    if (_pConfiguration->IsWaitHandleProfilingEnabled())
    {
        eventMask |= COR_PRF_MONITOR_MODULE_LOADS | COR_PRF_MONITOR_CLASS_LOADS;
    }

    if (_pConfiguration->IsAllocationRecorderEnabled() && !_pConfiguration->GetProfilesOutputDirectory().empty())
    {
        //              for GC                              for JIT
        eventMask |= COR_PRF_MONITOR_OBJECT_ALLOCATED | COR_PRF_ENABLE_OBJECT_ALLOCATED;
    }

    if (_pCorProfilerInfoEvents != nullptr)
    {
        // listen to CLR events via ICorProfilerCallback
        DWORD highMask = COR_PRF_HIGH_MONITOR_EVENT_PIPE;
        hr = _pCorProfilerInfo->SetEventMask2(eventMask, highMask);
        if (FAILED(hr))
        {
            Log::Error("SetEventMask2(0x", std::hex, eventMask, ", ", std::hex, highMask, ") returned an unexpected result: 0x", std::hex, hr, std::dec, ".");
            return E_FAIL;
        }

        // Microsoft-Windows-DotNETRuntime is the provider for the runtime events.
        // Listen to interesting events:
        //  - AllocationTick_V4
        //  - ContentionStop_V1
        //  - GC related events
        //  - WaitHandle events for .NET 9+

        UINT64 activatedKeywords = 0;
        uint32_t verbosity = InformationalVerbosity;

        if (
            _pConfiguration->IsAllocationProfilingEnabled() ||
            _pConfiguration->IsHeapProfilingEnabled()
           )
        {
            activatedKeywords |= ClrEventsParser::KEYWORD_GC;

            // the documentation states that AllocationTick is Informational but... need Verbose  :^(
            verbosity = VerboseVerbosity;
        }
        if (_pConfiguration->IsGarbageCollectionProfilingEnabled())
        {
            activatedKeywords |= ClrEventsParser::KEYWORD_GC;
        }
        if (_pConfiguration->IsContentionProfilingEnabled())
        {
            activatedKeywords |= ClrEventsParser::KEYWORD_CONTENTION;
        }
        if (_pConfiguration->IsWaitHandleProfilingEnabled())
        {
            activatedKeywords |= ClrEventsParser::KEYWORD_WAITHANDLE;
            verbosity = VerboseVerbosity;
        }

        std::array<COR_PRF_EVENTPIPE_PROVIDER_CONFIG, 6> providers;
        uint32_t providerCount = 1; // only Microsoft-Windows-DotNETRuntime except if HTTP is enabled

        // for network related events, more providers are needed
        //
        if (_pConfiguration->IsHttpProfilingEnabled())
        {

            providerCount = 6;
            providers =
            {
                COR_PRF_EVENTPIPE_PROVIDER_CONFIG {
                    WStr("Microsoft-Windows-DotNETRuntime"),
                    activatedKeywords,
                    verbosity,
                    nullptr
                },
                {
                    WStr("System.Net.Http"),
                    1,
                    VerboseVerbosity,
                    nullptr
                },
                {
                    WStr("System.Net.Sockets"),
                    0xFFFFFFFF,
                    VerboseVerbosity,
                    nullptr
                },
                {
                    WStr("System.Net.NameResolution"),
                    0xFFFFFFFF,
                    VerboseVerbosity,
                    nullptr
                },
                {
                    WStr("System.Net.Security"),
                    0xFFFFFFFF,
                    VerboseVerbosity,
                    nullptr
                },
                // we also need to enable the TPL event source so the activities will be correlated
                {
                    WStr("System.Threading.Tasks.TplEventSource"),
                    0x80,
                    VerboseVerbosity,
                    nullptr
                }
            };
        }
        else
        {
            providers =
            {
                {
                    WStr("Microsoft-Windows-DotNETRuntime"),
                    activatedKeywords,
                    verbosity,
                    nullptr
                }
            };
        }

        hr = _pCorProfilerInfoEvents->EventPipeStartSession(
                providerCount, providers.data(), false, &_session
                );

        if (FAILED(hr))
        {
            _session = 0;
            Log::Error("Failed to start event pipe session with hr=0x", std::hex, hr, std::dec, ".");
            return hr;
        }
    }
    else
    {
        hr = _pCorProfilerInfo->SetEventMask(eventMask);
        if (FAILED(hr))
        {
            Log::Error("SetEventMask(0x", std::hex, eventMask, ") returned an unexpected result: 0x", std::hex, hr, std::dec, ".");
            return E_FAIL;
        }
    }

    // the Tracer needs to know that the Profiler is here to enable code hotspots
    _isInitialized.store(true);
    ProfilerEngineStatus::WriteIsProfilerEngineActive(true);

<<<<<<< HEAD
=======
    // the runtime ID store must be ALWAYS started (i.e. get a way to map AppDomainID to RuntimeID)
    _pRuntimeIdStore->Start();

>>>>>>> 2f9083b6
    // For Stable Configuration support, delay the decision to start services AFTER the managed layer sets the configuration
    if (_pConfiguration->IsManagedActivationEnabled() && !_IsManagedConfigurationSet)
    {
        Log::Info("Waiting for Stable Configuration to be set to decide whether or not the Profiler should be enabled.");
        return S_OK;
    }

    if (_pConfiguration->GetDeploymentMode() == DeploymentMode::SingleStepInstrumentation &&
        _pConfiguration->GetEnablementStatus() != EnablementStatus::ManuallyEnabled)
    {
        // TODO: check we this is needed under these conditions (for example, should do nothing if disabled)
        _pSamplesCollector->Start();
    }

    // if the profiler is not enabled (either manually or via SSI), nothing is profiled
    if (!_pSsiManager->IsProfilerEnabled())
    {
        Log::Info("Profiler is not enabled: nothing will be profiled.");
        return S_OK;
    }

    // Start services only if the profiler is activated
    // For SSI deployment, the services will be started later based on heuristics
    if (_pConfiguration->GetEnablementStatus() == EnablementStatus::ManuallyEnabled)
    {
        auto started = StartServices();
        if (!started)
        {
            Log::Error("One or multiple services failed to start. Stopping all services.");
            StopServices();

            Log::Error("Failed to initialize all services (at least one failed). Stopping the profiler initialization.");
            return E_FAIL;
        }
    }
    else if (_pConfiguration->GetEnablementStatus() == EnablementStatus::Auto)
    {
        Log::Info("Profiler is installed by SSI and automatically enabled. Services will be started later.");
    }

    return S_OK;
}

HRESULT STDMETHODCALLTYPE CorProfilerCallback::Shutdown()
{
    Log::Info("CorProfilerCallback::Shutdown()");

#ifdef LINUX
    if (_pCpuProfiler != nullptr)
    {
        _pCpuProfiler->Stop();
    }
#endif

    // sanity check: ensure that the Stable Configuration has been set by the managed layer
    if (_pConfiguration->IsManagedActivationEnabled())
    {
        if (!_IsManagedConfigurationSet)
        {
            Log::Error("Stable Configuration has not been set: the profiler was never started.");
        }
    }

    // A final .pprof should be generated before exiting
    // The aggregator must be stopped before the provider, since it will call them to get the last samples
    _pStackSamplerLoopManager->Stop();

    // TODO: maybe move the following 2 lines AFTER stopping the providers
    // --> to ensure that the last samples are collected
    _pSamplesCollector->Stop();

    _pSsiManager->ProcessEnd();

    // Calling Stop on providers transforms the last raw samples
    if (_pWallTimeProvider != nullptr)
    {
        _pWallTimeProvider->Stop();
    }
    if (_pCpuTimeProvider != nullptr)
    {
        _pCpuTimeProvider->Stop();
    }
#ifdef LINUX
    if (_pCpuSampleProvider != nullptr)
    {
        _pCpuSampleProvider->Stop();
    }
#endif
    if (_pExceptionsProvider != nullptr)
    {
        _pExceptionsProvider->Stop();
    }
    if (_pAllocationsProvider != nullptr)
    {
        _pAllocationsProvider->Stop();
    }

    if (_pContentionProvider != nullptr)
    {
        _pContentionProvider->Stop();
    }

    if (_pStopTheWorldProvider != nullptr)
    {
        _pStopTheWorldProvider->Stop();
    }

    if (_pGarbageCollectionProvider != nullptr)
    {
        _pGarbageCollectionProvider->Stop();
    }

    if (_pLiveObjectsProvider != nullptr)
    {
        _pLiveObjectsProvider->Stop();
    }

    if (_pThreadLifetimeProvider != nullptr)
    {
        _pThreadLifetimeProvider->Stop();
    }

    // dump all threads time
    _pThreadsCpuManager->LogCpuTimes();

    // DisposeInternal() already respects the _isInitialized flag.
    // If any code is added directly here, remember to respect _isInitialized as required.
    DisposeInternal();

    return S_OK;
}

HRESULT STDMETHODCALLTYPE CorProfilerCallback::AppDomainCreationStarted(AppDomainID appDomainId)
{
    return S_OK;
}

HRESULT STDMETHODCALLTYPE CorProfilerCallback::AppDomainCreationFinished(AppDomainID appDomainId, HRESULT hrStatus)
{
    if (_pConfiguration->GetDeploymentMode() == DeploymentMode::SingleStepInstrumentation)
    {
        // TODO: why only for SSI?
        auto runtimeId = _pRuntimeIdStore->GetId(appDomainId);
        _pExporter->RegisterApplication(runtimeId);
    }

    return S_OK;
}

HRESULT STDMETHODCALLTYPE CorProfilerCallback::AppDomainShutdownStarted(AppDomainID appDomainId)
{
    return S_OK;
}

HRESULT STDMETHODCALLTYPE CorProfilerCallback::AppDomainShutdownFinished(AppDomainID appDomainId, HRESULT hrStatus)
{
    return S_OK;
}

HRESULT STDMETHODCALLTYPE CorProfilerCallback::AssemblyLoadStarted(AssemblyID assemblyId)
{
    return S_OK;
}

HRESULT STDMETHODCALLTYPE CorProfilerCallback::AssemblyLoadFinished(AssemblyID assemblyId, HRESULT hrStatus)
{
    return S_OK;
}

HRESULT STDMETHODCALLTYPE CorProfilerCallback::AssemblyUnloadStarted(AssemblyID assemblyId)
{
    return S_OK;
}

HRESULT STDMETHODCALLTYPE CorProfilerCallback::AssemblyUnloadFinished(AssemblyID assemblyId, HRESULT hrStatus)
{
    return S_OK;
}

HRESULT STDMETHODCALLTYPE CorProfilerCallback::ModuleLoadStarted(ModuleID moduleId)
{
    return S_OK;
}

HRESULT STDMETHODCALLTYPE CorProfilerCallback::ModuleLoadFinished(ModuleID moduleId, HRESULT hrStatus)
{
    if (false == _isInitialized.load())
    {
        // If this CorProfilerCallback has not yet initialized, or if it has already shut down, then this callback is a No-Op.
        return S_OK;
    }

#ifdef _WINDOWS
    // For .NET Framework, we need to look at mscorlib file version to get the real minor version
    if (!_isFrameworkVersionKnown)
    {
        GetFullFrameworkVersion(moduleId);
    }
#endif

    if (_pConfiguration->IsExceptionProfilingEnabled())
    {
        _pExceptionsProvider->OnModuleLoaded(moduleId);
    }

    return S_OK;
}

HRESULT STDMETHODCALLTYPE CorProfilerCallback::ModuleUnloadStarted(ModuleID moduleId)
{
    return S_OK;
}

HRESULT STDMETHODCALLTYPE CorProfilerCallback::ModuleUnloadFinished(ModuleID moduleId, HRESULT hrStatus)
{
    return S_OK;
}

HRESULT STDMETHODCALLTYPE CorProfilerCallback::ModuleAttachedToAssembly(ModuleID moduleId, AssemblyID AssemblyId)
{
    return S_OK;
}

HRESULT STDMETHODCALLTYPE CorProfilerCallback::ClassLoadStarted(ClassID classId)
{
    return S_OK;
}

HRESULT STDMETHODCALLTYPE CorProfilerCallback::ClassLoadFinished(ClassID classId, HRESULT hrStatus)
{
    return S_OK;
}

HRESULT STDMETHODCALLTYPE CorProfilerCallback::ClassUnloadStarted(ClassID classId)
{
    return S_OK;
}

HRESULT STDMETHODCALLTYPE CorProfilerCallback::ClassUnloadFinished(ClassID classId, HRESULT hrStatus)
{
    return S_OK;
}

HRESULT STDMETHODCALLTYPE CorProfilerCallback::FunctionUnloadStarted(FunctionID functionId)
{
    return S_OK;
}

HRESULT STDMETHODCALLTYPE CorProfilerCallback::JITCompilationStarted(FunctionID functionId, BOOL fIsSafeToBlock)
{
    return S_OK;
}

HRESULT STDMETHODCALLTYPE CorProfilerCallback::JITCompilationFinished(FunctionID functionId, HRESULT hrStatus, BOOL fIsSafeToBlock)
{
    return S_OK;
}

HRESULT STDMETHODCALLTYPE CorProfilerCallback::JITCachedFunctionSearchStarted(FunctionID functionId, BOOL* pbUseCachedFunction)
{
    return S_OK;
}

HRESULT STDMETHODCALLTYPE CorProfilerCallback::JITCachedFunctionSearchFinished(FunctionID functionId, COR_PRF_JIT_CACHE result)
{
    return S_OK;
}

HRESULT STDMETHODCALLTYPE CorProfilerCallback::JITFunctionPitched(FunctionID functionId)
{
    return S_OK;
}

HRESULT STDMETHODCALLTYPE CorProfilerCallback::JITInlining(FunctionID callerId, FunctionID calleeId, BOOL* pfShouldInline)
{
    return S_OK;
}

HRESULT STDMETHODCALLTYPE CorProfilerCallback::ThreadCreated(ThreadID threadId)
{
    Log::Debug("Callback invoked: ThreadCreated(threadId=0x", std::hex, threadId, std::dec, ")");

    if (false == _isInitialized.load())
    {
        // If this CorProfilerCallback has not yet initialized, or if it has already shut down, then this callback is a No-Op.
        return S_OK;
    }

    // Since SSI deployment mode is Linux only, only start the ETW communication if the profiler is manually enabled
    // TODO: when SSI will be supported on Windows, we will need to start the ETW communication like the other services that are delayed start
    //       -> Look at OnStartDelayedProfiling()
    if (_pConfiguration->GetEnablementStatus() == EnablementStatus::ManuallyEnabled && !_isETWStarted && (_pEtwEventsManager != nullptr))
    {
        StartEtwCommunication();
    }

    if (_pThreadLifetimeProvider != nullptr)
    {
        if (_pSsiManager->IsProfilerStarted())
        {
            std::shared_ptr<ManagedThreadInfo> pThreadInfo = _pManagedThreadList->GetOrCreate(threadId);
            _pThreadLifetimeProvider->OnThreadStart(pThreadInfo);
        }
    }
    return S_OK;
}

#ifdef LINUX
void CorProfilerCallback::OnThreadRoutineFinished()
{
    auto threadInfo = ManagedThreadInfo::CurrentThreadInfo;
    if (threadInfo == nullptr)
    {
        return;
    }

    auto myThis = _this;
    if (myThis == nullptr)
    {
        return;
    }

    auto* cpuProfiler = myThis->_pCpuProfiler;
    if (cpuProfiler == nullptr)
    {
        return;
    }

    cpuProfiler->UnregisterThread(threadInfo);
}
#endif

HRESULT STDMETHODCALLTYPE CorProfilerCallback::ThreadDestroyed(ThreadID threadId)
{
    Log::Debug("Callback invoked: ThreadDestroyed(threadId=0x", std::hex, threadId, std::dec, ")");

    if (false == _isInitialized.load())
    {
        // If this CorProfilerCallback has not yet initialized, or if it has already shut down, then this callback is a No-Op.
        return S_OK;
    }

    ManagedThreadInfo::CurrentThreadInfo = nullptr;

    std::shared_ptr<ManagedThreadInfo> pThreadInfo;
    Log::Debug("Removing thread ", std::hex, threadId, " from the trace context threads list.");
    if (_pCodeHotspotsThreadList->UnregisterThread(threadId, pThreadInfo))
    {
        // The docs require that we do not allow to destroy a thread while it is being stack-walked.
        // TO ensure this, SetThreadDestroyed(..) acquires the StackWalkLock associated with this ThreadInfo.
        pThreadInfo->SetThreadDestroyed();
        pThreadInfo.reset();
    }

    Log::Debug("Removing thread ", std::hex, threadId, " from the main managed thread list.");
    if (_pManagedThreadList->UnregisterThread(threadId, pThreadInfo))
    {
        // The docs require that we do not allow to destroy a thread while it is being stack-walked.
        // TO ensure this, SetThreadDestroyed(..) acquires the StackWalkLock associated with this ThreadInfo.
        pThreadInfo->SetThreadDestroyed();

        if ((_pThreadLifetimeProvider != nullptr) && _pSsiManager->IsProfilerStarted())
        {
            _pThreadLifetimeProvider->OnThreadStop(pThreadInfo);
        }
    }
#ifdef LINUX
    if (_systemCallsShield != nullptr)
    {
        _systemCallsShield->Unregister();
    }

    if (_pCpuProfiler != nullptr)
    {
        _pCpuProfiler->UnregisterThread(pThreadInfo);
    }
#endif

    return S_OK;
}

HRESULT STDMETHODCALLTYPE CorProfilerCallback::ThreadAssignedToOSThread(ThreadID managedThreadId, DWORD osThreadId)
{
    Log::Debug("Callback invoked: ThreadAssignedToOSThread(managedThreadId=0x", std::hex, managedThreadId, ", osThreadId=", std::dec, osThreadId, ")");

    if (false == _isInitialized.load())
    {
        // If this CorProfilerCallback has not yet initialized, or if it has already shut down, then this callback is a No-Op.
        return S_OK;
    }

    HANDLE origOsThreadHandle;
    HRESULT hr = _pCorProfilerInfo->GetHandleFromThread(managedThreadId, &origOsThreadHandle);
    if (hr != S_OK)
    {
        Log::Debug("GetHandleFromThread() failed.");
        return hr;
    }

    HANDLE dupOsThreadHandle;

#ifdef _WINDOWS
    HANDLE hProcess = OpSysTools::GetCurrentProcess();
    auto success = ::DuplicateHandle(hProcess, origOsThreadHandle, hProcess, &dupOsThreadHandle, THREAD_ALL_ACCESS, false, 0);
    if (!success)
    {
        Log::Debug("DuplicateHandle() failed.");
        return E_FAIL;
    }
#else
    dupOsThreadHandle = origOsThreadHandle;
#endif

    auto threadInfo = _pManagedThreadList->GetOrCreate(managedThreadId);
    // CurrentThreadInfo relies on the assumption that the native thread calling ThreadAssignedToOSThread/ThreadDestroyed
    // is the same native thread assigned to the managed thread.
    ManagedThreadInfo::CurrentThreadInfo = threadInfo;

    _pManagedThreadList->SetThreadOsInfo(managedThreadId, osThreadId, dupOsThreadHandle);

#ifdef LINUX
    // This call must be made *after* we assigne the SetThreadOsInfo function call.
    // Otherwise the threadInfo won't have it's OsThread field set and timer_create
    // will have random behavior.
    if (_pCpuProfiler != nullptr)
    {
        _pCpuProfiler->RegisterThread(threadInfo);
    }

    if (_systemCallsShield != nullptr)
    {
        // Register/Unregister rely on the following assumption:
        // The native thread calling ThreadAssignedToOSThread/ThreadDestroyed is the same native thread assigned to the managed thread.
        // This assumption has been tested and verified experimentally but there the documentation does not say that.
        // If at some point, it's not true, we can remove Register/Unregister on the SystemCallsShield class.
        // Then initialize the TLS managedThreadInfo the first time a call is made in SystemCallsShield
        // SystemCallsShield::SetSharedMemory callback.
        _systemCallsShield->Register(threadInfo);
    }

    // TL;DR prevent the profiler from deadlocking application thread on malloc
    // When calling uwn_backtraceXX, libunwind will initialize data structures for the current
    // thread using TLS (Thread Local Storage).
    // Initialization of TLS object does call malloc. Unfortunately, if those calls to malloc
    // occurs in our profiler signal handler, we end up deadlocking the application.
    // To prevent that, we call unw_backtrace here for the current thread, to force libunwind
    // initializing the TLS'd data structures for the current thread.
    uintptr_t tab[1];
    unw_backtrace((void**)tab, 1);

    // check if SIGUSR1 signal is blocked for current thread
    sigset_t currentMask;
    pthread_sigmask(SIG_SETMASK, nullptr, &currentMask);
    if (sigismember(&currentMask, SIGUSR1) == 1)
    {
        Log::Debug("The current thread won't be added to the managed threads list because SIGUSR1 is blocked for that thread (managedThreadId=0x", std::hex, managedThreadId, ", osThreadId=", std::dec, osThreadId, ")");
        return S_OK;
    }
#endif

    return S_OK;
}

HRESULT STDMETHODCALLTYPE CorProfilerCallback::ThreadNameChanged(ThreadID threadId, ULONG cchName, WCHAR name[])
{
    if (false == _isInitialized.load())
    {
        // If this CorProfilerCallback has not yet initialized, or if it has already shut down, then this callback is a No-Op.
        return S_OK;
    }

    auto threadName = (cchName == 0)
                          ? shared::WSTRING()
                          : shared::WSTRING(name, cchName);

    Log::Debug("CorProfilerCallback::ThreadNameChanged(threadId=0x", std::hex, threadId, std::dec, ", name=\"", threadName, "\")");

    DWORD osThreadId = 0;
    _pCorProfilerInfo->GetThreadInfo(threadId, &osThreadId);
    _pThreadsCpuManager->Map(osThreadId, threadName.c_str());
    _pManagedThreadList->SetThreadName(threadId, std::move(threadName));

    return S_OK;
}

HRESULT STDMETHODCALLTYPE CorProfilerCallback::RemotingClientInvocationStarted()
{
    return S_OK;
}

HRESULT STDMETHODCALLTYPE CorProfilerCallback::RemotingClientSendingMessage(GUID* pCookie, BOOL fIsAsync)
{
    return S_OK;
}

HRESULT STDMETHODCALLTYPE CorProfilerCallback::RemotingClientReceivingReply(GUID* pCookie, BOOL fIsAsync)
{
    return S_OK;
}

HRESULT STDMETHODCALLTYPE CorProfilerCallback::RemotingClientInvocationFinished()
{
    return S_OK;
}

HRESULT STDMETHODCALLTYPE CorProfilerCallback::RemotingServerReceivingMessage(GUID* pCookie, BOOL fIsAsync)
{
    return S_OK;
}

HRESULT STDMETHODCALLTYPE CorProfilerCallback::RemotingServerInvocationStarted()
{
    return S_OK;
}

HRESULT STDMETHODCALLTYPE CorProfilerCallback::RemotingServerInvocationReturned()
{
    return S_OK;
}

HRESULT STDMETHODCALLTYPE CorProfilerCallback::RemotingServerSendingReply(GUID* pCookie, BOOL fIsAsync)
{
    return S_OK;
}

HRESULT STDMETHODCALLTYPE CorProfilerCallback::UnmanagedToManagedTransition(FunctionID functionId, COR_PRF_TRANSITION_REASON reason)
{
    return S_OK;
}

HRESULT STDMETHODCALLTYPE CorProfilerCallback::ManagedToUnmanagedTransition(FunctionID functionId, COR_PRF_TRANSITION_REASON reason)
{
    return S_OK;
}

HRESULT STDMETHODCALLTYPE CorProfilerCallback::RuntimeSuspendStarted(COR_PRF_SUSPEND_REASON suspendReason)
{
    return S_OK;
}

HRESULT STDMETHODCALLTYPE CorProfilerCallback::RuntimeSuspendFinished()
{
    return S_OK;
}

HRESULT STDMETHODCALLTYPE CorProfilerCallback::RuntimeSuspendAborted()
{
    return S_OK;
}

HRESULT STDMETHODCALLTYPE CorProfilerCallback::RuntimeResumeStarted()
{
    return S_OK;
}

HRESULT STDMETHODCALLTYPE CorProfilerCallback::RuntimeResumeFinished()
{
    return S_OK;
}

HRESULT STDMETHODCALLTYPE CorProfilerCallback::RuntimeThreadSuspended(ThreadID threadId)
{
    return S_OK;
}

HRESULT STDMETHODCALLTYPE CorProfilerCallback::RuntimeThreadResumed(ThreadID threadId)
{
    return S_OK;
}

HRESULT STDMETHODCALLTYPE CorProfilerCallback::MovedReferences(ULONG cMovedObjectIDRanges, ObjectID oldObjectIDRangeStart[], ObjectID newObjectIDRangeStart[], ULONG cObjectIDRangeLength[])
{
    return S_OK;
}

HRESULT STDMETHODCALLTYPE CorProfilerCallback::ObjectAllocated(ObjectID objectId, ClassID classId)
{
    if (_pAllocationsRecorder != nullptr)
    {
        _pAllocationsRecorder->OnObjectAllocated(objectId, classId);
    }

    return S_OK;
}

HRESULT STDMETHODCALLTYPE CorProfilerCallback::ObjectsAllocatedByClass(ULONG cClassCount, ClassID classIds[], ULONG cObjects[])
{
    return S_OK;
}

HRESULT STDMETHODCALLTYPE CorProfilerCallback::ObjectReferences(ObjectID objectId, ClassID classId, ULONG cObjectRefs, ObjectID objectRefIds[])
{
    return S_OK;
}

HRESULT STDMETHODCALLTYPE CorProfilerCallback::RootReferences(ULONG cRootRefs, ObjectID rootRefIds[])
{
    return S_OK;
}

HRESULT STDMETHODCALLTYPE CorProfilerCallback::ExceptionThrown(ObjectID thrownObjectId)
{
    if (false == _isInitialized.load())
    {
        // If this CorProfilerCallback has not yet initialized, or if it has already shut down, then this callback is a No-Op.
        return S_OK;
    }

    if (_pConfiguration->IsExceptionProfilingEnabled() && _pSsiManager->IsProfilerStarted())
    {
        _pExceptionsProvider->OnExceptionThrown(thrownObjectId);
    }

    return S_OK;
}

HRESULT STDMETHODCALLTYPE CorProfilerCallback::ExceptionSearchFunctionEnter(FunctionID functionId)
{
    return S_OK;
}

HRESULT STDMETHODCALLTYPE CorProfilerCallback::ExceptionSearchFunctionLeave()
{
    return S_OK;
}

HRESULT STDMETHODCALLTYPE CorProfilerCallback::ExceptionSearchFilterEnter(FunctionID functionId)
{
    return S_OK;
}

HRESULT STDMETHODCALLTYPE CorProfilerCallback::ExceptionSearchFilterLeave()
{
    return S_OK;
}

HRESULT STDMETHODCALLTYPE CorProfilerCallback::ExceptionSearchCatcherFound(FunctionID functionId)
{
    return S_OK;
}

HRESULT STDMETHODCALLTYPE CorProfilerCallback::ExceptionOSHandlerEnter(UINT_PTR __unused)
{
    return S_OK;
}

HRESULT STDMETHODCALLTYPE CorProfilerCallback::ExceptionOSHandlerLeave(UINT_PTR __unused)
{
    return S_OK;
}

HRESULT STDMETHODCALLTYPE CorProfilerCallback::ExceptionUnwindFunctionEnter(FunctionID functionId)
{
    return S_OK;
}

HRESULT STDMETHODCALLTYPE CorProfilerCallback::ExceptionUnwindFunctionLeave()
{
    return S_OK;
}

HRESULT STDMETHODCALLTYPE CorProfilerCallback::ExceptionUnwindFinallyEnter(FunctionID functionId)
{
    return S_OK;
}

HRESULT STDMETHODCALLTYPE CorProfilerCallback::ExceptionUnwindFinallyLeave()
{
    return S_OK;
}

HRESULT STDMETHODCALLTYPE CorProfilerCallback::ExceptionCatcherEnter(FunctionID functionId, ObjectID objectId)
{
    return S_OK;
}

HRESULT STDMETHODCALLTYPE CorProfilerCallback::ExceptionCatcherLeave()
{
    return S_OK;
}

HRESULT STDMETHODCALLTYPE CorProfilerCallback::COMClassicVTableCreated(ClassID wrappedClassId, REFGUID implementedIID, void* pVTable, ULONG cSlots)
{
    return S_OK;
}

HRESULT STDMETHODCALLTYPE CorProfilerCallback::COMClassicVTableDestroyed(ClassID wrappedClassId, REFGUID implementedIID, void* pVTable)
{
    return S_OK;
}

HRESULT STDMETHODCALLTYPE CorProfilerCallback::ExceptionCLRCatcherFound()
{
    return S_OK;
}

HRESULT STDMETHODCALLTYPE CorProfilerCallback::ExceptionCLRCatcherExecute()
{
    return S_OK;
}

HRESULT STDMETHODCALLTYPE CorProfilerCallback::GarbageCollectionStarted(int cGenerations, BOOL generationCollected[], COR_PRF_GC_REASON reason)
{
    return S_OK;
}

HRESULT STDMETHODCALLTYPE CorProfilerCallback::SurvivingReferences(ULONG cSurvivingObjectIDRanges, ObjectID objectIDRangeStart[], ULONG cObjectIDRangeLength[])
{
    return S_OK;
}

HRESULT STDMETHODCALLTYPE CorProfilerCallback::GarbageCollectionFinished()
{
    return S_OK;
}

HRESULT STDMETHODCALLTYPE CorProfilerCallback::FinalizeableObjectQueued(DWORD finalizerFlags, ObjectID objectID)
{
    return S_OK;
}

HRESULT STDMETHODCALLTYPE CorProfilerCallback::RootReferences2(ULONG cRootRefs, ObjectID rootRefIds[], COR_PRF_GC_ROOT_KIND rootKinds[], COR_PRF_GC_ROOT_FLAGS rootFlags[], UINT_PTR rootIds[])
{
    return S_OK;
}

HRESULT STDMETHODCALLTYPE CorProfilerCallback::HandleCreated(GCHandleID handleId, ObjectID initialObjectId)
{
    return S_OK;
}

HRESULT STDMETHODCALLTYPE CorProfilerCallback::HandleDestroyed(GCHandleID handleId)
{
    return S_OK;
}

HRESULT STDMETHODCALLTYPE CorProfilerCallback::InitializeForAttach(IUnknown* pCorProfilerInfoUnk, void* pvClientData, UINT cbClientData)
{
    return S_OK;
}

HRESULT STDMETHODCALLTYPE CorProfilerCallback::ProfilerAttachComplete()
{
    return S_OK;
}

HRESULT STDMETHODCALLTYPE CorProfilerCallback::ProfilerDetachSucceeded()
{
    return S_OK;
}

HRESULT STDMETHODCALLTYPE CorProfilerCallback::ReJITCompilationStarted(FunctionID functionId, ReJITID rejitId, BOOL fIsSafeToBlock)
{
    return S_OK;
}

HRESULT STDMETHODCALLTYPE CorProfilerCallback::GetReJITParameters(ModuleID moduleId, mdMethodDef methodId, ICorProfilerFunctionControl* pFunctionControl)
{
    return S_OK;
}

HRESULT STDMETHODCALLTYPE CorProfilerCallback::ReJITCompilationFinished(FunctionID functionId, ReJITID rejitId, HRESULT hrStatus, BOOL fIsSafeToBlock)
{
    return S_OK;
}

HRESULT STDMETHODCALLTYPE CorProfilerCallback::ReJITError(ModuleID moduleId, mdMethodDef methodId, FunctionID functionId, HRESULT hrStatus)
{
    return S_OK;
}

HRESULT STDMETHODCALLTYPE CorProfilerCallback::MovedReferences2(ULONG cMovedObjectIDRanges, ObjectID oldObjectIDRangeStart[], ObjectID newObjectIDRangeStart[], SIZE_T cObjectIDRangeLength[])
{
    return S_OK;
}

HRESULT STDMETHODCALLTYPE CorProfilerCallback::SurvivingReferences2(ULONG cSurvivingObjectIDRanges, ObjectID objectIDRangeStart[], SIZE_T cObjectIDRangeLength[])
{
    return S_OK;
}

HRESULT STDMETHODCALLTYPE CorProfilerCallback::ConditionalWeakTableElementReferences(ULONG cRootRefs, ObjectID keyRefIds[], ObjectID valueRefIds[], GCHandleID rootIds[])
{
    return S_OK;
}

HRESULT STDMETHODCALLTYPE CorProfilerCallback::GetAssemblyReferences(const WCHAR* wszAssemblyPath, ICorProfilerAssemblyReferenceProvider* pAsmRefProvider)
{
    return S_OK;
}

HRESULT STDMETHODCALLTYPE CorProfilerCallback::ModuleInMemorySymbolsUpdated(ModuleID moduleId)
{
    return S_OK;
}

HRESULT STDMETHODCALLTYPE CorProfilerCallback::DynamicMethodJITCompilationStarted(FunctionID functionId, BOOL fIsSafeToBlock, LPCBYTE pILHeader, ULONG cbILHeader)
{
    return S_OK;
}

HRESULT STDMETHODCALLTYPE CorProfilerCallback::DynamicMethodJITCompilationFinished(FunctionID functionId, HRESULT hrStatus, BOOL fIsSafeToBlock)
{
    return S_OK;
}

HRESULT STDMETHODCALLTYPE CorProfilerCallback::DynamicMethodUnloaded(FunctionID functionId)
{
    return S_OK;
}
HRESULT STDMETHODCALLTYPE CorProfilerCallback::EventPipeEventDelivered(EVENTPIPE_PROVIDER provider,
                                                                       DWORD eventId,
                                                                       DWORD eventVersion,
                                                                       ULONG cbMetadataBlob,
                                                                       LPCBYTE metadataBlob,
                                                                       ULONG cbEventData,
                                                                       LPCBYTE eventData,
                                                                       LPCGUID pActivityId,
                                                                       LPCGUID pRelatedActivityId,
                                                                       ThreadID eventThread,
                                                                       ULONG numStackFrames,
                                                                       UINT_PTR stackFrames[])
{
    if (_pEventPipeEventsManager != nullptr && _pSsiManager->IsProfilerStarted())
    {
        _pEventPipeEventsManager->ParseEvent(
            provider,
            eventId,
            eventVersion,
            cbMetadataBlob,
            metadataBlob,
            cbEventData,
            eventData,
            pActivityId,
            pRelatedActivityId,
            eventThread,
            numStackFrames,
            stackFrames);
    }

    return S_OK;
}

HRESULT STDMETHODCALLTYPE CorProfilerCallback::EventPipeProviderCreated(EVENTPIPE_PROVIDER provider)
{
    if (_pCorProfilerInfoEvents == nullptr)
    {
        return S_OK;
    }

    ULONG nameLength = 260;
    WCHAR providerName[260];
    HRESULT hr = _pCorProfilerInfoEvents->EventPipeGetProviderInfo(provider, nameLength, &nameLength, providerName);
    if (FAILED(hr))
    {
        return hr;
    }

    Log::Debug("Event pipe provider: ", shared::ToString(providerName));
    return S_OK;
}<|MERGE_RESOLUTION|>--- conflicted
+++ resolved
@@ -749,71 +749,6 @@
             config.environment ? config.environment : std::string(),
             config.version ? config.version : std::string());
     }
-}
-
-// This function is called from managed code to enable/disable/auto the profiler + provide per runtimeID details
-// The enablement is taken into account only for the first call and for the others, only runtimeID details are updated.
-bool CorProfilerCallback::SetConfiguration(SharedConfig config)
-{
-    if (!_IsManagedConfigurationSet)
-    {
-        _IsManagedConfigurationSet = true;
-
-        // Take into account the enablement computed by the managed layer:
-        Log::Info("Managed layer provides Stable Configuration.");
-
-        if (config.profilingEnabled == ProfilingEnabled::ProfilingAuto)
-        {
-            Log::Info("Profiler is enabled via SSI. Services will be started later.");
-        }
-        else
-        if (config.profilingEnabled == ProfilingEnabled::ProfilingEnabledTrue)
-        {
-            Log::Info("Profiler is enabled.");
-
-            // same as what is done in Initialize()
-            auto started = StartServices();
-            if (!started)
-            {
-                Log::Error("One or multiple services failed to start. Stopping all services.");
-                StopServices();
-
-                Log::Error("Failed to initialize all services (at least one failed). Stopping the profiler initialization.");
-            }
-            else
-            {
-                Log::Info("Profiler is started after a delay.");
-
-                StartEtwCommunication();
-            }
-        }
-        else
-        if (config.profilingEnabled == ProfilingEnabled::ProfilingDisabled)
-        {
-            Log::Info("Profiler is disabled via Stable Configuration");
-            return true;
-        }
-        else
-        {
-            Log::Error("Invalid profiling enablement value received from Managed layer: ", config.profilingEnabled, ". Profiler is disabled.");
-            return false;
-        }
-    }
-
-    // take into account per runtimeID only AFTER CorProfiler has been initialized
-    if (!GetClrLifetime()->IsInitialized())
-    {
-        return false;
-    }
-
-    if (config.runtimeId != nullptr)
-    {
-        GetApplicationStore()->SetApplicationInfo(
-            config.runtimeId,
-            config.serviceName ? config.serviceName : std::string(),
-            config.environment ? config.environment : std::string(),
-            config.version ? config.version : std::string());
-    }
     else
     {
         Log::Error("Null runtimeID provided by the managed layer so don't take service '", config.serviceName, "', environment '", config.environment, "' and version '", config.version,"' into account.");
@@ -1618,12 +1553,9 @@
     _isInitialized.store(true);
     ProfilerEngineStatus::WriteIsProfilerEngineActive(true);
 
-<<<<<<< HEAD
-=======
     // the runtime ID store must be ALWAYS started (i.e. get a way to map AppDomainID to RuntimeID)
     _pRuntimeIdStore->Start();
 
->>>>>>> 2f9083b6
     // For Stable Configuration support, delay the decision to start services AFTER the managed layer sets the configuration
     if (_pConfiguration->IsManagedActivationEnabled() && !_IsManagedConfigurationSet)
     {

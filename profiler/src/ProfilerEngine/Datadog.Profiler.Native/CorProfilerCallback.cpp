// Unless explicitly stated otherwise all files in this repository are licensed under the Apache 2 License.
// This product includes software developed at Datadog (https://www.datadoghq.com/). Copyright 2022 Datadog, Inc.

// from dotnet coreclr includes

#include "cor.h"
#include "corprof.h"
// end

#include "CorProfilerCallback.h"

#include <inttypes.h>

#ifdef _WINDOWS
#include <VersionHelpers.h>
#include <windows.h>
#else
#include "cgroup.h"
#include <libunwind.h>
#include <signal.h>
#endif

#include "AllocationsProvider.h"
#include "AllocationsRecorder.h"
#include "AppDomainStore.h"
#include "ApplicationStore.h"
#include "CallstackProvider.h"
#include "ClrLifetime.h"
#include "Configuration.h"
#include "ContentionProvider.h"
#include "CpuTimeProvider.h"
#include "DebugInfoStore.h"
#include "EnabledProfilers.h"
#include "EnvironmentVariables.h"
#include "EventPipeEventsManager.h"
#include "ExceptionsProvider.h"
#include "FrameStore.h"
#include "GCThreadsCpuProvider.h"
#include "IMetricsSender.h"
#include "IMetricsSenderFactory.h"
#include "Log.h"
#include "ManagedThreadList.h"
#include "MetadataProvider.h"
#include "NetworkProvider.h"
#include "OpSysTools.h"
#include "OsSpecificApi.h"
#include "ProfileExporter.h"
#include "ProfilerEngineStatus.h"
#include "RawSampleTransformer.h"
#include "RuntimeIdStore.h"
#include "RuntimeInfo.h"
#include "Sample.h"
#include "SampleValueTypeProvider.h"
#include "SsiManager.h"
#include "StackSamplerLoopManager.h"
#include "ThreadsCpuManager.h"
#include "WallTimeProvider.h"
#ifdef LINUX
#include "ProfilerSignalManager.h"
#include "SystemCallsShield.h"
#include "TimerCreateCpuProfiler.h"
#include "LibrariesInfoCache.h"
#include "RingBuffer.h"
#include "CpuSampleProvider.h"
#endif

#include "shared/src/native-src/environment_variables.h"
#include "shared/src/native-src/pal.h"
#include "shared/src/native-src/string.h"

#include "dd_profiler_version.h"

#include <cmath>

IClrLifetime* CorProfilerCallback::GetClrLifetime() const
{
    return _pClrLifetime.get();
}

// This can be used to detect profiler version in a memory dump
// in WinDbg:  dt Datadog_Profiler_Native!Profiler_Version
// in gdb: p Profiler_Version
#ifdef _WINDOWS
extern "C" __declspec(dllexport) const char* Profiler_Version = PROFILER_VERSION;
#else
extern "C" __attribute__((visibility("default"))) const char* Profiler_Version = PROFILER_VERSION;
#endif

// Initialization
CorProfilerCallback* CorProfilerCallback::_this = nullptr;

#ifdef LINUX
extern "C" void (*volatile dd_on_thread_routine_finished)() __attribute__((weak));
#endif

CorProfilerCallback::CorProfilerCallback(std::shared_ptr<IConfiguration> pConfiguration) :
    _pConfiguration{std::move(pConfiguration)}
{
    // Keep track of the one and only ICorProfilerCallback implementation.
    // It will be used as root for other services
    _this = this;

    _pClrLifetime = std::make_unique<ClrLifetime>(&_isInitialized);

#ifndef _WINDOWS
    CGroup::Initialize();
#endif
#if defined(LINUX)
    if (&dd_on_thread_routine_finished != nullptr)
    {
        dd_on_thread_routine_finished = CorProfilerCallback::OnThreadRoutineFinished;
    }
#endif
}

// Cleanup
CorProfilerCallback::~CorProfilerCallback()
{
    DisposeInternal();

    _this = nullptr;

#ifndef _WINDOWS
    CGroup::Cleanup();
#endif

#if defined(LINUX)
    if (&dd_on_thread_routine_finished != nullptr)
    {
        dd_on_thread_routine_finished = nullptr;
    }
#endif
}

void CorProfilerCallback::InitializeServices()
{
    _metricsSender = IMetricsSenderFactory::Create();

    _pAppDomainStore = std::make_unique<AppDomainStore>(_pCorProfilerInfo);

    _pDebugInfoStore = std::make_unique<DebugInfoStore>(_pCorProfilerInfo, _pConfiguration.get());

#ifdef LINUX
    if (_pConfiguration->IsSystemCallsShieldEnabled())
    {
        // This service must be started before StackSamplerLoop-based profilers to help with non-restartable system calls (ex: socket operations)
        _systemCallsShield = RegisterService<SystemCallsShield>(_pConfiguration.get());
    }

    // Like the SystemCallsShield, this service must be started before any profiler.
    // For now we asked for a memory resource that will have maximum 100 blocks of 1KiB per block.
    // (before it uses the default memory resource a.k.a new/delete for allocation)
    // TODO add metrics to measure if it's ok or not
    RegisterService<LibrariesInfoCache>(_memoryResourceManager.GetSynchronizedPool(100, 1024));
#endif

    _pFrameStore = std::make_unique<FrameStore>(_pCorProfilerInfo, _pConfiguration.get(), _pDebugInfoStore.get());

    // Create service instances
    _pThreadsCpuManager = RegisterService<ThreadsCpuManager>();

    _pManagedThreadList = RegisterService<ManagedThreadList>(_pCorProfilerInfo);
    _managedThreadsMetric = _metricsRegistry.GetOrRegister<ProxyMetric>("dotnet_managed_threads", [this]() {
        return _pManagedThreadList->Count();
    });

    _managedThreadsMetric = _metricsRegistry.GetOrRegister<ProxyMetric>("dotnet_managed_threads_high", [this]() {
        return _pManagedThreadList->GetHighCountAndReset();
    });

    _managedThreadsMetric = _metricsRegistry.GetOrRegister<ProxyMetric>("dotnet_managed_threads_low", [this]() {
        return _pManagedThreadList->GetLowCountAndReset();
    });

    _pCodeHotspotsThreadList = RegisterService<ManagedThreadList>(_pCorProfilerInfo);
    _managedThreadsWithContextMetric = _metricsRegistry.GetOrRegister<ProxyMetric>("dotnet_managed_threads_with_context", [this]() {
        return _pCodeHotspotsThreadList->Count();
    });

    _pRuntimeIdStore = RegisterService<RuntimeIdStore>();

    auto valueTypeProvider = SampleValueTypeProvider();

    _rawSampleTransformer = std::make_unique<RawSampleTransformer>(
        _pFrameStore.get(),
        _pAppDomainStore.get(),
        _pRuntimeIdStore);

    if (_pConfiguration->IsThreadLifetimeEnabled())
    {
        _pThreadLifetimeProvider = RegisterService<ThreadLifetimeProvider>(
            valueTypeProvider,
            _rawSampleTransformer.get(),
            MemoryResourceManager::GetDefault());
    }

    if (_pConfiguration->IsWallTimeProfilingEnabled())
    {
        _pWallTimeProvider = RegisterService<WallTimeProvider>(valueTypeProvider, _rawSampleTransformer.get(), MemoryResourceManager::GetDefault());
    }

    if (_pConfiguration->IsCpuProfilingEnabled())
    {
#ifdef LINUX
        if (_pConfiguration->GetCpuProfilerType() == CpuProfilerType::ManualCpuTime)
        {
            _pCpuTimeProvider = RegisterService<CpuTimeProvider>(
                valueTypeProvider, _rawSampleTransformer.get(), MemoryResourceManager::GetDefault());
        }
        else
        {
            unsigned long long nbTicks = SamplesCollector::CollectingPeriod / _pConfiguration->GetCpuProfilingInterval();
            auto nbSamplesCollectorTick = std::max(nbTicks, 1ull);
            double cpuAllocated = 0;
            if (!CGroup::GetCpuLimit(&cpuAllocated))
            {
                cpuAllocated = OsSpecificApi::GetProcessorCount();
            }

            // It's safe to cast double to std::size_t. The value will always fit into a std::size_t
            // Reason:
            // We know that profiling interval is at most every 1 ms.
            // So, cpuAllocated will have to be over 37 trillion to have a value that cannot be represented by a std::size_t
            std::size_t rbSize = std::ceil(nbSamplesCollectorTick * cpuAllocated * RawSampleCollectorBase<RawCpuSample>::SampleSize);
            Log::Info("RingBuffer size estimate (bytes): ", rbSize);
            auto ringBuffer = std::make_unique<RingBuffer>(rbSize, CpuSampleProvider::SampleSize);
            _pCpuSampleProvider = RegisterService<CpuSampleProvider>(valueTypeProvider, _rawSampleTransformer.get(), std::move(ringBuffer), _metricsRegistry);
        }
#else // WINDOWS
        _pCpuTimeProvider = RegisterService<CpuTimeProvider>(
            valueTypeProvider, _rawSampleTransformer.get(), MemoryResourceManager::GetDefault());
#endif
    }

    if (_pConfiguration->IsExceptionProfilingEnabled())
    {
        _pExceptionsProvider = RegisterService<ExceptionsProvider>(
            valueTypeProvider,
            _pCorProfilerInfo,
            _pManagedThreadList,
            _pFrameStore.get(),
            _pConfiguration.get(),
            _rawSampleTransformer.get(),
            _metricsRegistry,
            CallstackProvider(_memoryResourceManager.GetDefault()),
            MemoryResourceManager::GetDefault());
    }

    // _pCorProfilerInfoEvents must have been set for any .NET 5+ CLR events-based profiler to work
    if (_pCorProfilerInfoEvents != nullptr)
    {
        // live objects profiling requires allocations profiling
        if (_pConfiguration->IsHeapProfilingEnabled())
        {
            if (_pCorProfilerInfoLiveHeap != nullptr)
            {
                _pLiveObjectsProvider = RegisterService<LiveObjectsProvider>(
                    _pCorProfilerInfoLiveHeap,
                    valueTypeProvider,
                    _rawSampleTransformer.get(),
                    _pConfiguration.get());

                _pAllocationsProvider = RegisterService<AllocationsProvider>(
                    false, // not .NET Framework
                    valueTypeProvider,
                    _pCorProfilerInfo,
                    _pManagedThreadList,
                    _pFrameStore.get(),
                    _rawSampleTransformer.get(),
                    _pConfiguration.get(),
                    _pLiveObjectsProvider,
                    _metricsRegistry,
                    CallstackProvider(_memoryResourceManager.GetDefault()),
                    MemoryResourceManager::GetDefault()
                );

                if (!_pConfiguration->IsAllocationProfilingEnabled())
                {
                    Log::Warn("Allocations profiling is enabled due to activated live objects profiling.");
                }
            }
            else
            {
                Log::Warn("Live Heap profiling is disabled for .NET ", _pRuntimeInfo->GetMajorVersion(), ":.NET 7 + is required.");
            }
        }

        // check for allocations profiling only (without heap profiling)
        if (_pConfiguration->IsAllocationProfilingEnabled() && (_pAllocationsProvider == nullptr))
        {
            _pAllocationsProvider = RegisterService<AllocationsProvider>(
                false, // not .NET Framework
                valueTypeProvider,
                _pCorProfilerInfo,
                _pManagedThreadList,
                _pFrameStore.get(),
                _rawSampleTransformer.get(),
                _pConfiguration.get(),
                nullptr, // no listener
                _metricsRegistry,
                CallstackProvider(_memoryResourceManager.GetDefault()),
                MemoryResourceManager::GetDefault()
            );
        }

        if (
            (_pConfiguration->IsContentionProfilingEnabled()) ||
            (_pConfiguration->IsWaitHandleProfilingEnabled())
            )
        {
            _pContentionProvider = RegisterService<ContentionProvider>(
                valueTypeProvider,
                _pCorProfilerInfo,
                _pManagedThreadList,
                _rawSampleTransformer.get(),
                _pConfiguration.get(),
                _metricsRegistry,
                CallstackProvider(_memoryResourceManager.GetDefault()),
                MemoryResourceManager::GetDefault()
            );
        }

        if (_pConfiguration->IsGarbageCollectionProfilingEnabled())
        {
            _pStopTheWorldProvider = RegisterService<StopTheWorldGCProvider>(
                valueTypeProvider,
                _rawSampleTransformer.get(),
                MemoryResourceManager::GetDefault()
            );
            _pGarbageCollectionProvider = RegisterService<GarbageCollectionProvider>(
                valueTypeProvider,
                _rawSampleTransformer.get(),
                _metricsRegistry,
                MemoryResourceManager::GetDefault()
            );
        }
        else
        {
            _pStopTheWorldProvider = nullptr;
            _pGarbageCollectionProvider = nullptr;
        }

        // HTTP profiler is only supported in .NET 7+
        if (_pConfiguration->IsHttpProfilingEnabled())
        {
            if (_pRuntimeInfo->GetMajorVersion() >= 7)
            {
                _pNetworkProvider = RegisterService<NetworkProvider>(
                    valueTypeProvider,
                    _pCorProfilerInfo,
                    _pManagedThreadList,
                    _rawSampleTransformer.get(),
                    _pConfiguration.get(),
                    _metricsRegistry,
                    CallstackProvider(_memoryResourceManager.GetDefault()),
                    MemoryResourceManager::GetDefault()
                );
            }
            else
            {
                Log::Warn("Outgoing HTTP profiling is disabled for .NET ", _pRuntimeInfo->GetMajorVersion(), ": .NET 7 + is required.");
            }
        }

        // TODO: add new CLR events-based providers to the event parser
        _pEventPipeEventsManager = std::make_unique<EventPipeEventsManager>(
            _pCorProfilerInfoEvents,
            _pAllocationsProvider,
            _pContentionProvider,
            _pStopTheWorldProvider,
            _pNetworkProvider
        );

        if (_pGarbageCollectionProvider != nullptr)
        {
            _pEventPipeEventsManager->Register(_pGarbageCollectionProvider);
        }
        if (_pLiveObjectsProvider != nullptr)
        {
            _pEventPipeEventsManager->Register(_pLiveObjectsProvider);
        }
        // TODO: register any provider that needs to get notified when GCs start and end
    }
    else if ((_pRuntimeInfo->IsDotnetFramework()) && (_pConfiguration->IsEtwEnabled()))
    // deal with event-based profilers in .NET Framework
    {
        // check for allocations profiling only (without heap profiling)
        if (_pConfiguration->IsAllocationProfilingEnabled())
        {
            _pAllocationsProvider = RegisterService<AllocationsProvider>(
                true, // is .NET Framework
                valueTypeProvider,
                _pCorProfilerInfo,
                _pManagedThreadList,
                _pFrameStore.get(),
                _rawSampleTransformer.get(),
                _pConfiguration.get(),
                nullptr, // no listener
                _metricsRegistry,
                CallstackProvider(_memoryResourceManager.GetDefault()),
                MemoryResourceManager::GetDefault());
        }

        // WaitHandle profiling is not supported in .NET Framework
        if (_pConfiguration->IsContentionProfilingEnabled())
        {
            _pContentionProvider = RegisterService<ContentionProvider>(
                valueTypeProvider,
                _pCorProfilerInfo,
                _pManagedThreadList,
                _rawSampleTransformer.get(),
                _pConfiguration.get(),
                _metricsRegistry,
                CallstackProvider(_memoryResourceManager.GetDefault()),
                MemoryResourceManager::GetDefault());
        }

        if (_pConfiguration->IsGarbageCollectionProfilingEnabled())
        {
            _pStopTheWorldProvider = RegisterService<StopTheWorldGCProvider>(
                valueTypeProvider,
                _rawSampleTransformer.get(),
                MemoryResourceManager::GetDefault());

            _pGarbageCollectionProvider = RegisterService<GarbageCollectionProvider>(
                valueTypeProvider,
                _rawSampleTransformer.get(),
                _metricsRegistry,
                MemoryResourceManager::GetDefault());
        }
        else
        {
            _pStopTheWorldProvider = nullptr;
            _pGarbageCollectionProvider = nullptr;
        }

        // live heap is not supported by .NET Framework

        _pEtwEventsManager = OsSpecificApi::CreateEtwEventsManager(
            _pAllocationsProvider,
            _pContentionProvider,
            _pStopTheWorldProvider,
            _pConfiguration.get());

        if (_pGarbageCollectionProvider != nullptr)
        {
            _pEtwEventsManager->Register(_pGarbageCollectionProvider);
        }

        // NOTE: it is too early to ask the Agent to enable the CLR provider in the ETW session
        //       so we can't call _pEtwEventsManager->Start() here
        //       wait for the first thread to be created
    }

    if (_pConfiguration->IsAllocationRecorderEnabled() && !_pConfiguration->GetProfilesOutputDirectory().empty())
    {
        _pAllocationsRecorder = std::make_unique<AllocationsRecorder>(_pCorProfilerInfo, _pFrameStore.get());
    }

    // compute enabled profilers based on configuration and receivable CLR events
    _pEnabledProfilers = std::make_unique<EnabledProfilers>(
        _pConfiguration.get(),
        _pCorProfilerInfoEvents != nullptr    // .NET 5+ CLR events-based profilers
            || _pEtwEventsManager != nullptr, // .NET Framework CLR events-based profilers
        _pLiveObjectsProvider != nullptr);

    // disable providers depending on current CLR type/version
    if (_pRuntimeInfo->IsDotnetFramework())
    {
        // disable profilers if the connection with the agent failed
        if (_pEtwEventsManager == nullptr)
        {
            // keep track that event-based profilers are disabled
            _pEnabledProfilers->Disable(RuntimeProfiler::LockContention);
            _pEnabledProfilers->Disable(RuntimeProfiler::GC);
            _pEnabledProfilers->Disable(RuntimeProfiler::Allocations);

            // these profilers are not supported in .NET Framework anyway
            _pEnabledProfilers->Disable(RuntimeProfiler::Heap);
        }

        // http profiling is not supported in .NET Framework
        _pEnabledProfilers->Disable(RuntimeProfiler::Network);

        _pEnabledProfilers->Disable(RuntimeProfiler::CpuGc); // GC threads CPU consumption is not supported in .NET Framework
    }
    else
    {
        // http profiling requires .NET 7+
        if (_pRuntimeInfo->GetMajorVersion() < 7)
        {
            _pEnabledProfilers->Disable(RuntimeProfiler::Network);
        }

        // GC threads CPU consumption is not supported in .NET 5 and earlier
        if (_pRuntimeInfo->GetMajorVersion() < 5)
        {
            _pEnabledProfilers->Disable(RuntimeProfiler::CpuGc);
        }
    }

    // Avoid iterating twice on all providers in order to inject this value in each constructor
    // and store it in CollectorBase so it can be used in TransformRawSample (where the sample is created)
    auto const& sampleTypeDefinitions = valueTypeProvider.GetValueTypes();
    Sample::ValuesCount = sampleTypeDefinitions.size();

    _pStackSamplerLoopManager = RegisterService<StackSamplerLoopManager>(
        _pCorProfilerInfo,
        _pConfiguration.get(),
        _metricsSender,
        _pClrLifetime.get(),
        _pThreadsCpuManager,
        _pManagedThreadList,
        _pCodeHotspotsThreadList,
        _pWallTimeProvider,
        _pCpuTimeProvider,
        _metricsRegistry,
        CallstackProvider(_memoryResourceManager.GetSynchronizedPool(100, Callstack::MaxSize)));

#ifdef LINUX
    if (_pConfiguration->IsCpuProfilingEnabled() && _pConfiguration->GetCpuProfilerType() == CpuProfilerType::TimerCreate)
    {
        _pCpuProfiler = RegisterService<TimerCreateCpuProfiler>(
            _pConfiguration.get(),
            ProfilerSignalManager::Get(SIGPROF),
            _pManagedThreadList,
            _pCpuSampleProvider,
            _metricsRegistry);
    }
#endif

    _pApplicationStore = RegisterService<ApplicationStore>(_pConfiguration.get(), _pRuntimeInfo.get());

    // The different elements of the libddprof pipeline are created and linked together
    // i.e. the exporter is passed to the aggregator and each provider is added to the aggregator.
    _pExporter = std::make_unique<ProfileExporter>(
        sampleTypeDefinitions,
        _pConfiguration.get(),
        _pApplicationStore,
        _pRuntimeInfo.get(),
        _pEnabledProfilers.get(),
        _metricsRegistry,
        _pMetadataProvider.get(),
        _pSsiManager.get(),
        _pAllocationsRecorder.get()
        );

    if (_pConfiguration->IsGcThreadsCpuTimeEnabled() &&
        _pConfiguration->IsCpuProfilingEnabled() && // CPU profiling must be enabled
        _pRuntimeInfo->GetMajorVersion() >= 5)
    {
        _gcThreadsCpuProvider = std::make_unique<GCThreadsCpuProvider>(valueTypeProvider, _rawSampleTransformer.get(), _metricsRegistry);

        _pExporter->RegisterProcessSamplesProvider(_gcThreadsCpuProvider.get());
    }

    if (_pContentionProvider != nullptr)
    {
        _pExporter->RegisterUpscaleProvider(_pContentionProvider);
    }
    if (_pExceptionsProvider != nullptr)
    {
        _pExporter->RegisterUpscaleProvider(_pExceptionsProvider);
    }

    _pSamplesCollector = RegisterService<SamplesCollector>(
        _pConfiguration.get(),
        _pThreadsCpuManager,
        _pExporter.get(),
        _metricsSender.get());

    if (_pConfiguration->IsThreadLifetimeEnabled())
    {
        _pSamplesCollector->Register(_pThreadLifetimeProvider);
    }

    if (_pConfiguration->IsWallTimeProfilingEnabled())
    {
        _pSamplesCollector->Register(_pWallTimeProvider);
    }

    if (_pConfiguration->IsCpuProfilingEnabled())
    {
#ifdef LINUX
        if (_pConfiguration->GetCpuProfilerType() == CpuProfilerType::ManualCpuTime)
        {
            _pSamplesCollector->Register(_pCpuTimeProvider);
        }
        else
        {
            _pSamplesCollector->Register(_pCpuSampleProvider);
        }
#else // WINDOWS
        _pSamplesCollector->Register(_pCpuTimeProvider);
#endif
    }

    if (_pConfiguration->IsExceptionProfilingEnabled())
    {
        _pSamplesCollector->Register(_pExceptionsProvider);
    }

    // CLR events-based providers require ICorProfilerInfo12 (stored in _pCorProfilerInfoEvents).
    // If not set, no need to even check the configuration
    if (_pCorProfilerInfoEvents != nullptr)
    {
        if (_pConfiguration->IsAllocationProfilingEnabled())
        {
            _pSamplesCollector->Register(_pAllocationsProvider);
        }

        // Live heap profiling required .NET 7+ and ICorProfilerInfo13 in _pCorProfilerInfoLiveHeap
        // --> _pLiveObjectsProvider is null otherwise
        if (_pConfiguration->IsHeapProfilingEnabled() && (_pLiveObjectsProvider != nullptr))
        {
            _pSamplesCollector->RegisterBatchedProvider(_pLiveObjectsProvider);
        }

        if (
            (_pConfiguration->IsContentionProfilingEnabled()) ||
            (_pConfiguration->IsWaitHandleProfilingEnabled())
            )
        {
            _pSamplesCollector->Register(_pContentionProvider);
        }

        if (_pConfiguration->IsGarbageCollectionProfilingEnabled())
        {
            _pSamplesCollector->Register(_pStopTheWorldProvider);
            _pSamplesCollector->Register(_pGarbageCollectionProvider);
        }

        // HTTP profiling is only available for .NET 7+
        if (_pConfiguration->IsHttpProfilingEnabled() && (_pNetworkProvider != nullptr))
        {
            _pSamplesCollector->Register(_pNetworkProvider);
        }
    }
    // CLR events-based providers for .NET Framework
    else if (_pEtwEventsManager != nullptr)
    {
        if (_pAllocationsProvider != nullptr)
        {
            _pSamplesCollector->Register(_pAllocationsProvider);
        }

        if (_pContentionProvider != nullptr)
        {
            _pSamplesCollector->Register(_pContentionProvider);
        }

        if (_pStopTheWorldProvider != nullptr)
        {
            _pSamplesCollector->Register(_pStopTheWorldProvider);
        }

        if (_pGarbageCollectionProvider != nullptr)
        {
            _pSamplesCollector->Register(_pGarbageCollectionProvider);
        }
    }
}


// Single Step Instrumentation heuristics are triggered so profiling can start
void CorProfilerCallback::OnStartDelayedProfiling()
{
    // check race conditions for shutdown
    if (!_isInitialized.load())
    {
        return;
    }

    // if not enabled via SSI, just get out
    if (!(
        (_pConfiguration->GetEnablementStatus() == EnablementStatus::SsiEnabled) ||
        (_pConfiguration->GetEnablementStatus() == EnablementStatus::Auto)
        ))
    {
        return;
    }

    auto started = StartServices();
    if (!started)
    {
        Log::Error("One or multiple services failed to start after a delay. Stopping all services.");
        StopServices();

        Log::Error("Failed to initialize all services (at least one failed). Stopping the profiler.");
    }
    else
    {
        Log::Info("Profiler is started after a delay.");

        StartEtwCommunication();
    }
}

// This function is called from managed code to enable/disable/auto the profiler + provide per runtimeID details
// The enablement is taken into account only for the first call and for the others, only runtimeID details are updated.
bool CorProfilerCallback::SetConfiguration(SharedConfig config)
{
    if (!_IsManagedConfigurationSet)
    {
        _IsManagedConfigurationSet = true;

        // Take into account the enablement computed by the managed layer:
        Log::Info("Managed layer provides Stable Configuration.");

        if (config.profilingEnabled == ProfilingEnabled::ProfilingAuto)
        {
            Log::Info("Profiler is enabled via SSI. Services will be started later.");
        }
        else
        if (config.profilingEnabled == ProfilingEnabled::ProfilingEnabledTrue)
        {
            Log::Info("Profiler is enabled.");

            // same as what is done in Initialize()
            auto started = StartServices();
            if (!started)
            {
                Log::Error("One or multiple services failed to start. Stopping all services.");
                StopServices();

                Log::Error("Failed to initialize all services (at least one failed). Stopping the profiler initialization.");
            }
            else
            {
                Log::Info("Profiler is started after a delay.");

                StartEtwCommunication();
            }
        }
        else
        if (config.profilingEnabled == ProfilingEnabled::ProfilingDisabled)
        {
            Log::Info("Profiler is disabled via Stable Configuration");
            return true;
        }
        else
        {
            Log::Error("Invalid profiling enablement value received from Managed layer: ", config.profilingEnabled, ". Profiler is disabled.");
            return false;
        }
    }

    // take into account per runtimeID only AFTER CorProfiler has been initialized
    if (!GetClrLifetime()->IsInitialized())
    {
        return false;
    }

    if (config.runtimeId != nullptr)
    {
        GetApplicationStore()->SetApplicationInfo(
            config.runtimeId,
            config.serviceName ? config.serviceName : std::string(),
            config.environment ? config.environment : std::string(),
            config.version ? config.version : std::string());
    }
    else
    {
        Log::Error("Null runtimeID provided by the managed layer so don't take service '", config.serviceName, "', environment '", config.environment, "' and version '", config.version,"' into account.");
        return false;
    }

    return true;
}

<<<<<<< HEAD
// This function is called from managed code to enable/disable/auto the profiler + provide per runtimeID details
// The enablement is taken into account only for the first call and for the others, only runtimeID details are updated.
bool CorProfilerCallback::SetConfiguration(SharedConfig config)
{
    if (!_IsManagedConfigurationSet)
    {
        // TODO: take into account the enablement computed by the managed layer
        if (config.profilingEnabled == ProfilingEnabled::ProfilingAuto)
        {
        }
        else
        if (config.profilingEnabled == ProfilingEnabled::ProfilingEnabledTrue)
        {
        }
        else
        if (config.profilingEnabled == ProfilingEnabled::ProfilingDisabled)
        {
        }
        else
        {
            Log::Error("Invalid profiling enablement value received from Managed layer: ", config.profilingEnabled, ". Profiler is disabled");
        }

        _IsManagedConfigurationSet = true;
    }

    // take into account per runtimeID if possible
    if (!GetClrLifetime()->IsRunning())
    {
        return false;
    }

    if (config.runtimeId != nullptr)
    {
        GetApplicationStore()->SetApplicationInfo(
            config.runtimeId,
            config.serviceName ? config.serviceName : std::string(),
            config.environment ? config.environment : std::string(),
            config.version ? config.version : std::string());
    }


    return true;
}

=======
>>>>>>> 6421e94d

void CorProfilerCallback::StartEtwCommunication()
{
    _isETWStarted = true;
    auto success = _pEtwEventsManager->Start();
    if (!success)
    {
        Log::Error("Failed to contact the Datadog Agent named pipe dedicated to profiling. Try to install the latest version.");

        _pEtwEventsManager->Stop();
        _pEtwEventsManager = nullptr;
    }
}

bool CorProfilerCallback::StartServices()
{
    bool result = true;
    bool success = true;

    for (auto const& service : _services)
    {
        auto name = service->GetName();
        success = service->Start();
        if (success)
        {
            Log::Info(name, " started successfully.");
        }
        else
        {
            Log::Info(name, " failed to start. This service might have been started earlier.");
        }
        result &= success;
    }

    return result;
}

bool CorProfilerCallback::DisposeServices()
{
    bool result = StopServices();

    // Delete all services instances in reverse order of their creation
    // to avoid using a deleted service...

    _services.clear();

    _pThreadsCpuManager = nullptr;
    _pStackSamplerLoopManager = nullptr;
    _pManagedThreadList = nullptr;
    _pCodeHotspotsThreadList = nullptr;
    _pApplicationStore = nullptr;

    return result;
}

bool CorProfilerCallback::StopServices()
{
    // We need to destroy items here in the reverse order to what they have
    // been initialized in the Initialize() method.
    bool result = true;
    bool success = true;

    // stop all services
    for (size_t i = _services.size(); i > 0; i--)
    {
        const auto& service = _services[i - 1];
        const auto* name = service->GetName();
        success = service->Stop();
        if (success)
        {
            Log::Info(name, " stopped successfully.");
        }
        else
        {
            Log::Info(name, " failed to stop. This service might have been stopped earlier.");
        }
        result &= success;
    }

    return result;
}

void CorProfilerCallback::DisposeInternal()
{
    // This method is called from the destructor as well as from the Shutdown callback.
    // Most operations here are idempotent - calling them multiple time is benign.
    // However, we defensively use an additional flag to make this entire method idempotent as a whole.

    // Note the race here. _isInitialized protects DisposeInternal() from being called multiple times sequentially.
    // It does NOT protect against concurrent invocations!

    bool isInitialized = _isInitialized.load();

    Log::Info("CorProfilerCallback::DisposeInternal() invoked. _isInitialized = ", isInitialized);

    if (isInitialized)
    {
        ProfilerEngineStatus::WriteIsProfilerEngineActive(false);
        _isInitialized.store(false);

        // Don't forget to stop the CLR events session if any
        auto* pInfo = _pCorProfilerInfoEvents;
        if (pInfo != nullptr)
        {
            if (_session != 0)
            {
                pInfo->EventPipeStopSession(_session);
                _session = 0;
            }

            pInfo->Release();
            _pCorProfilerInfoEvents = nullptr;
        }

        // Do the same for .NET Framework if any
        if (_pEtwEventsManager != nullptr)
        {
            _pEtwEventsManager->Stop();
        }

        DisposeServices();

        ICorProfilerInfo5* pCorProfilerInfo = _pCorProfilerInfo;
        if (pCorProfilerInfo != nullptr)
        {
            pCorProfilerInfo->Release();
            _pCorProfilerInfo = nullptr;
        }

        // So we are about to turn off the Native Profiler Engine.
        // We signaled that to the anyone who is interested (e.g. the TraceContextTracking library) using ProfilerEngineStatus::WriteIsProfilerEngineActive(..),
        // which included flushing thread buffers. However, it is possible that a reader of ProfilerEngineStatus::GetReadPtrIsProfilerEngineActive()
        // (e.g. the TraceContextTracking library) just started doing something that requires the engine to be present.
        // Engine unloads are extremely rare, and so components are not expected synchronize with a potential unload process.
        // So we will now pause the unload process and allow other threads to run for a long time (hundreds of milliseconds).
        // This will allow any users of the Engine who missed the above WriteIsProfilerEngineActive(..) notification to finsh doing whatecer they are doing.
        // This is not a guarantee, but it makes problems extremely unlikely.
        constexpr std::chrono::microseconds EngineShutdownSafetyPeriodMS = std::chrono::microseconds(500);

        Log::Debug("CorProfilerCallback::DisposeInternal(): Starting a pause of ",
                   EngineShutdownSafetyPeriodMS.count(), " millisecs to allow ongoing Profiler Engine usage operations to complete.");

        std::this_thread::sleep_for(EngineShutdownSafetyPeriodMS);

        Log::Debug("CorProfilerCallback::DisposeInternal():  Pause completed.");
    }
}

HRESULT STDMETHODCALLTYPE CorProfilerCallback::QueryInterface(REFIID riid, void** ppvObject)
{
    if (ppvObject == nullptr)
    {
        return E_POINTER;
    }

    if (riid == __uuidof(IUnknown) || riid == __uuidof(ICorProfilerCallback) // 176FBED1-A55C-4796-98CA-A9DA0EF883E7
        || riid == __uuidof(ICorProfilerCallback2)                           // 8A8CC829-CCF2-49fe-BBAE-0F022228071A
        || riid == __uuidof(ICorProfilerCallback3)                           // 4FD2ED52-7731-4b8d-9469-03D2CC3086C5
        || riid == __uuidof(ICorProfilerCallback4)                           // 7B63B2E3-107D-4d48-B2F6-F61E229470D2
        || riid == __uuidof(ICorProfilerCallback5)                           // 8DFBA405-8C9F-45F8-BFFA-83B14CEF78B5
        || riid == __uuidof(ICorProfilerCallback6)                           // FC13DF4B-4448-4F4F-950C-BA8D19D00C36
        || riid == __uuidof(ICorProfilerCallback7)                           // F76A2DBA-1D52-4539-866C-2AA518F9EFC3
        || riid == __uuidof(ICorProfilerCallback8)                           // 5BED9B15-C079-4D47-BFE2-215A140C07E0
        || riid == __uuidof(ICorProfilerCallback9)                           // 27583EC3-C8F5-482F-8052-194B8CE4705A
        || riid == __uuidof(ICorProfilerCallback10))                         // CEC5B60E-C69C-495F-87F6-84D28EE16FFB
    {
        *ppvObject = this;
        this->AddRef();

        return S_OK;
    }

    *ppvObject = nullptr;
    return E_NOINTERFACE;
}

ULONG STDMETHODCALLTYPE CorProfilerCallback::AddRef()
{
    ULONG refCount = _refCount.fetch_add(1) + 1;
    return refCount;
}

ULONG STDMETHODCALLTYPE CorProfilerCallback::Release()
{
    ULONG refCount = _refCount.fetch_sub(1) - 1;

    if (refCount == 0)
    {
        delete this;
    }

    return refCount;
}

ULONG STDMETHODCALLTYPE CorProfilerCallback::GetRefCount() const
{
    ULONG refCount = _refCount.load();
    return refCount;
}

void CorProfilerCallback::InspectRuntimeCompatibility(IUnknown* corProfilerInfoUnk, uint16_t& runtimeMajor, uint16_t& runtimeMinor)
{
    runtimeMajor = 0;
    runtimeMinor = 0;
    IUnknown* tstVerProfilerInfo;
    if (S_OK == corProfilerInfoUnk->QueryInterface(__uuidof(ICorProfilerInfo13), (void**)&tstVerProfilerInfo))
    {
        _isNet46OrGreater = true;
        Log::Info("ICorProfilerInfo13 available. Profiling API compatibility: .NET Core 7.0 or later.");
        tstVerProfilerInfo->Release();
    }
    else if (S_OK == corProfilerInfoUnk->QueryInterface(__uuidof(ICorProfilerInfo12), (void**)&tstVerProfilerInfo))
    {
        _isNet46OrGreater = true;
        Log::Info("ICorProfilerInfo12 available. Profiling API compatibility: .NET Core 5.0 or later."); // could be 6 too
        tstVerProfilerInfo->Release();
    }
    else if (S_OK == corProfilerInfoUnk->QueryInterface(__uuidof(ICorProfilerInfo11), (void**)&tstVerProfilerInfo))
    {
        runtimeMajor = 3;
        runtimeMinor = 1;
        _isNet46OrGreater = true;
        Log::Info("ICorProfilerInfo11 available. Profiling API compatibility: .NET Core 3.1 or later.");
        tstVerProfilerInfo->Release();
    }
    else if (S_OK == corProfilerInfoUnk->QueryInterface(__uuidof(ICorProfilerInfo10), (void**)&tstVerProfilerInfo))
    {
        runtimeMajor = 3;
        runtimeMinor = 0;
        _isNet46OrGreater = true;
        Log::Info("ICorProfilerInfo10 available. Profiling API compatibility: .NET Core 3.0 or later.");
        tstVerProfilerInfo->Release();
    }
    else if (S_OK == corProfilerInfoUnk->QueryInterface(__uuidof(ICorProfilerInfo9), (void**)&tstVerProfilerInfo))
    {
        runtimeMajor = 2;
        runtimeMinor = 1; // could also be 2.2
        _isNet46OrGreater = true;
        Log::Info("ICorProfilerInfo9 available. Profiling API compatibility: .NET Core 2.1 or later.");
        tstVerProfilerInfo->Release();
    }
    else if (S_OK == corProfilerInfoUnk->QueryInterface(__uuidof(ICorProfilerInfo8), (void**)&tstVerProfilerInfo))
    {
        _isNet46OrGreater = true;
        Log::Info("ICorProfilerInfo8 available. Profiling API compatibility: .NET Fx 4.7.2 or later.");
        tstVerProfilerInfo->Release();
    }
    else if (S_OK == corProfilerInfoUnk->QueryInterface(__uuidof(ICorProfilerInfo7), (void**)&tstVerProfilerInfo))
    {
        _isNet46OrGreater = true;
        Log::Info("ICorProfilerInfo7 available. Profiling API compatibility: .NET Fx 4.6.1 or later.");
        tstVerProfilerInfo->Release();
    }
    else if (S_OK == corProfilerInfoUnk->QueryInterface(__uuidof(ICorProfilerInfo6), (void**)&tstVerProfilerInfo))
    {
        _isNet46OrGreater = true;
        Log::Info("ICorProfilerInfo6 available. Profiling API compatibility: .NET Fx 4.6 or later.");
        tstVerProfilerInfo->Release();
    }
    else if (S_OK == corProfilerInfoUnk->QueryInterface(__uuidof(ICorProfilerInfo5), (void**)&tstVerProfilerInfo))
    {
        Log::Info("ICorProfilerInfo5 available. Profiling API compatibility: .NET Fx 4.5.2 or later.");
        tstVerProfilerInfo->Release();
    }
    else if (S_OK == corProfilerInfoUnk->QueryInterface(__uuidof(ICorProfilerInfo4), (void**)&tstVerProfilerInfo))
    {
        Log::Info("ICorProfilerInfo4 available. Profiling API compatibility: .NET Fx 4.5 or later.");
        tstVerProfilerInfo->Release();
    }
    else if (S_OK == corProfilerInfoUnk->QueryInterface(__uuidof(ICorProfilerInfo3), (void**)&tstVerProfilerInfo))
    {
        Log::Info("ICorProfilerInfo3 available. Profiling API compatibility: .NET Fx 4.0 or later.");
        tstVerProfilerInfo->Release();
    }
    else if (S_OK == corProfilerInfoUnk->QueryInterface(__uuidof(ICorProfilerInfo2), (void**)&tstVerProfilerInfo))
    {
        Log::Info("ICorProfilerInfo2 available. Profiling API compatibility: .NET Fx 2.0 or later.");
        tstVerProfilerInfo->Release();
    }
    else if (S_OK == corProfilerInfoUnk->QueryInterface(__uuidof(ICorProfilerInfo), (void**)&tstVerProfilerInfo))
    {
        Log::Info("ICorProfilerInfo available. Profiling API compatibility: .NET Fx 2 or later.");
        tstVerProfilerInfo->Release();
    }
    else
    {
        Log::Error("No ICorProfilerInfoXxx available.");
    }
}

#ifdef _WINDOWS
void CorProfilerCallback::GetFullFrameworkVersion(ModuleID moduleId)
{
    if (_isFrameworkVersionKnown)
    {
        return;
    }

    // Get the .NET Framework minor version from mscorlib
    LPCBYTE baseLoadAddress;
    ULONG moduleNameLength = 0;
    WCHAR moduleName[1024] = { 0 };
    AssemblyID assemblyId = 0;

    HRESULT hr = _pCorProfilerInfo->GetModuleInfo(
        moduleId,
        &baseLoadAddress,
        1024,
        &moduleNameLength,
        moduleName,
        &assemblyId);

    if (FAILED(hr))
        return;

    // look for .NET Framework main assembly
    if (wcsstr(moduleName, L"mscorlib.dll") != nullptr)
    {
        uint16_t major = 0;
        uint16_t minor = 0;
        uint16_t build = 0;
        uint16_t reviews = 0;

        if (OpSysTools::GetFileVersion(moduleName, major, minor, build, reviews))
        {
            _pRuntimeInfo->SetMinorVersions(minor, build, reviews);
            _isFrameworkVersionKnown = true;
        }
    }
}
#endif


const char* CorProfilerCallback::SysInfoProcessorArchitectureToStr(WORD wProcArch)
{
    switch (wProcArch)
    {
        case PROCESSOR_ARCHITECTURE_AMD64:
            return "x64 AMD or Intel";
        case PROCESSOR_ARCHITECTURE_ARM:
            return "ARM";
        case PROCESSOR_ARCHITECTURE_ARM64:
            return "ARM64";
        case PROCESSOR_ARCHITECTURE_IA64:
            return "Intel Itanium-based";
        case PROCESSOR_ARCHITECTURE_INTEL:
            return "x86";
        default:
            return "Unknown architecture";
    }
}

void CorProfilerCallback::InspectProcessorInfo()
{
#ifdef _WINDOWS
    BOOL isWow64Process;
    if (IsWow64Process(GetCurrentProcess(), &isWow64Process))
    {
        Log::Info("IsWow64Process : ", (isWow64Process ? "True" : "False"));
    }

    Log::Info("IsWindowsServer: ", (IsWindowsServer() ? "True" : "False"), ".");

    SYSTEM_INFO systemInfo;
    GetNativeSystemInfo(&systemInfo);
    Log::Info("GetNativeSystemInfo results:"
              " wProcessorArchitecture=\"",
              SysInfoProcessorArchitectureToStr(systemInfo.wProcessorArchitecture), "\"",
              "(=", systemInfo.wProcessorArchitecture, ")",
              ", dwPageSize=", systemInfo.dwPageSize,
              ", lpMinimumApplicationAddress=0x", std::setw(16), std::setfill('0'), std::hex, systemInfo.lpMinimumApplicationAddress,
              ", lpMaximumApplicationAddress=0x", std::setw(16), std::setfill('0'), std::hex, systemInfo.lpMaximumApplicationAddress,
              ", dwActiveProcessorMask=0x", std::hex, systemInfo.dwActiveProcessorMask, std::dec,
              ", dwNumberOfProcessors=", systemInfo.dwNumberOfProcessors,
              ", dwProcessorType=", std::dec, systemInfo.dwProcessorType,
              ", dwAllocationGranularity=", systemInfo.dwAllocationGranularity,
              ", wProcessorLevel=", systemInfo.wProcessorLevel,
              ", wProcessorRevision=", std::dec, systemInfo.wProcessorRevision);

#else
    // Running under non-Windows OS. Inspect Processor Info is currently not supported
#endif
}

void CorProfilerCallback::InspectRuntimeVersion(ICorProfilerInfo5* pCorProfilerInfo, USHORT& major, USHORT& minor, COR_PRF_RUNTIME_TYPE& runtimeType)
{
    USHORT clrInstanceId;
    USHORT buildNumber;
    USHORT qfeVersion;

    HRESULT hr = pCorProfilerInfo->GetRuntimeInformation(
        &clrInstanceId,
        &runtimeType,
        &major,
        &minor,
        &buildNumber,
        &qfeVersion,
        0,
        nullptr,
        nullptr);

    if (FAILED(hr))
    {
        Log::Info("Initializing the Profiler: Exact runtime version could not be obtained (0x", std::hex, hr, std::dec, ")");
        CorProfilerCallback::_runtimeDescription = "Unknown version of the .NET runtime";
    }
    else
    {
        std::stringstream buffer;
        buffer << "{ "
               << "clrInstanceId:" << clrInstanceId
               << ", runtimeType:" <<
                     ((runtimeType == COR_PRF_DESKTOP_CLR) ? "DESKTOP_CLR" :
                     (runtimeType == COR_PRF_CORE_CLR) ? "CORE_CLR" :
                     (std::string("unknown(") + std::to_string(runtimeType) + std::string(")")))
               << ", majorVersion: " << major
               << ", minorVersion: " << minor
               << ", buildNumber: " << buildNumber
               << ", qfeVersion: " << qfeVersion
               << " }";

        CorProfilerCallback::_runtimeDescription = buffer.str();
        Log::Info("Initializing the Profiler: Reported runtime version :", CorProfilerCallback::_runtimeDescription);
    }
}

void CorProfilerCallback::ConfigureDebugLog()
{
    shared::WSTRING isLogDebugEnabledStr = shared::GetEnvironmentValue(EnvironmentVariables::DebugLogEnabled);
    bool enabled = false;

    // no environment variable set
    if (isLogDebugEnabledStr.empty())
    {
        Log::Info("No \"", EnvironmentVariables::DebugLogEnabled, "\" environment variable has been found.",
                  " Enable debug log = ", enabled, " (default).");
    }
    else
    {
        if (!shared::TryParseBooleanEnvironmentValue(isLogDebugEnabledStr, enabled))
        {
            // invalid value for environment variable
            Log::Info("Non boolean value \"", isLogDebugEnabledStr, "\" for \"",
                      EnvironmentVariables::DebugLogEnabled, "\" environment variable.",
                      " Enable debug log = ", enabled, " (default).");
        }
        else
        {
            // take environment variable into account
            Log::Info("Enable debug log = ", enabled, " from (\"", EnvironmentVariables::DebugLogEnabled, "\" environment variable)");
        }
    }

    if (enabled)
    {
        Log::EnableDebug();
    }
}

#define PRINT_ENV_VAR_IF_SET(name)                            \
    {                                                         \
        auto envVarValue = shared::GetEnvironmentValue(name); \
        if (!envVarValue.empty())                             \
        {                                                     \
            Log::Info("  ", name, ": ", envVarValue);         \
        }                                                     \
    }

void CorProfilerCallback::PrintEnvironmentVariables()
{
    // TODO: add more env vars values
    // --> should we dump the important ones to ensure that we get them during support investigations?

    Log::Info("Environment variables:");
    PRINT_ENV_VAR_IF_SET(EnvironmentVariables::UseBacktrace2);
}

// CLR event verbosity definition
const uint32_t InformationalVerbosity = 4;
const uint32_t VerboseVerbosity = 5;

HRESULT STDMETHODCALLTYPE CorProfilerCallback::Initialize(IUnknown* corProfilerInfoUnk)
{
    Log::Info("CorProfilerCallback is initializing.");

    ConfigureDebugLog();

    _pMetadataProvider = std::make_unique<MetadataProvider>();
    _pMetadataProvider->Initialize();
    PrintEnvironmentVariables();

    _pSsiManager = std::make_unique<SsiManager>(_pConfiguration.get(), this);
    _pSsiManager->ProcessStart();

    double coresThreshold = _pConfiguration->MinimumCores();
    double cpuLimit = 0;
    if (!OpSysTools::IsSafeToStartProfiler(coresThreshold, cpuLimit))
    {
        Log::Warn("It is not safe to start the profiler. See previous log messages for more info.");
        return E_FAIL;
    }
    _pMetadataProvider->Add(MetadataProvider::SectionRuntimeSettings, MetadataProvider::CpuLimit, std::to_string(cpuLimit));
    _pMetadataProvider->Add(MetadataProvider::SectionRuntimeSettings, MetadataProvider::NbCores, std::to_string(OsSpecificApi::GetProcessorCount()));

    // Log some important environment info:
    CorProfilerCallback::InspectProcessorInfo();
    uint16_t runtimeMajor;
    uint16_t runtimeMinor;
    CorProfilerCallback::InspectRuntimeCompatibility(corProfilerInfoUnk, runtimeMajor, runtimeMinor);

    // Initialize _pCorProfilerInfo:
    if (corProfilerInfoUnk == nullptr)
    {
        Log::Error("No IUnknown is passed to CorProfilerCallback::Initialize(). The profiler will not run.");
        return E_FAIL;
    }

    HRESULT hr = corProfilerInfoUnk->QueryInterface(__uuidof(ICorProfilerInfo5), (void**)&_pCorProfilerInfo);
    if (hr == E_NOINTERFACE)
    {
        Log::Error("This runtime does not support any ICorProfilerInfo5+ interface. .NET Framework 4.5 or later is required.");
        return E_FAIL;
    }
    else if (FAILED(hr))
    {
        Log::Error("An error occurred while obtaining the ICorProfilerInfo interface from the CLR: 0x", std::hex, hr, std::dec, ".");
        return E_FAIL;
    }

    // Log some more important environment info:
    USHORT major = 0;
    USHORT minor = 0;
    COR_PRF_RUNTIME_TYPE runtimeType;
    CorProfilerCallback::InspectRuntimeVersion(_pCorProfilerInfo, major, minor, runtimeType);

    // We only need to get the complete version for .NET Framework
    // For the other runtimes, no need to wait for mscorlib to be loaded
    if (runtimeType != COR_PRF_DESKTOP_CLR)
    {
        _isFrameworkVersionKnown = true;
    }

    // for .NET Core 2.1, 3.0 and 3.1, from https://github.com/dotnet/runtime/issues/11555#issuecomment-727037353,
    // it is needed to check ICorProfilerInfo11 for 3.1, 10 for 3.0 and 9 for 2.1 since major and minor will be 4.0
    // from GetRuntimeInformation
    if ((runtimeType == COR_PRF_CORE_CLR) && (major == 4))
    {
        major = runtimeMajor;
        minor = runtimeMinor;
    }

    _pRuntimeInfo = std::make_unique<RuntimeInfo>(major, minor, (runtimeType == COR_PRF_DESKTOP_CLR));
    _pMetadataProvider->Add(MetadataProvider::SectionRuntimeSettings, MetadataProvider::ClrVersion, _pRuntimeInfo->GetClrString());

    // CLR events-based profilers need ICorProfilerInfo12 (i.e. .NET 5+) to setup the communication.
    // If no such provider is enabled, no need to trigger it.
    // TODO: update the test when a new CLR events-based profiler is added (contention, GC, ...)
    bool AreEventBasedProfilersEnabled =
        _pConfiguration->IsHeapProfilingEnabled() ||
        _pConfiguration->IsAllocationProfilingEnabled() ||
        _pConfiguration->IsContentionProfilingEnabled() ||
        _pConfiguration->IsGarbageCollectionProfilingEnabled() ||
        _pConfiguration->IsHttpProfilingEnabled() ||
        _pConfiguration->IsWaitHandleProfilingEnabled()
        ;

    if ((major >= 5) && AreEventBasedProfilersEnabled)
    {
        // Live heap profiling requires .NET 7+ and ICorProfilerInfo13
        if (major >= 7)
        {
            HRESULT hr = corProfilerInfoUnk->QueryInterface(__uuidof(ICorProfilerInfo13), (void**)&_pCorProfilerInfoLiveHeap);
            if (FAILED(hr))
            {
                Log::Error("Failed to get ICorProfilerInfo13: 0x", std::hex, hr, std::dec, ".");
                _pCorProfilerInfoLiveHeap = nullptr;

                // we continue: the live heap profiler will be disabled...
            }
        }

        HRESULT hr = corProfilerInfoUnk->QueryInterface(__uuidof(ICorProfilerInfo12), (void**)&_pCorProfilerInfoEvents);
        if (FAILED(hr))
        {
            Log::Error("Failed to get ICorProfilerInfo12: 0x", std::hex, hr, std::dec, ".");
            _pCorProfilerInfoEvents = nullptr;

            // we continue: the CLR events won't be received so no contention/memory profilers...
        }
    }
    else
    {
        // TODO: Need to listen to ETW for .NET Framework and EventPipe for .NET Core 3.0/3.1.
        //       This would be possible for contention but not for AllocationTick_V4 because
        //       the address received in the payload might not point to a real object. Because
        //       the events are received asynchronously, a GC might have happened and moved the
        //       object somewhere else (i.e. the address will point to unknown content in memory;
        //       even unmapped memory if the segment has been reclaimed).

        if (runtimeType == COR_PRF_DESKTOP_CLR)
        {
            // live heap profiling is not supported by .NET Framework (missing .NET 7 ICorProfilerInfo13 functions to create weak handles)
            if (_pConfiguration->IsHeapProfilingEnabled())
            {
                Log::Info("Live Heap profiling is not supported by .NET Framework (.NET 7+ is required)");
            }
        }
        else
        if (major < 5)
        {
            if (AreEventBasedProfilersEnabled)
            {
                Log::Info("Event-based profilers (Allocation, LockContention, Live Heap and GC) are not supported for .NET", major, ".", minor, " (.NET 5+ is required)");
            }
        }
    }

    // Init global state:
    OpSysTools::InitHighPrecisionTimer();

    // create services without starting them
    InitializeServices();

    // Configure which profiler callbacks we want to receive by setting the event mask:
    DWORD eventMask = COR_PRF_MONITOR_THREADS | COR_PRF_ENABLE_STACK_SNAPSHOT | COR_PRF_MONITOR_APPDOMAIN_LOADS;

    if (_pConfiguration->IsExceptionProfilingEnabled())
    {
        eventMask |= COR_PRF_MONITOR_EXCEPTIONS | COR_PRF_MONITOR_MODULE_LOADS;
    }

    if (_pConfiguration->IsWaitHandleProfilingEnabled())
    {
        eventMask |= COR_PRF_MONITOR_MODULE_LOADS | COR_PRF_MONITOR_CLASS_LOADS;
    }

    if (_pConfiguration->IsAllocationRecorderEnabled() && !_pConfiguration->GetProfilesOutputDirectory().empty())
    {
        //              for GC                              for JIT
        eventMask |= COR_PRF_MONITOR_OBJECT_ALLOCATED | COR_PRF_ENABLE_OBJECT_ALLOCATED;
    }

    if (_pCorProfilerInfoEvents != nullptr)
    {
        // listen to CLR events via ICorProfilerCallback
        DWORD highMask = COR_PRF_HIGH_MONITOR_EVENT_PIPE;
        hr = _pCorProfilerInfo->SetEventMask2(eventMask, highMask);
        if (FAILED(hr))
        {
            Log::Error("SetEventMask2(0x", std::hex, eventMask, ", ", std::hex, highMask, ") returned an unexpected result: 0x", std::hex, hr, std::dec, ".");
            return E_FAIL;
        }

        // Microsoft-Windows-DotNETRuntime is the provider for the runtime events.
        // Listen to interesting events:
        //  - AllocationTick_V4
        //  - ContentionStop_V1
        //  - GC related events
        //  - WaitHandle events for .NET 9+

        UINT64 activatedKeywords = 0;
        uint32_t verbosity = InformationalVerbosity;

        if (
            _pConfiguration->IsAllocationProfilingEnabled() ||
            _pConfiguration->IsHeapProfilingEnabled()
           )
        {
            activatedKeywords |= ClrEventsParser::KEYWORD_GC;

            // the documentation states that AllocationTick is Informational but... need Verbose  :^(
            verbosity = VerboseVerbosity;
        }
        if (_pConfiguration->IsGarbageCollectionProfilingEnabled())
        {
            activatedKeywords |= ClrEventsParser::KEYWORD_GC;
        }
        if (_pConfiguration->IsContentionProfilingEnabled())
        {
            activatedKeywords |= ClrEventsParser::KEYWORD_CONTENTION;
        }
        if (_pConfiguration->IsWaitHandleProfilingEnabled())
        {
            activatedKeywords |= ClrEventsParser::KEYWORD_WAITHANDLE;
            verbosity = VerboseVerbosity;
        }

        std::array<COR_PRF_EVENTPIPE_PROVIDER_CONFIG, 6> providers;
        uint32_t providerCount = 1; // only Microsoft-Windows-DotNETRuntime except if HTTP is enabled

        // for network related events, more providers are needed
        //
        if (_pConfiguration->IsHttpProfilingEnabled())
        {

            providerCount = 6;
            providers =
            {
                COR_PRF_EVENTPIPE_PROVIDER_CONFIG {
                    WStr("Microsoft-Windows-DotNETRuntime"),
                    activatedKeywords,
                    verbosity,
                    nullptr
                },
                {
                    WStr("System.Net.Http"),
                    1,
                    VerboseVerbosity,
                    nullptr
                },
                {
                    WStr("System.Net.Sockets"),
                    0xFFFFFFFF,
                    VerboseVerbosity,
                    nullptr
                },
                {
                    WStr("System.Net.NameResolution"),
                    0xFFFFFFFF,
                    VerboseVerbosity,
                    nullptr
                },
                {
                    WStr("System.Net.Security"),
                    0xFFFFFFFF,
                    VerboseVerbosity,
                    nullptr
                },
                // we also need to enable the TPL event source so the activities will be correlated
                {
                    WStr("System.Threading.Tasks.TplEventSource"),
                    0x80,
                    VerboseVerbosity,
                    nullptr
                }
            };
        }
        else
        {
            providers =
            {
                {
                    WStr("Microsoft-Windows-DotNETRuntime"),
                    activatedKeywords,
                    verbosity,
                    nullptr
                }
            };
        }

        hr = _pCorProfilerInfoEvents->EventPipeStartSession(
                providerCount, providers.data(), false, &_session
                );

        if (FAILED(hr))
        {
            _session = 0;
            Log::Error("Failed to start event pipe session with hr=0x", std::hex, hr, std::dec, ".");
            return hr;
        }
    }
    else
    {
        hr = _pCorProfilerInfo->SetEventMask(eventMask);
        if (FAILED(hr))
        {
            Log::Error("SetEventMask(0x", std::hex, eventMask, ") returned an unexpected result: 0x", std::hex, hr, std::dec, ".");
            return E_FAIL;
        }
    }

    // the Tracer needs to know that the Profiler is here to enable code hotspots
    _isInitialized.store(true);
    ProfilerEngineStatus::WriteIsProfilerEngineActive(true);

    // For Stable Configuration support, delay the decision to start services AFTER the managed layer sets the configuration
    if (_pConfiguration->IsManagedActivationEnabled() && !_IsManagedConfigurationSet)
    {
        Log::Info("Waiting for Stable Configuration to be set to decide whether or not the Profiler should be enabled.");
        return S_OK;
    }

    if (_pConfiguration->GetDeploymentMode() == DeploymentMode::SingleStepInstrumentation &&
        _pConfiguration->GetEnablementStatus() != EnablementStatus::ManuallyEnabled)
    {
        _pSamplesCollector->Start();
        _pRuntimeIdStore->Start();
    }

    // if the profiler is not enabled (either manually or via SSI), nothing is profiled
    if (!_pSsiManager->IsProfilerEnabled())
    {
        Log::Info("Profiler is not enabled: nothing will be profiled.");
        return S_OK;
    }

    // Start services only if the profiler is activated
    // For SSI deployment, the services will be started later based on heuristics
    if (_pConfiguration->GetEnablementStatus() == EnablementStatus::ManuallyEnabled)
    {
        auto started = StartServices();
        if (!started)
        {
            Log::Error("One or multiple services failed to start. Stopping all services.");
            StopServices();

            Log::Error("Failed to initialize all services (at least one failed). Stopping the profiler initialization.");
            return E_FAIL;
        }
    }
    else if (_pConfiguration->GetEnablementStatus() == EnablementStatus::SsiEnabled)
    {
        Log::Info("Profiler is enabled by SSI. Services will be started later.");
    }
    else if (_pConfiguration->GetEnablementStatus() == EnablementStatus::Auto)
    {
        Log::Info("Profiler is installed by SSI and automatically enabled. Services will be started later.");
    }

    return S_OK;
}

HRESULT STDMETHODCALLTYPE CorProfilerCallback::Shutdown()
{
    Log::Info("CorProfilerCallback::Shutdown()");

#ifdef LINUX
    if (_pCpuProfiler != nullptr)
    {
        _pCpuProfiler->Stop();
    }
#endif

    // sanity check: ensure that the Stable Configuration has been set by the managed layer
    if (_pConfiguration->IsManagedActivationEnabled())
    {
        if (!_IsManagedConfigurationSet)
        {
            Log::Error("Stable Configuration has not been set: the profiler was never started.");
        }
    }

    // A final .pprof should be generated before exiting
    // The aggregator must be stopped before the provider, since it will call them to get the last samples
    _pStackSamplerLoopManager->Stop();

    // TODO: maybe move the following 2 lines AFTER stopping the providers
    // --> to ensure that the last samples are collected
    _pSamplesCollector->Stop();

    // wait until the last .pprof is generated to send the telemetry metrics
    _pSsiManager->ProcessEnd();

    // Calling Stop on providers transforms the last raw samples
    if (_pWallTimeProvider != nullptr)
    {
        _pWallTimeProvider->Stop();
    }
    if (_pCpuTimeProvider != nullptr)
    {
        _pCpuTimeProvider->Stop();
    }
#ifdef LINUX
    if (_pCpuSampleProvider != nullptr)
    {
        _pCpuSampleProvider->Stop();
    }
#endif
    if (_pExceptionsProvider != nullptr)
    {
        _pExceptionsProvider->Stop();
    }
    if (_pAllocationsProvider != nullptr)
    {
        _pAllocationsProvider->Stop();
    }

    if (_pContentionProvider != nullptr)
    {
        _pContentionProvider->Stop();
    }

    if (_pStopTheWorldProvider != nullptr)
    {
        _pStopTheWorldProvider->Stop();
    }

    if (_pGarbageCollectionProvider != nullptr)
    {
        _pGarbageCollectionProvider->Stop();
    }

    if (_pLiveObjectsProvider != nullptr)
    {
        _pLiveObjectsProvider->Stop();
    }

    if (_pThreadLifetimeProvider != nullptr)
    {
        _pThreadLifetimeProvider->Stop();
    }

    // dump all threads time
    _pThreadsCpuManager->LogCpuTimes();

    // DisposeInternal() already respects the _isInitialized flag.
    // If any code is added directly here, remember to respect _isInitialized as required.
    DisposeInternal();

    return S_OK;
}

HRESULT STDMETHODCALLTYPE CorProfilerCallback::AppDomainCreationStarted(AppDomainID appDomainId)
{
    return S_OK;
}

HRESULT STDMETHODCALLTYPE CorProfilerCallback::AppDomainCreationFinished(AppDomainID appDomainId, HRESULT hrStatus)
{
    if (_pConfiguration->GetDeploymentMode() == DeploymentMode::SingleStepInstrumentation)
    {
        auto runtimeId = _pRuntimeIdStore->GetId(appDomainId);
        _pExporter->RegisterApplication(runtimeId);
    }

    return S_OK;
}

HRESULT STDMETHODCALLTYPE CorProfilerCallback::AppDomainShutdownStarted(AppDomainID appDomainId)
{
    return S_OK;
}

HRESULT STDMETHODCALLTYPE CorProfilerCallback::AppDomainShutdownFinished(AppDomainID appDomainId, HRESULT hrStatus)
{
    return S_OK;
}

HRESULT STDMETHODCALLTYPE CorProfilerCallback::AssemblyLoadStarted(AssemblyID assemblyId)
{
    return S_OK;
}

HRESULT STDMETHODCALLTYPE CorProfilerCallback::AssemblyLoadFinished(AssemblyID assemblyId, HRESULT hrStatus)
{
    return S_OK;
}

HRESULT STDMETHODCALLTYPE CorProfilerCallback::AssemblyUnloadStarted(AssemblyID assemblyId)
{
    return S_OK;
}

HRESULT STDMETHODCALLTYPE CorProfilerCallback::AssemblyUnloadFinished(AssemblyID assemblyId, HRESULT hrStatus)
{
    return S_OK;
}

HRESULT STDMETHODCALLTYPE CorProfilerCallback::ModuleLoadStarted(ModuleID moduleId)
{
    return S_OK;
}

HRESULT STDMETHODCALLTYPE CorProfilerCallback::ModuleLoadFinished(ModuleID moduleId, HRESULT hrStatus)
{
    if (false == _isInitialized.load())
    {
        // If this CorProfilerCallback has not yet initialized, or if it has already shut down, then this callback is a No-Op.
        return S_OK;
    }

#ifdef _WINDOWS
    // For .NET Framework, we need to look at mscorlib file version to get the real minor version
    if (!_isFrameworkVersionKnown)
    {
        GetFullFrameworkVersion(moduleId);
    }
#endif

    if (_pConfiguration->IsExceptionProfilingEnabled())
    {
        _pExceptionsProvider->OnModuleLoaded(moduleId);
    }

    return S_OK;
}

HRESULT STDMETHODCALLTYPE CorProfilerCallback::ModuleUnloadStarted(ModuleID moduleId)
{
    return S_OK;
}

HRESULT STDMETHODCALLTYPE CorProfilerCallback::ModuleUnloadFinished(ModuleID moduleId, HRESULT hrStatus)
{
    return S_OK;
}

HRESULT STDMETHODCALLTYPE CorProfilerCallback::ModuleAttachedToAssembly(ModuleID moduleId, AssemblyID AssemblyId)
{
    return S_OK;
}

HRESULT STDMETHODCALLTYPE CorProfilerCallback::ClassLoadStarted(ClassID classId)
{
    return S_OK;
}

HRESULT STDMETHODCALLTYPE CorProfilerCallback::ClassLoadFinished(ClassID classId, HRESULT hrStatus)
{
    return S_OK;
}

HRESULT STDMETHODCALLTYPE CorProfilerCallback::ClassUnloadStarted(ClassID classId)
{
    return S_OK;
}

HRESULT STDMETHODCALLTYPE CorProfilerCallback::ClassUnloadFinished(ClassID classId, HRESULT hrStatus)
{
    return S_OK;
}

HRESULT STDMETHODCALLTYPE CorProfilerCallback::FunctionUnloadStarted(FunctionID functionId)
{
    return S_OK;
}

HRESULT STDMETHODCALLTYPE CorProfilerCallback::JITCompilationStarted(FunctionID functionId, BOOL fIsSafeToBlock)
{
    return S_OK;
}

HRESULT STDMETHODCALLTYPE CorProfilerCallback::JITCompilationFinished(FunctionID functionId, HRESULT hrStatus, BOOL fIsSafeToBlock)
{
    return S_OK;
}

HRESULT STDMETHODCALLTYPE CorProfilerCallback::JITCachedFunctionSearchStarted(FunctionID functionId, BOOL* pbUseCachedFunction)
{
    return S_OK;
}

HRESULT STDMETHODCALLTYPE CorProfilerCallback::JITCachedFunctionSearchFinished(FunctionID functionId, COR_PRF_JIT_CACHE result)
{
    return S_OK;
}

HRESULT STDMETHODCALLTYPE CorProfilerCallback::JITFunctionPitched(FunctionID functionId)
{
    return S_OK;
}

HRESULT STDMETHODCALLTYPE CorProfilerCallback::JITInlining(FunctionID callerId, FunctionID calleeId, BOOL* pfShouldInline)
{
    return S_OK;
}

HRESULT STDMETHODCALLTYPE CorProfilerCallback::ThreadCreated(ThreadID threadId)
{
    Log::Debug("Callback invoked: ThreadCreated(threadId=0x", std::hex, threadId, std::dec, ")");

    if (false == _isInitialized.load())
    {
        // If this CorProfilerCallback has not yet initialized, or if it has already shut down, then this callback is a No-Op.
        return S_OK;
    }

    // Since SSI deployment mode is Linux only, only start the ETW communication if the profiler is manually enabled
    // TODO: when SSI will be supported on Windows, we will need to start the ETW communication like the other services that are delayed start
    //       -> Look at OnStartDelayedProfiling()
    if (_pConfiguration->GetEnablementStatus() == EnablementStatus::ManuallyEnabled && !_isETWStarted && (_pEtwEventsManager != nullptr))
    {
        StartEtwCommunication();
    }

    if (_pThreadLifetimeProvider != nullptr)
    {
        if (_pSsiManager->IsProfilerStarted())
        {
            std::shared_ptr<ManagedThreadInfo> pThreadInfo = _pManagedThreadList->GetOrCreate(threadId);
            _pThreadLifetimeProvider->OnThreadStart(pThreadInfo);
        }
    }
    return S_OK;
}

#ifdef LINUX
void CorProfilerCallback::OnThreadRoutineFinished()
{
    auto threadInfo = ManagedThreadInfo::CurrentThreadInfo;
    if (threadInfo == nullptr)
    {
        return;
    }

    auto myThis = _this;
    if (myThis == nullptr)
    {
        return;
    }

    auto* cpuProfiler = myThis->_pCpuProfiler;
    if (cpuProfiler == nullptr)
    {
        return;
    }

    cpuProfiler->UnregisterThread(threadInfo);
}
#endif

HRESULT STDMETHODCALLTYPE CorProfilerCallback::ThreadDestroyed(ThreadID threadId)
{
    Log::Debug("Callback invoked: ThreadDestroyed(threadId=0x", std::hex, threadId, std::dec, ")");

    if (false == _isInitialized.load())
    {
        // If this CorProfilerCallback has not yet initialized, or if it has already shut down, then this callback is a No-Op.
        return S_OK;
    }

    ManagedThreadInfo::CurrentThreadInfo = nullptr;

    std::shared_ptr<ManagedThreadInfo> pThreadInfo;
    Log::Debug("Removing thread ", std::hex, threadId, " from the trace context threads list.");
    if (_pCodeHotspotsThreadList->UnregisterThread(threadId, pThreadInfo))
    {
        // The docs require that we do not allow to destroy a thread while it is being stack-walked.
        // TO ensure this, SetThreadDestroyed(..) acquires the StackWalkLock associated with this ThreadInfo.
        pThreadInfo->SetThreadDestroyed();
        pThreadInfo.reset();
    }

    Log::Debug("Removing thread ", std::hex, threadId, " from the main managed thread list.");
    if (_pManagedThreadList->UnregisterThread(threadId, pThreadInfo))
    {
        // The docs require that we do not allow to destroy a thread while it is being stack-walked.
        // TO ensure this, SetThreadDestroyed(..) acquires the StackWalkLock associated with this ThreadInfo.
        pThreadInfo->SetThreadDestroyed();

        if ((_pThreadLifetimeProvider != nullptr) && _pSsiManager->IsProfilerStarted())
        {
            _pThreadLifetimeProvider->OnThreadStop(pThreadInfo);
        }
    }
#ifdef LINUX
    if (_systemCallsShield != nullptr)
    {
        _systemCallsShield->Unregister();
    }

    if (_pCpuProfiler != nullptr)
    {
        _pCpuProfiler->UnregisterThread(pThreadInfo);
    }
#endif

    return S_OK;
}

HRESULT STDMETHODCALLTYPE CorProfilerCallback::ThreadAssignedToOSThread(ThreadID managedThreadId, DWORD osThreadId)
{
    Log::Debug("Callback invoked: ThreadAssignedToOSThread(managedThreadId=0x", std::hex, managedThreadId, ", osThreadId=", std::dec, osThreadId, ")");

    if (false == _isInitialized.load())
    {
        // If this CorProfilerCallback has not yet initialized, or if it has already shut down, then this callback is a No-Op.
        return S_OK;
    }

    HANDLE origOsThreadHandle;
    HRESULT hr = _pCorProfilerInfo->GetHandleFromThread(managedThreadId, &origOsThreadHandle);
    if (hr != S_OK)
    {
        Log::Debug("GetHandleFromThread() failed.");
        return hr;
    }

    HANDLE dupOsThreadHandle;

#ifdef _WINDOWS
    HANDLE hProcess = OpSysTools::GetCurrentProcess();
    auto success = ::DuplicateHandle(hProcess, origOsThreadHandle, hProcess, &dupOsThreadHandle, THREAD_ALL_ACCESS, false, 0);
    if (!success)
    {
        Log::Debug("DuplicateHandle() failed.");
        return E_FAIL;
    }
#else
    dupOsThreadHandle = origOsThreadHandle;
#endif

    auto threadInfo = _pManagedThreadList->GetOrCreate(managedThreadId);
    // CurrentThreadInfo relies on the assumption that the native thread calling ThreadAssignedToOSThread/ThreadDestroyed
    // is the same native thread assigned to the managed thread.
    ManagedThreadInfo::CurrentThreadInfo = threadInfo;

    _pManagedThreadList->SetThreadOsInfo(managedThreadId, osThreadId, dupOsThreadHandle);

#ifdef LINUX
    // This call must be made *after* we assigne the SetThreadOsInfo function call.
    // Otherwise the threadInfo won't have it's OsThread field set and timer_create
    // will have random behavior.
    if (_pCpuProfiler != nullptr)
    {
        _pCpuProfiler->RegisterThread(threadInfo);
    }

    if (_systemCallsShield != nullptr)
    {
        // Register/Unregister rely on the following assumption:
        // The native thread calling ThreadAssignedToOSThread/ThreadDestroyed is the same native thread assigned to the managed thread.
        // This assumption has been tested and verified experimentally but there the documentation does not say that.
        // If at some point, it's not true, we can remove Register/Unregister on the SystemCallsShield class.
        // Then initialize the TLS managedThreadInfo the first time a call is made in SystemCallsShield
        // SystemCallsShield::SetSharedMemory callback.
        _systemCallsShield->Register(threadInfo);
    }

    // TL;DR prevent the profiler from deadlocking application thread on malloc
    // When calling uwn_backtraceXX, libunwind will initialize data structures for the current
    // thread using TLS (Thread Local Storage).
    // Initialization of TLS object does call malloc. Unfortunately, if those calls to malloc
    // occurs in our profiler signal handler, we end up deadlocking the application.
    // To prevent that, we call unw_backtrace here for the current thread, to force libunwind
    // initializing the TLS'd data structures for the current thread.
    uintptr_t tab[1];
    unw_backtrace((void**)tab, 1);

    // check if SIGUSR1 signal is blocked for current thread
    sigset_t currentMask;
    pthread_sigmask(SIG_SETMASK, nullptr, &currentMask);
    if (sigismember(&currentMask, SIGUSR1) == 1)
    {
        Log::Debug("The current thread won't be added to the managed threads list because SIGUSR1 is blocked for that thread (managedThreadId=0x", std::hex, managedThreadId, ", osThreadId=", std::dec, osThreadId, ")");
        return S_OK;
    }
#endif

    return S_OK;
}

HRESULT STDMETHODCALLTYPE CorProfilerCallback::ThreadNameChanged(ThreadID threadId, ULONG cchName, WCHAR name[])
{
    if (false == _isInitialized.load())
    {
        // If this CorProfilerCallback has not yet initialized, or if it has already shut down, then this callback is a No-Op.
        return S_OK;
    }

    auto threadName = (cchName == 0)
                          ? shared::WSTRING()
                          : shared::WSTRING(name, cchName);

    Log::Debug("CorProfilerCallback::ThreadNameChanged(threadId=0x", std::hex, threadId, std::dec, ", name=\"", threadName, "\")");

    DWORD osThreadId = 0;
    _pCorProfilerInfo->GetThreadInfo(threadId, &osThreadId);
    _pThreadsCpuManager->Map(osThreadId, threadName.c_str());
    _pManagedThreadList->SetThreadName(threadId, std::move(threadName));

    return S_OK;
}

HRESULT STDMETHODCALLTYPE CorProfilerCallback::RemotingClientInvocationStarted()
{
    return S_OK;
}

HRESULT STDMETHODCALLTYPE CorProfilerCallback::RemotingClientSendingMessage(GUID* pCookie, BOOL fIsAsync)
{
    return S_OK;
}

HRESULT STDMETHODCALLTYPE CorProfilerCallback::RemotingClientReceivingReply(GUID* pCookie, BOOL fIsAsync)
{
    return S_OK;
}

HRESULT STDMETHODCALLTYPE CorProfilerCallback::RemotingClientInvocationFinished()
{
    return S_OK;
}

HRESULT STDMETHODCALLTYPE CorProfilerCallback::RemotingServerReceivingMessage(GUID* pCookie, BOOL fIsAsync)
{
    return S_OK;
}

HRESULT STDMETHODCALLTYPE CorProfilerCallback::RemotingServerInvocationStarted()
{
    return S_OK;
}

HRESULT STDMETHODCALLTYPE CorProfilerCallback::RemotingServerInvocationReturned()
{
    return S_OK;
}

HRESULT STDMETHODCALLTYPE CorProfilerCallback::RemotingServerSendingReply(GUID* pCookie, BOOL fIsAsync)
{
    return S_OK;
}

HRESULT STDMETHODCALLTYPE CorProfilerCallback::UnmanagedToManagedTransition(FunctionID functionId, COR_PRF_TRANSITION_REASON reason)
{
    return S_OK;
}

HRESULT STDMETHODCALLTYPE CorProfilerCallback::ManagedToUnmanagedTransition(FunctionID functionId, COR_PRF_TRANSITION_REASON reason)
{
    return S_OK;
}

HRESULT STDMETHODCALLTYPE CorProfilerCallback::RuntimeSuspendStarted(COR_PRF_SUSPEND_REASON suspendReason)
{
    return S_OK;
}

HRESULT STDMETHODCALLTYPE CorProfilerCallback::RuntimeSuspendFinished()
{
    return S_OK;
}

HRESULT STDMETHODCALLTYPE CorProfilerCallback::RuntimeSuspendAborted()
{
    return S_OK;
}

HRESULT STDMETHODCALLTYPE CorProfilerCallback::RuntimeResumeStarted()
{
    return S_OK;
}

HRESULT STDMETHODCALLTYPE CorProfilerCallback::RuntimeResumeFinished()
{
    return S_OK;
}

HRESULT STDMETHODCALLTYPE CorProfilerCallback::RuntimeThreadSuspended(ThreadID threadId)
{
    return S_OK;
}

HRESULT STDMETHODCALLTYPE CorProfilerCallback::RuntimeThreadResumed(ThreadID threadId)
{
    return S_OK;
}

HRESULT STDMETHODCALLTYPE CorProfilerCallback::MovedReferences(ULONG cMovedObjectIDRanges, ObjectID oldObjectIDRangeStart[], ObjectID newObjectIDRangeStart[], ULONG cObjectIDRangeLength[])
{
    return S_OK;
}

HRESULT STDMETHODCALLTYPE CorProfilerCallback::ObjectAllocated(ObjectID objectId, ClassID classId)
{
    if (_pAllocationsRecorder != nullptr)
    {
        _pAllocationsRecorder->OnObjectAllocated(objectId, classId);
    }

    return S_OK;
}

HRESULT STDMETHODCALLTYPE CorProfilerCallback::ObjectsAllocatedByClass(ULONG cClassCount, ClassID classIds[], ULONG cObjects[])
{
    return S_OK;
}

HRESULT STDMETHODCALLTYPE CorProfilerCallback::ObjectReferences(ObjectID objectId, ClassID classId, ULONG cObjectRefs, ObjectID objectRefIds[])
{
    return S_OK;
}

HRESULT STDMETHODCALLTYPE CorProfilerCallback::RootReferences(ULONG cRootRefs, ObjectID rootRefIds[])
{
    return S_OK;
}

HRESULT STDMETHODCALLTYPE CorProfilerCallback::ExceptionThrown(ObjectID thrownObjectId)
{
    if (false == _isInitialized.load())
    {
        // If this CorProfilerCallback has not yet initialized, or if it has already shut down, then this callback is a No-Op.
        return S_OK;
    }

    if (_pConfiguration->IsExceptionProfilingEnabled() && _pSsiManager->IsProfilerStarted())
    {
        _pExceptionsProvider->OnExceptionThrown(thrownObjectId);
    }

    return S_OK;
}

HRESULT STDMETHODCALLTYPE CorProfilerCallback::ExceptionSearchFunctionEnter(FunctionID functionId)
{
    return S_OK;
}

HRESULT STDMETHODCALLTYPE CorProfilerCallback::ExceptionSearchFunctionLeave()
{
    return S_OK;
}

HRESULT STDMETHODCALLTYPE CorProfilerCallback::ExceptionSearchFilterEnter(FunctionID functionId)
{
    return S_OK;
}

HRESULT STDMETHODCALLTYPE CorProfilerCallback::ExceptionSearchFilterLeave()
{
    return S_OK;
}

HRESULT STDMETHODCALLTYPE CorProfilerCallback::ExceptionSearchCatcherFound(FunctionID functionId)
{
    return S_OK;
}

HRESULT STDMETHODCALLTYPE CorProfilerCallback::ExceptionOSHandlerEnter(UINT_PTR __unused)
{
    return S_OK;
}

HRESULT STDMETHODCALLTYPE CorProfilerCallback::ExceptionOSHandlerLeave(UINT_PTR __unused)
{
    return S_OK;
}

HRESULT STDMETHODCALLTYPE CorProfilerCallback::ExceptionUnwindFunctionEnter(FunctionID functionId)
{
    return S_OK;
}

HRESULT STDMETHODCALLTYPE CorProfilerCallback::ExceptionUnwindFunctionLeave()
{
    return S_OK;
}

HRESULT STDMETHODCALLTYPE CorProfilerCallback::ExceptionUnwindFinallyEnter(FunctionID functionId)
{
    return S_OK;
}

HRESULT STDMETHODCALLTYPE CorProfilerCallback::ExceptionUnwindFinallyLeave()
{
    return S_OK;
}

HRESULT STDMETHODCALLTYPE CorProfilerCallback::ExceptionCatcherEnter(FunctionID functionId, ObjectID objectId)
{
    return S_OK;
}

HRESULT STDMETHODCALLTYPE CorProfilerCallback::ExceptionCatcherLeave()
{
    return S_OK;
}

HRESULT STDMETHODCALLTYPE CorProfilerCallback::COMClassicVTableCreated(ClassID wrappedClassId, REFGUID implementedIID, void* pVTable, ULONG cSlots)
{
    return S_OK;
}

HRESULT STDMETHODCALLTYPE CorProfilerCallback::COMClassicVTableDestroyed(ClassID wrappedClassId, REFGUID implementedIID, void* pVTable)
{
    return S_OK;
}

HRESULT STDMETHODCALLTYPE CorProfilerCallback::ExceptionCLRCatcherFound()
{
    return S_OK;
}

HRESULT STDMETHODCALLTYPE CorProfilerCallback::ExceptionCLRCatcherExecute()
{
    return S_OK;
}

HRESULT STDMETHODCALLTYPE CorProfilerCallback::GarbageCollectionStarted(int cGenerations, BOOL generationCollected[], COR_PRF_GC_REASON reason)
{
    return S_OK;
}

HRESULT STDMETHODCALLTYPE CorProfilerCallback::SurvivingReferences(ULONG cSurvivingObjectIDRanges, ObjectID objectIDRangeStart[], ULONG cObjectIDRangeLength[])
{
    return S_OK;
}

HRESULT STDMETHODCALLTYPE CorProfilerCallback::GarbageCollectionFinished()
{
    return S_OK;
}

HRESULT STDMETHODCALLTYPE CorProfilerCallback::FinalizeableObjectQueued(DWORD finalizerFlags, ObjectID objectID)
{
    return S_OK;
}

HRESULT STDMETHODCALLTYPE CorProfilerCallback::RootReferences2(ULONG cRootRefs, ObjectID rootRefIds[], COR_PRF_GC_ROOT_KIND rootKinds[], COR_PRF_GC_ROOT_FLAGS rootFlags[], UINT_PTR rootIds[])
{
    return S_OK;
}

HRESULT STDMETHODCALLTYPE CorProfilerCallback::HandleCreated(GCHandleID handleId, ObjectID initialObjectId)
{
    return S_OK;
}

HRESULT STDMETHODCALLTYPE CorProfilerCallback::HandleDestroyed(GCHandleID handleId)
{
    return S_OK;
}

HRESULT STDMETHODCALLTYPE CorProfilerCallback::InitializeForAttach(IUnknown* pCorProfilerInfoUnk, void* pvClientData, UINT cbClientData)
{
    return S_OK;
}

HRESULT STDMETHODCALLTYPE CorProfilerCallback::ProfilerAttachComplete()
{
    return S_OK;
}

HRESULT STDMETHODCALLTYPE CorProfilerCallback::ProfilerDetachSucceeded()
{
    return S_OK;
}

HRESULT STDMETHODCALLTYPE CorProfilerCallback::ReJITCompilationStarted(FunctionID functionId, ReJITID rejitId, BOOL fIsSafeToBlock)
{
    return S_OK;
}

HRESULT STDMETHODCALLTYPE CorProfilerCallback::GetReJITParameters(ModuleID moduleId, mdMethodDef methodId, ICorProfilerFunctionControl* pFunctionControl)
{
    return S_OK;
}

HRESULT STDMETHODCALLTYPE CorProfilerCallback::ReJITCompilationFinished(FunctionID functionId, ReJITID rejitId, HRESULT hrStatus, BOOL fIsSafeToBlock)
{
    return S_OK;
}

HRESULT STDMETHODCALLTYPE CorProfilerCallback::ReJITError(ModuleID moduleId, mdMethodDef methodId, FunctionID functionId, HRESULT hrStatus)
{
    return S_OK;
}

HRESULT STDMETHODCALLTYPE CorProfilerCallback::MovedReferences2(ULONG cMovedObjectIDRanges, ObjectID oldObjectIDRangeStart[], ObjectID newObjectIDRangeStart[], SIZE_T cObjectIDRangeLength[])
{
    return S_OK;
}

HRESULT STDMETHODCALLTYPE CorProfilerCallback::SurvivingReferences2(ULONG cSurvivingObjectIDRanges, ObjectID objectIDRangeStart[], SIZE_T cObjectIDRangeLength[])
{
    return S_OK;
}

HRESULT STDMETHODCALLTYPE CorProfilerCallback::ConditionalWeakTableElementReferences(ULONG cRootRefs, ObjectID keyRefIds[], ObjectID valueRefIds[], GCHandleID rootIds[])
{
    return S_OK;
}

HRESULT STDMETHODCALLTYPE CorProfilerCallback::GetAssemblyReferences(const WCHAR* wszAssemblyPath, ICorProfilerAssemblyReferenceProvider* pAsmRefProvider)
{
    return S_OK;
}

HRESULT STDMETHODCALLTYPE CorProfilerCallback::ModuleInMemorySymbolsUpdated(ModuleID moduleId)
{
    return S_OK;
}

HRESULT STDMETHODCALLTYPE CorProfilerCallback::DynamicMethodJITCompilationStarted(FunctionID functionId, BOOL fIsSafeToBlock, LPCBYTE pILHeader, ULONG cbILHeader)
{
    return S_OK;
}

HRESULT STDMETHODCALLTYPE CorProfilerCallback::DynamicMethodJITCompilationFinished(FunctionID functionId, HRESULT hrStatus, BOOL fIsSafeToBlock)
{
    return S_OK;
}

HRESULT STDMETHODCALLTYPE CorProfilerCallback::DynamicMethodUnloaded(FunctionID functionId)
{
    return S_OK;
}
HRESULT STDMETHODCALLTYPE CorProfilerCallback::EventPipeEventDelivered(EVENTPIPE_PROVIDER provider,
                                                                       DWORD eventId,
                                                                       DWORD eventVersion,
                                                                       ULONG cbMetadataBlob,
                                                                       LPCBYTE metadataBlob,
                                                                       ULONG cbEventData,
                                                                       LPCBYTE eventData,
                                                                       LPCGUID pActivityId,
                                                                       LPCGUID pRelatedActivityId,
                                                                       ThreadID eventThread,
                                                                       ULONG numStackFrames,
                                                                       UINT_PTR stackFrames[])
{
    if (_pEventPipeEventsManager != nullptr && _pSsiManager->IsProfilerStarted())
    {
        _pEventPipeEventsManager->ParseEvent(
            provider,
            eventId,
            eventVersion,
            cbMetadataBlob,
            metadataBlob,
            cbEventData,
            eventData,
            pActivityId,
            pRelatedActivityId,
            eventThread,
            numStackFrames,
            stackFrames);
    }

    return S_OK;
}

HRESULT STDMETHODCALLTYPE CorProfilerCallback::EventPipeProviderCreated(EVENTPIPE_PROVIDER provider)
{
    if (_pCorProfilerInfoEvents == nullptr)
    {
        return S_OK;
    }

    ULONG nameLength = 260;
    WCHAR providerName[260];
    HRESULT hr = _pCorProfilerInfoEvents->EventPipeGetProviderInfo(provider, nameLength, &nameLength, providerName);
    if (FAILED(hr))
    {
        return hr;
    }

    Log::Debug("Event pipe provider: ", shared::ToString(providerName));
    return S_OK;
}<|MERGE_RESOLUTION|>--- conflicted
+++ resolved
@@ -768,54 +768,6 @@
     return true;
 }
 
-<<<<<<< HEAD
-// This function is called from managed code to enable/disable/auto the profiler + provide per runtimeID details
-// The enablement is taken into account only for the first call and for the others, only runtimeID details are updated.
-bool CorProfilerCallback::SetConfiguration(SharedConfig config)
-{
-    if (!_IsManagedConfigurationSet)
-    {
-        // TODO: take into account the enablement computed by the managed layer
-        if (config.profilingEnabled == ProfilingEnabled::ProfilingAuto)
-        {
-        }
-        else
-        if (config.profilingEnabled == ProfilingEnabled::ProfilingEnabledTrue)
-        {
-        }
-        else
-        if (config.profilingEnabled == ProfilingEnabled::ProfilingDisabled)
-        {
-        }
-        else
-        {
-            Log::Error("Invalid profiling enablement value received from Managed layer: ", config.profilingEnabled, ". Profiler is disabled");
-        }
-
-        _IsManagedConfigurationSet = true;
-    }
-
-    // take into account per runtimeID if possible
-    if (!GetClrLifetime()->IsRunning())
-    {
-        return false;
-    }
-
-    if (config.runtimeId != nullptr)
-    {
-        GetApplicationStore()->SetApplicationInfo(
-            config.runtimeId,
-            config.serviceName ? config.serviceName : std::string(),
-            config.environment ? config.environment : std::string(),
-            config.version ? config.version : std::string());
-    }
-
-
-    return true;
-}
-
-=======
->>>>>>> 6421e94d
 
 void CorProfilerCallback::StartEtwCommunication()
 {

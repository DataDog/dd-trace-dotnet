--- conflicted
+++ resolved
@@ -36,17 +36,14 @@
 #include "SymbolsResolver.h"
 #include "ThreadsCpuManager.h"
 #include "WallTimeProvider.h"
-<<<<<<< HEAD
 #include "CpuTimeProvider.h"
 #include "Configuration.h"
 #include "LibddprofExporter.h"
 #include "SamplesAggregator.h"
 #include "FrameStore.h"
 #include "AppDomainStore.h"
-=======
 
 #include "shared/src/native-src/environment_variables.h"
->>>>>>> 25c0025e
 #include "shared/src/native-src/loader.h"
 #include "shared/src/native-src/pal.h"
 #include "shared/src/native-src/string.h"
@@ -128,13 +125,9 @@
 
     _pStackSnapshotsBufferManager = RegisterService<StackSnapshotsBufferManager>(_pThreadsCpuManager, _pSymbolsResolver);
 
-<<<<<<< HEAD
-    auto* pWallTimeProvider = RegisterService<WallTimeProvider>(_pConfiguration.get(), _pFrameStore.get(), _pAppDomainStore.get());
-    auto* pCpuTimeProvider = RegisterService<CpuTimeProvider>(_pConfiguration.get(), _pFrameStore.get(), _pAppDomainStore.get());
-=======
     auto* pRuntimeIdStore = RegisterService<RuntimeIdStore>();
     auto* pWallTimeProvider = RegisterService<WallTimeProvider>(_pConfiguration.get(), _pFrameStore.get(), _pAppDomainStore.get(), pRuntimeIdStore);
->>>>>>> 25c0025e
+    auto* pCpuTimeProvider = RegisterService<CpuTimeProvider>(_pConfiguration.get(), _pFrameStore.get(), _pAppDomainStore.get(), pRuntimeIdStore);
 
     _pStackSamplerLoopManager = RegisterService<StackSamplerLoopManager>(
         _pCorProfilerInfo,
@@ -145,13 +138,9 @@
         _pStackSnapshotsBufferManager,
         _pManagedThreadList,
         _pSymbolsResolver,
-<<<<<<< HEAD
         pWallTimeProvider,
         pCpuTimeProvider
         );
-=======
-        pWallTimeProvider);
->>>>>>> 25c0025e
 
     // The different elements of the libddprof pipeline are created.
     // Note: each provider will be added to the aggregator in the Start() function.

--- conflicted
+++ resolved
@@ -1178,11 +1178,8 @@
         _pConfiguration->IsAllocationProfilingEnabled() ||
         _pConfiguration->IsContentionProfilingEnabled() ||
         _pConfiguration->IsGarbageCollectionProfilingEnabled() ||
-<<<<<<< HEAD
+        _pConfiguration->IsHttpProfilingEnabled() ||
         _pConfiguration->IsWaitHandleProfilingEnabled()
-=======
-        _pConfiguration->IsHttpProfilingEnabled()
->>>>>>> 4e98576a
         ;
 
     if ((major >= 5) && AreEventBasedProfilersEnabled)

// Unless explicitly stated otherwise all files in this repository are licensed under the Apache 2 License.
// This product includes software developed at Datadog (https://www.datadoghq.com/). Copyright 2022 Datadog, Inc.

// from dotnet coreclr includes
#include "cor.h"
#include "corprof.h"
// end

#include "CorProfilerCallback.h"

#include <inttypes.h>

#ifdef _WINDOWS
#include <VersionHelpers.h>
#include <windows.h>
#endif

#include "AppDomainStore.h"
#include "ApplicationStore.h"
#include "ClrLifetime.h"
#include "Configuration.h"
#include "CpuTimeProvider.h"
#include "EnvironmentVariables.h"
#include "FrameStore.h"
#include "IMetricsSender.h"
#include "IMetricsSenderFactory.h"
#include "LibddprofExporter.h"
#include "Log.h"
#include "ManagedThreadList.h"
#include "OpSysTools.h"
#include "OsSpecificApi.h"
#include "ProfilerEngineStatus.h"
#include "RuntimeIdStore.h"
#include "SamplesAggregator.h"
#include "StackSamplerLoopManager.h"
#include "ThreadsCpuManager.h"
#include "WallTimeProvider.h"
#include "ExceptionsProvider.h"

#include "shared/src/native-src/environment_variables.h"
#include "shared/src/native-src/pal.h"
#include "shared/src/native-src/string.h"

// Static helpers
IClrLifetime* CorProfilerCallback::GetClrLifetime()
{
    return _this->_pClrLifetime.get();
}

// Initialization

CorProfilerCallback* CorProfilerCallback::_this = nullptr;

CorProfilerCallback::CorProfilerCallback()
{
    // Keep track of the one and only ICorProfilerCallback implementation.
    // It will be used as root for other services
    _this = this;

    _pClrLifetime = std::make_unique<ClrLifetime>(&_isInitialized);
}

// Cleanup
CorProfilerCallback::~CorProfilerCallback()
{
    DisposeInternal();

    _this = nullptr;
}

bool CorProfilerCallback::InitializeServices()
{
    _metricsSender = IMetricsSenderFactory::Create();

    _pConfiguration = std::make_unique<Configuration>();

    _pAppDomainStore = std::make_unique<AppDomainStore>(_pCorProfilerInfo);

    _pFrameStore = std::make_unique<FrameStore>(_pCorProfilerInfo);

    // Create service instances
    _pThreadsCpuManager = RegisterService<ThreadsCpuManager>();

    _pManagedThreadList = RegisterService<ManagedThreadList>(_pCorProfilerInfo);

    auto* pRuntimeIdStore = RegisterService<RuntimeIdStore>();

    _pWallTimeProvider = RegisterService<WallTimeProvider>(_pConfiguration.get(), _pFrameStore.get(), _pAppDomainStore.get(), pRuntimeIdStore);

    if (_pConfiguration->IsCpuProfilingEnabled())
    {
        _pCpuTimeProvider = RegisterService<CpuTimeProvider>(_pConfiguration.get(), _pFrameStore.get(), _pAppDomainStore.get(), pRuntimeIdStore);
    }

    if (_pConfiguration->IsExceptionProfilingEnabled())
    {
        _pExceptionsProvider = RegisterService<ExceptionsProvider>(
            _pCorProfilerInfo,
            _pManagedThreadList,
            _pFrameStore.get(),
            _pConfiguration.get(),
            _pAppDomainStore.get(),
            pRuntimeIdStore);
    }

    _pStackSamplerLoopManager = RegisterService<StackSamplerLoopManager>(
        _pCorProfilerInfo,
        _pConfiguration.get(),
        _metricsSender,
        _pClrLifetime.get(),
        _pThreadsCpuManager,
        _pManagedThreadList,
        _pWallTimeProvider,
        _pCpuTimeProvider);

    _pApplicationStore = RegisterService<ApplicationStore>(_pConfiguration.get());

    // The different elements of the libddprof pipeline are created and linked together
    // i.e. the exporter is passed to the aggregator and each provider is added to the aggregator.

    _pExporter = std::make_unique<LibddprofExporter>(_pConfiguration.get(), _pApplicationStore);

    _pSamplesAggregator = RegisterService<SamplesAggregator>(_pConfiguration.get(), _pExporter.get(), _metricsSender.get());
    _pSamplesAggregator->Register(_pWallTimeProvider);

    if (_pConfiguration->IsCpuProfilingEnabled())
    {
        _pSamplesAggregator->Register(_pCpuTimeProvider);
    }

    if (_pConfiguration->IsExceptionProfilingEnabled())
    {
        _pSamplesAggregator->Register(_pExceptionsProvider);
    }

    auto started = StartServices();
    if (!started)
    {
        Log::Warn("One or multiple services failed to start. Stopping all services.");
        StopServices();
    }

    return started;
}

bool CorProfilerCallback::StartServices()
{
    bool result = true;
    bool success = true;

    for (auto const& service : _services)
    {
        auto name = service->GetName();
        success = service->Start();
        if (success)
        {
            Log::Info(name, " started successfully.");
        }
        else
        {
            Log::Error(name, " failed to start.");
        }
        result &= success;
    }

    return result;
}

bool CorProfilerCallback::DisposeServices()
{
    bool result = StopServices();

    // Delete all services instances in reverse order of their creation
    // to avoid using a deleted service...

    _services.clear();

    _pThreadsCpuManager = nullptr;
    _pStackSamplerLoopManager = nullptr;
    _pManagedThreadList = nullptr;
    _pApplicationStore = nullptr;

    return result;
}

bool CorProfilerCallback::StopServices()
{
    // We need to destroy items here in the reverse order to what they have
    // been initialized in the Initialize() method.
    bool result = true;
    bool success = true;

    // stop all services
    for (size_t i = _services.size(); i > 0; i--)
    {
        const auto& service = _services[i - 1];
        const auto* name = service->GetName();
        success = service->Stop();
        if (success)
        {
            Log::Info(name, " stopped successfully.");
        }
        else
        {
            Log::Error(name, " failed to stop.");
        }
        result &= success;
    }

    return result;
}

void CorProfilerCallback::DisposeInternal(void)
{
    // This method is called from the destructor as well as from the Shutdown callback.
    // Most operations here are idempotent - calling them multiple time is benign.
    // However, we defensively use an additional flag to make this entire method idempotent as a whole.

    // Note the race here. _isInitialized protects DisposeInternal() from being called multiple times sequentially.
    // It does NOT protect against concurrent invocations!

    bool isInitialized = _isInitialized.load();

    Log::Info("CorProfilerCallback::DisposeInternal() invoked. _isInitialized = ", isInitialized);

    if (isInitialized)
    {
        ProfilerEngineStatus::WriteIsProfilerEngineActive(false);
        _isInitialized.store(false);

        // From that time, we need to ensure that ALL native threads are stop and don't call back to managed world
        // So, don't sleep before stopping the threads

        DisposeServices();

        ICorProfilerInfo4* pCorProfilerInfo = _pCorProfilerInfo;
        if (pCorProfilerInfo != nullptr)
        {
            pCorProfilerInfo->Release();
            _pCorProfilerInfo = nullptr;
        }

        // So we are about to turn off the Native Profiler Engine.
        // We signaled that to the anyone who is interested (e.g. the TraceContextTracking library) using ProfilerEngineStatus::WriteIsProfilerEngineActive(..),
        // which included flushing thread buffers. However, it is possible that a reader of ProfilerEngineStatus::GetReadPtrIsProfilerEngineActive()
        // (e.g. the TraceContextTracking library) just started doing something that requires the engine to be present.
        // Engine unloads are extremely rare, and so components are not expected synchronize with a potential unload process.
        // So we will now pause the unload process and allow other threads to run for a long time (hundreds of milliseconds).
        // This will allow any users of the Engine who missed the above WriteIsProfilerEngineActive(..) notification to finsh doing whatecer they are doing.
        // This is not a guarantee, but it makes problems extremely unlikely.
        constexpr std::chrono::microseconds EngineShutdownSafetyPeriodMS = std::chrono::microseconds(500);

        Log::Debug("CorProfilerCallback::DisposeInternal(): Starting a pause of ",
                   EngineShutdownSafetyPeriodMS.count(), " millisecs to allow ongoing Profiler Engine usage operations to complete.");

        std::this_thread::sleep_for(EngineShutdownSafetyPeriodMS);

        Log::Debug("CorProfilerCallback::DisposeInternal():  Pause completed.");
    }
}

HRESULT STDMETHODCALLTYPE CorProfilerCallback::QueryInterface(REFIID riid, void** ppvObject)
{
    if (ppvObject == nullptr)
    {
        return E_POINTER;
    }

    if (riid == __uuidof(IUnknown) || riid == __uuidof(ICorProfilerCallback) // 176FBED1-A55C-4796-98CA-A9DA0EF883E7
        || riid == __uuidof(ICorProfilerCallback2)                           // 8A8CC829-CCF2-49fe-BBAE-0F022228071A
        || riid == __uuidof(ICorProfilerCallback3)                           // 4FD2ED52-7731-4b8d-9469-03D2CC3086C5
        || riid == __uuidof(ICorProfilerCallback4)                           // 7B63B2E3-107D-4d48-B2F6-F61E229470D2
        || riid == __uuidof(ICorProfilerCallback5)                           // 8DFBA405-8C9F-45F8-BFFA-83B14CEF78B5
        || riid == __uuidof(ICorProfilerCallback6)                           // FC13DF4B-4448-4F4F-950C-BA8D19D00C36
        || riid == __uuidof(ICorProfilerCallback7)                           // F76A2DBA-1D52-4539-866C-2AA518F9EFC3
        || riid == __uuidof(ICorProfilerCallback8)                           // 5BED9B15-C079-4D47-BFE2-215A140C07E0
        || riid == __uuidof(ICorProfilerCallback9)                           // 27583EC3-C8F5-482F-8052-194B8CE4705A
        || riid == __uuidof(ICorProfilerCallback10))                         // CEC5B60E-C69C-495F-87F6-84D28EE16FFB
    {
        *ppvObject = this;
        this->AddRef();

        return S_OK;
    }

    *ppvObject = nullptr;
    return E_NOINTERFACE;
}

ULONG STDMETHODCALLTYPE CorProfilerCallback::AddRef(void)
{
    ULONG refCount = _refCount.fetch_add(1) + 1;
    return refCount;
}

ULONG STDMETHODCALLTYPE CorProfilerCallback::Release(void)
{
    ULONG refCount = _refCount.fetch_sub(1) - 1;

    if (refCount == 0)
    {
        delete this;
    }

    return refCount;
}

ULONG STDMETHODCALLTYPE CorProfilerCallback::GetRefCount(void) const
{
    ULONG refCount = _refCount.load();
    return refCount;
}

void CorProfilerCallback::InspectRuntimeCompatibility(IUnknown* corProfilerInfoUnk)
{
    IUnknown* tstVerProfilerInfo;
    if (S_OK == corProfilerInfoUnk->QueryInterface(__uuidof(ICorProfilerInfo11), (void**)&tstVerProfilerInfo))
    {
        _isNet46OrGreater = true;
        Log::Info("ICorProfilerInfo11 available. Profiling API compatibility: .NET Core 5.0 or later.");
        tstVerProfilerInfo->Release();
    }
    else if (S_OK == corProfilerInfoUnk->QueryInterface(__uuidof(ICorProfilerInfo10), (void**)&tstVerProfilerInfo))
    {
        _isNet46OrGreater = true;
        Log::Info("ICorProfilerInfo10 available. Profiling API compatibility: .NET Core 3.0 or later.");
        tstVerProfilerInfo->Release();
    }
    else if (S_OK == corProfilerInfoUnk->QueryInterface(__uuidof(ICorProfilerInfo9), (void**)&tstVerProfilerInfo))
    {
        _isNet46OrGreater = true;
        Log::Info("ICorProfilerInfo9 available. Profiling API compatibility: .NET Core 2.2 or later.");
        tstVerProfilerInfo->Release();
    }
    else if (S_OK == corProfilerInfoUnk->QueryInterface(__uuidof(ICorProfilerInfo8), (void**)&tstVerProfilerInfo))
    {
        _isNet46OrGreater = true;
        Log::Info("ICorProfilerInfo8 available. Profiling API compatibility: .NET Fx 4.7.2 or later.");
        tstVerProfilerInfo->Release();
    }
    else if (S_OK == corProfilerInfoUnk->QueryInterface(__uuidof(ICorProfilerInfo7), (void**)&tstVerProfilerInfo))
    {
        _isNet46OrGreater = true;
        Log::Info("ICorProfilerInfo7 available. Profiling API compatibility: .NET Fx 4.6.1 or later.");
        tstVerProfilerInfo->Release();
    }
    else if (S_OK == corProfilerInfoUnk->QueryInterface(__uuidof(ICorProfilerInfo6), (void**)&tstVerProfilerInfo))
    {
        _isNet46OrGreater = true;
        Log::Info("ICorProfilerInfo6 available. Profiling API compatibility: .NET Fx 4.6 or later.");
        tstVerProfilerInfo->Release();
    }
    else if (S_OK == corProfilerInfoUnk->QueryInterface(__uuidof(ICorProfilerInfo5), (void**)&tstVerProfilerInfo))
    {
        Log::Info("ICorProfilerInfo5 available. Profiling API compatibility: .NET Fx 4.5.2 or later.");
        tstVerProfilerInfo->Release();
    }
    else if (S_OK == corProfilerInfoUnk->QueryInterface(__uuidof(ICorProfilerInfo4), (void**)&tstVerProfilerInfo))
    {
        Log::Info("ICorProfilerInfo4 available. Profiling API compatibility: .NET Fx 4.5 or later.");
        tstVerProfilerInfo->Release();
    }
    else if (S_OK == corProfilerInfoUnk->QueryInterface(__uuidof(ICorProfilerInfo3), (void**)&tstVerProfilerInfo))
    {
        Log::Info("ICorProfilerInfo3 available. Profiling API compatibility: .NET Fx 4.0 or later.");
        tstVerProfilerInfo->Release();
    }
    else if (S_OK == corProfilerInfoUnk->QueryInterface(__uuidof(ICorProfilerInfo2), (void**)&tstVerProfilerInfo))
    {
        Log::Info("ICorProfilerInfo2 available. Profiling API compatibility: .NET Fx 2.0 or later.");
        tstVerProfilerInfo->Release();
    }
    else if (S_OK == corProfilerInfoUnk->QueryInterface(__uuidof(ICorProfilerInfo), (void**)&tstVerProfilerInfo))
    {
        Log::Info("ICorProfilerInfo available. Profiling API compatibility: .NET Fx 2 or later.");
        tstVerProfilerInfo->Release();
    }
    else
    {
        Log::Info("No ICorProfilerInfoXxx available.");
    }
}

const char* CorProfilerCallback::SysInfoProcessorArchitectureToStr(WORD wProcArch)
{
    switch (wProcArch)
    {
        case PROCESSOR_ARCHITECTURE_AMD64:
            return "x64 AMD or Intel";
        case PROCESSOR_ARCHITECTURE_ARM:
            return "ARM";
        case PROCESSOR_ARCHITECTURE_ARM64:
            return "ARM64";
        case PROCESSOR_ARCHITECTURE_IA64:
            return "Intel Itanium-based";
        case PROCESSOR_ARCHITECTURE_INTEL:
            return "x86";
        default:
            return "Unknown architecture";
    }
}

void CorProfilerCallback::InspectProcessorInfo(void)
{
#ifdef _WINDOWS
    BOOL isWow64Process;
    if (IsWow64Process(GetCurrentProcess(), &isWow64Process))
    {
        Log::Info("IsWow64Process : ", (isWow64Process ? "True" : "False"));
    }

    Log::Info("IsWindowsServer: ", (IsWindowsServer() ? "True" : "False"), ".");

    SYSTEM_INFO systemInfo;
    GetNativeSystemInfo(&systemInfo);

    Log::Info("GetNativeSystemInfo results:"
              " wProcessorArchitecture=\"",
              SysInfoProcessorArchitectureToStr(systemInfo.wProcessorArchitecture), "\"",
              "(=", systemInfo.wProcessorArchitecture, ")",
              ", dwPageSize=", systemInfo.dwPageSize,
              ", lpMinimumApplicationAddress=0x", std::setw(16), std::setfill('0'), std::hex, systemInfo.lpMinimumApplicationAddress,
              ", lpMaximumApplicationAddress=0x", std::setw(16), std::setfill('0'), std::hex, systemInfo.lpMaximumApplicationAddress,
              ", dwActiveProcessorMask=0x", std::hex, systemInfo.dwActiveProcessorMask, std::dec,
              ", dwNumberOfProcessors=", systemInfo.dwNumberOfProcessors,
              ", dwProcessorType=", std::dec, systemInfo.dwProcessorType,
              ", dwAllocationGranularity=", systemInfo.dwAllocationGranularity,
              ", wProcessorLevel=", systemInfo.wProcessorLevel,
              ", wProcessorRevision=", std::dec, systemInfo.wProcessorRevision);

#else
    // Running under non-Windows OS. Inspect Processor Info is currently not supported
#endif
}

void CorProfilerCallback::InspectRuntimeVersion(ICorProfilerInfo4* pCorProfilerInfo)
{
    USHORT clrInstanceId;
    COR_PRF_RUNTIME_TYPE runtimeType;
    USHORT majorVersion;
    USHORT minorVersion;
    USHORT buildNumber;
    USHORT qfeVersion;

    HRESULT hr = pCorProfilerInfo->GetRuntimeInformation(
        &clrInstanceId,
        &runtimeType,
        &majorVersion,
        &minorVersion,
        &buildNumber,
        &qfeVersion,
        0,
        nullptr,
        nullptr);

    if (FAILED(hr))
    {
        Log::Info("Initializing the Profiler: Exact runtime version could not be obtained (0x", std::hex, hr, std::dec, ")");
    }
    else
    {
        Log::Info("Initializing the Profiler: Reported runtime version : { clrInstanceId: ", clrInstanceId,
                  ", runtimeType:",
                  ((runtimeType == COR_PRF_DESKTOP_CLR) ? "DESKTOP_CLR"
                   : (runtimeType == COR_PRF_CORE_CLR)
                       ? "CORE_CLR"
                       : (std::string("unknown(") + std::to_string(runtimeType) + std::string(")"))),
                  ", majorVersion: ", majorVersion,
                  ", minorVersion: ", minorVersion,
                  ", buildNumber: ", buildNumber,
                  ", qfeVersion: ", qfeVersion,
                  " }.");
    }
}

void CorProfilerCallback::ConfigureDebugLog(void)
{
    // For now we want debug log to be ON by default. In future releases, this may require explicit opt-in.
    // For that, change 'IsLogDebugEnabledDefault' to be initialized to 'false' by default (@ToDo).

    constexpr const bool IsLogDebugEnabledDefault = false;
    bool isLogDebugEnabled;

    shared::WSTRING isLogDebugEnabledStr = shared::GetEnvironmentValue(EnvironmentVariables::DebugLogEnabled);

    // no environment variable set
    if (isLogDebugEnabledStr.empty())
    {
        Log::Info("No \"", EnvironmentVariables::DebugLogEnabled, "\" environment variable has been found.",
                  " Enable debug log = ", IsLogDebugEnabledDefault, " (default).");

        isLogDebugEnabled = IsLogDebugEnabledDefault;
    }
    else
    {
        if (!shared::TryParseBooleanEnvironmentValue(isLogDebugEnabledStr, isLogDebugEnabled))
        {
            // invalid value for environment variable
            Log::Info("Non boolean value \"", isLogDebugEnabledStr, "\" for \"",
                      EnvironmentVariables::DebugLogEnabled, "\" environment variable.",
                      " Enable debug log = ", IsLogDebugEnabledDefault, " (default).");

            isLogDebugEnabled = IsLogDebugEnabledDefault;
        }
        else
        {
            // take environment variable into account
            Log::Info("Enable debug log = ", isLogDebugEnabled, " from (", EnvironmentVariables::DebugLogEnabled, " environment variable)");
        }
    }

    if (isLogDebugEnabled)
    {
        Log::EnableDebug();
    }
}

HRESULT STDMETHODCALLTYPE CorProfilerCallback::Initialize(IUnknown* corProfilerInfoUnk)
{
    Log::Info("CorProfilerCallback is initializing.");

    ConfigureDebugLog();

    // Log some important environment info:
    CorProfilerCallback::InspectProcessorInfo();
    CorProfilerCallback::InspectRuntimeCompatibility(corProfilerInfoUnk);

    // Initialize _pCorProfilerInfo:
    if (corProfilerInfoUnk == nullptr)
    {
        Log::Info("No IUnknown is passed to CorProfilerCallback::Initialize(). The profiler will not run.");
        return E_FAIL;
    }

    HRESULT hr = corProfilerInfoUnk->QueryInterface(__uuidof(ICorProfilerInfo4), (void**)&_pCorProfilerInfo);
    if (hr == E_NOINTERFACE)
    {
        Log::Error("This runtime does not support any ICorProfilerInfo4+ interface. .NET Framework 4.5 or later is required.");
        return E_FAIL;
    }
    else if (FAILED(hr))
    {
        Log::Error("An error occurred while obtaining the ICorProfilerInfo interface from the CLR: 0x", std::hex, hr, std::dec, ".");
        return E_FAIL;
    }

    // Log some more important environment info:
    CorProfilerCallback::InspectRuntimeVersion(_pCorProfilerInfo);

    // Init global state:
    OpSysTools::InitHighPrecisionTimer();

    // Init global services:
    if (!InitializeServices())
    {
        Log::Error("Failed to initialize all services (at least one failed). Stopping the profiler initialization.");
        return E_FAIL;
    }

    // Configure which profiler callbacks we want to receive by setting the event mask:
<<<<<<< HEAD
    const DWORD eventMask =
        COR_PRF_MONITOR_THREADS |
        COR_PRF_ENABLE_STACK_SNAPSHOT;
=======
    DWORD eventMask =
        shared::Loader::GetSingletonInstance()->GetLoaderProfilerEventMask() | COR_PRF_MONITOR_THREADS | COR_PRF_ENABLE_STACK_SNAPSHOT;

    if (_pConfiguration->IsExceptionProfilingEnabled())
    {
        eventMask |= COR_PRF_MONITOR_EXCEPTIONS;
    }
>>>>>>> f9a654e9

    hr = _pCorProfilerInfo->SetEventMask(eventMask);
    if (FAILED(hr))
    {
        Log::Error("SetEventMask(0x", std::hex, eventMask, ") returned an unexpected result: 0x", std::hex, hr, std::dec, ".");
        return E_FAIL;
    }

    // Initialization complete:
    _isInitialized.store(true);
    ProfilerEngineStatus::WriteIsProfilerEngineActive(true);

    return S_OK;
}

HRESULT STDMETHODCALLTYPE CorProfilerCallback::Shutdown(void)
{
    Log::Info("CorProfilerCallback::Shutdown()");

    // A final .pprof should be generated before exiting
    // All providers should be stopped and flushed before the aggregator
    // sends the last samples to the exporter
    _pStackSamplerLoopManager->Stop();

    // Calling Stop on providers transforms the last raw samples
    _pWallTimeProvider->Stop();
    if (_pCpuTimeProvider != nullptr)
    {
        _pCpuTimeProvider->Stop();
    }
    // TODO: stop other providers (such as Exceptions) here

    // It is now time to aggregate the remaining samples and export the last .pprof
    _pSamplesAggregator->Stop();


    // dump all threads time
    _pThreadsCpuManager->LogCpuTimes();

    // DisposeInternal() already respects the _isInitialized flag.
    // If any code is added directly here, remember to respect _isInitialized as required.
    DisposeInternal();

    return S_OK;
}

HRESULT STDMETHODCALLTYPE CorProfilerCallback::AppDomainCreationStarted(AppDomainID appDomainId)
{
    return S_OK;
}

HRESULT STDMETHODCALLTYPE CorProfilerCallback::AppDomainCreationFinished(AppDomainID appDomainId, HRESULT hrStatus)
{
    return S_OK;
}

HRESULT STDMETHODCALLTYPE CorProfilerCallback::AppDomainShutdownStarted(AppDomainID appDomainId)
{
    return S_OK;
}

HRESULT STDMETHODCALLTYPE CorProfilerCallback::AppDomainShutdownFinished(AppDomainID appDomainId, HRESULT hrStatus)
{
    return S_OK;
}

HRESULT STDMETHODCALLTYPE CorProfilerCallback::AssemblyLoadStarted(AssemblyID assemblyId)
{
    return S_OK;
}

HRESULT STDMETHODCALLTYPE CorProfilerCallback::AssemblyLoadFinished(AssemblyID assemblyId, HRESULT hrStatus)
{
    return S_OK;
}

HRESULT STDMETHODCALLTYPE CorProfilerCallback::AssemblyUnloadStarted(AssemblyID assemblyId)
{
    return S_OK;
}

HRESULT STDMETHODCALLTYPE CorProfilerCallback::AssemblyUnloadFinished(AssemblyID assemblyId, HRESULT hrStatus)
{
    return S_OK;
}

HRESULT STDMETHODCALLTYPE CorProfilerCallback::ModuleLoadStarted(ModuleID moduleId)
{
    return S_OK;
}

HRESULT STDMETHODCALLTYPE CorProfilerCallback::ModuleLoadFinished(ModuleID moduleId, HRESULT hrStatus)
{
    if (false == _isInitialized.load())
    {
        // If this CorProfilerCallback has not yet initialized, or if it has already shut down, then this callback is a No-Op.
        return S_OK;
    }

    if (_pConfiguration->IsExceptionProfilingEnabled())
    {
        _pExceptionsProvider->OnModuleLoaded(moduleId);
    }

    return S_OK;
}

HRESULT STDMETHODCALLTYPE CorProfilerCallback::ModuleUnloadStarted(ModuleID moduleId)
{
    return S_OK;
}

HRESULT STDMETHODCALLTYPE CorProfilerCallback::ModuleUnloadFinished(ModuleID moduleId, HRESULT hrStatus)
{
    return S_OK;
}

HRESULT STDMETHODCALLTYPE CorProfilerCallback::ModuleAttachedToAssembly(ModuleID moduleId, AssemblyID AssemblyId)
{
    return S_OK;
}

HRESULT STDMETHODCALLTYPE CorProfilerCallback::ClassLoadStarted(ClassID classId)
{
    return S_OK;
}

HRESULT STDMETHODCALLTYPE CorProfilerCallback::ClassLoadFinished(ClassID classId, HRESULT hrStatus)
{
    return S_OK;
}

HRESULT STDMETHODCALLTYPE CorProfilerCallback::ClassUnloadStarted(ClassID classId)
{
    return S_OK;
}

HRESULT STDMETHODCALLTYPE CorProfilerCallback::ClassUnloadFinished(ClassID classId, HRESULT hrStatus)
{
    return S_OK;
}

HRESULT STDMETHODCALLTYPE CorProfilerCallback::FunctionUnloadStarted(FunctionID functionId)
{
    return S_OK;
}

HRESULT STDMETHODCALLTYPE CorProfilerCallback::JITCompilationStarted(FunctionID functionId, BOOL fIsSafeToBlock)
{
    return S_OK;
}

HRESULT STDMETHODCALLTYPE CorProfilerCallback::JITCompilationFinished(FunctionID functionId, HRESULT hrStatus, BOOL fIsSafeToBlock)
{
    return S_OK;
}

HRESULT STDMETHODCALLTYPE CorProfilerCallback::JITCachedFunctionSearchStarted(FunctionID functionId, BOOL* pbUseCachedFunction)
{
    return S_OK;
}

HRESULT STDMETHODCALLTYPE CorProfilerCallback::JITCachedFunctionSearchFinished(FunctionID functionId, COR_PRF_JIT_CACHE result)
{
    return S_OK;
}

HRESULT STDMETHODCALLTYPE CorProfilerCallback::JITFunctionPitched(FunctionID functionId)
{
    return S_OK;
}

HRESULT STDMETHODCALLTYPE CorProfilerCallback::JITInlining(FunctionID callerId, FunctionID calleeId, BOOL* pfShouldInline)
{
    return S_OK;
}

HRESULT STDMETHODCALLTYPE CorProfilerCallback::ThreadCreated(ThreadID threadId)
{
    Log::Debug("Callback invoked: ThreadCreated(threadId=0x", std::hex, threadId, std::dec, ")");

    if (false == _isInitialized.load())
    {
        // If this CorProfilerCallback has not yet initialized, or if it has already shut down, then this callback is a No-Op.
        return S_OK;
    }

    _pManagedThreadList->GetOrCreateThread(threadId);
    return S_OK;
}

HRESULT STDMETHODCALLTYPE CorProfilerCallback::ThreadDestroyed(ThreadID threadId)
{
    Log::Debug("Callback invoked: ThreadDestroyed(threadId=0x", std::hex, threadId, std::dec, ")");

    if (false == _isInitialized.load())
    {
        // If this CorProfilerCallback has not yet initialized, or if it has already shut down, then this callback is a No-Op.
        return S_OK;
    }

    ManagedThreadInfo* pThreadInfo;
    if (_pManagedThreadList->UnregisterThread(threadId, &pThreadInfo))
    {
        // The docs require that we do not allow to destroy a thread while it is being stack-walked.
        // TO ensure this, SetThreadDestroyed(..) acquires the StackWalkLock associated with this ThreadInfo.
        pThreadInfo->SetThreadDestroyed();
        pThreadInfo->Release();
    }

    return S_OK;
}

HRESULT STDMETHODCALLTYPE CorProfilerCallback::ThreadAssignedToOSThread(ThreadID managedThreadId, DWORD osThreadId)
{
    Log::Debug("Callback invoked: ThreadAssignedToOSThread(managedThreadId=0x", std::hex, managedThreadId, ", osThreadId=", std::dec, osThreadId, ")");

    if (false == _isInitialized.load())
    {
        // If this CorProfilerCallback has not yet initialized, or if it has already shut down, then this callback is a No-Op.
        return S_OK;
    }

    HANDLE origOsThreadHandle;
    HRESULT hr = _pCorProfilerInfo->GetHandleFromThread(managedThreadId, &origOsThreadHandle);
    if (hr != S_OK)
    {
        Log::Debug("GetHandleFromThread() failed.");
        return hr;
    }

    HANDLE dupOsThreadHandle;

#ifdef _WINDOWS
    HANDLE hProcess = OpSysTools::GetCurrentProcess();
    auto success = ::DuplicateHandle(hProcess, origOsThreadHandle, hProcess, &dupOsThreadHandle, THREAD_ALL_ACCESS, false, 0);
    if (!success)
    {
        Log::Debug("DuplicateHandle() failed.");
        return E_FAIL;
    }
#else
    dupOsThreadHandle = origOsThreadHandle;
#endif

    _pManagedThreadList->SetThreadOsInfo(managedThreadId, osThreadId, dupOsThreadHandle);

    return S_OK;
}

HRESULT STDMETHODCALLTYPE CorProfilerCallback::ThreadNameChanged(ThreadID threadId, ULONG cchName, WCHAR name[])
{
    if (false == _isInitialized.load())
    {
        // If this CorProfilerCallback has not yet initialized, or if it has already shut down, then this callback is a No-Op.
        return S_OK;
    }

    auto pThreadName = (cchName == 0)
                           ? shared::WSTRING()
                           : shared::WSTRING(name, cchName);

    Log::Debug("CorProfilerCallback::ThreadNameChanged(threadId=0x", std::hex, threadId, std::dec, ", name=\"", pThreadName, "\")");

    _pManagedThreadList->SetThreadName(threadId, std::move(pThreadName));
    return S_OK;
}

HRESULT STDMETHODCALLTYPE CorProfilerCallback::RemotingClientInvocationStarted(void)
{
    return S_OK;
}

HRESULT STDMETHODCALLTYPE CorProfilerCallback::RemotingClientSendingMessage(GUID* pCookie, BOOL fIsAsync)
{
    return S_OK;
}

HRESULT STDMETHODCALLTYPE CorProfilerCallback::RemotingClientReceivingReply(GUID* pCookie, BOOL fIsAsync)
{
    return S_OK;
}

HRESULT STDMETHODCALLTYPE CorProfilerCallback::RemotingClientInvocationFinished(void)
{
    return S_OK;
}

HRESULT STDMETHODCALLTYPE CorProfilerCallback::RemotingServerReceivingMessage(GUID* pCookie, BOOL fIsAsync)
{
    return S_OK;
}

HRESULT STDMETHODCALLTYPE CorProfilerCallback::RemotingServerInvocationStarted(void)
{
    return S_OK;
}

HRESULT STDMETHODCALLTYPE CorProfilerCallback::RemotingServerInvocationReturned(void)
{
    return S_OK;
}

HRESULT STDMETHODCALLTYPE CorProfilerCallback::RemotingServerSendingReply(GUID* pCookie, BOOL fIsAsync)
{
    return S_OK;
}

HRESULT STDMETHODCALLTYPE CorProfilerCallback::UnmanagedToManagedTransition(FunctionID functionId, COR_PRF_TRANSITION_REASON reason)
{
    return S_OK;
}

HRESULT STDMETHODCALLTYPE CorProfilerCallback::ManagedToUnmanagedTransition(FunctionID functionId, COR_PRF_TRANSITION_REASON reason)
{
    return S_OK;
}

HRESULT STDMETHODCALLTYPE CorProfilerCallback::RuntimeSuspendStarted(COR_PRF_SUSPEND_REASON suspendReason)
{
    return S_OK;
}

HRESULT STDMETHODCALLTYPE CorProfilerCallback::RuntimeSuspendFinished(void)
{
    return S_OK;
}

HRESULT STDMETHODCALLTYPE CorProfilerCallback::RuntimeSuspendAborted(void)
{
    return S_OK;
}

HRESULT STDMETHODCALLTYPE CorProfilerCallback::RuntimeResumeStarted(void)
{
    return S_OK;
}

HRESULT STDMETHODCALLTYPE CorProfilerCallback::RuntimeResumeFinished(void)
{
    return S_OK;
}

HRESULT STDMETHODCALLTYPE CorProfilerCallback::RuntimeThreadSuspended(ThreadID threadId)
{
    return S_OK;
}

HRESULT STDMETHODCALLTYPE CorProfilerCallback::RuntimeThreadResumed(ThreadID threadId)
{
    return S_OK;
}

HRESULT STDMETHODCALLTYPE CorProfilerCallback::MovedReferences(ULONG cMovedObjectIDRanges, ObjectID oldObjectIDRangeStart[], ObjectID newObjectIDRangeStart[], ULONG cObjectIDRangeLength[])
{
    return S_OK;
}

HRESULT STDMETHODCALLTYPE CorProfilerCallback::ObjectAllocated(ObjectID objectId, ClassID classId)
{
    return S_OK;
}

HRESULT STDMETHODCALLTYPE CorProfilerCallback::ObjectsAllocatedByClass(ULONG cClassCount, ClassID classIds[], ULONG cObjects[])
{
    return S_OK;
}

HRESULT STDMETHODCALLTYPE CorProfilerCallback::ObjectReferences(ObjectID objectId, ClassID classId, ULONG cObjectRefs, ObjectID objectRefIds[])
{
    return S_OK;
}

HRESULT STDMETHODCALLTYPE CorProfilerCallback::RootReferences(ULONG cRootRefs, ObjectID rootRefIds[])
{
    return S_OK;
}

HRESULT STDMETHODCALLTYPE CorProfilerCallback::ExceptionThrown(ObjectID thrownObjectId)
{
    if (false == _isInitialized.load())
    {
        // If this CorProfilerCallback has not yet initialized, or if it has already shut down, then this callback is a No-Op.
        return S_OK;
    }

    if (_pConfiguration->IsExceptionProfilingEnabled())
    {
        _pExceptionsProvider->OnExceptionThrown(thrownObjectId);
    }

    return S_OK;
}

HRESULT STDMETHODCALLTYPE CorProfilerCallback::ExceptionSearchFunctionEnter(FunctionID functionId)
{
    return S_OK;
}

HRESULT STDMETHODCALLTYPE CorProfilerCallback::ExceptionSearchFunctionLeave(void)
{
    return S_OK;
}

HRESULT STDMETHODCALLTYPE CorProfilerCallback::ExceptionSearchFilterEnter(FunctionID functionId)
{
    return S_OK;
}

HRESULT STDMETHODCALLTYPE CorProfilerCallback::ExceptionSearchFilterLeave(void)
{
    return S_OK;
}

HRESULT STDMETHODCALLTYPE CorProfilerCallback::ExceptionSearchCatcherFound(FunctionID functionId)
{
    return S_OK;
}

HRESULT STDMETHODCALLTYPE CorProfilerCallback::ExceptionOSHandlerEnter(UINT_PTR __unused)
{
    return S_OK;
}

HRESULT STDMETHODCALLTYPE CorProfilerCallback::ExceptionOSHandlerLeave(UINT_PTR __unused)
{
    return S_OK;
}

HRESULT STDMETHODCALLTYPE CorProfilerCallback::ExceptionUnwindFunctionEnter(FunctionID functionId)
{
    return S_OK;
}

HRESULT STDMETHODCALLTYPE CorProfilerCallback::ExceptionUnwindFunctionLeave(void)
{
    return S_OK;
}

HRESULT STDMETHODCALLTYPE CorProfilerCallback::ExceptionUnwindFinallyEnter(FunctionID functionId)
{
    return S_OK;
}

HRESULT STDMETHODCALLTYPE CorProfilerCallback::ExceptionUnwindFinallyLeave(void)
{
    return S_OK;
}

HRESULT STDMETHODCALLTYPE CorProfilerCallback::ExceptionCatcherEnter(FunctionID functionId, ObjectID objectId)
{
    return S_OK;
}

HRESULT STDMETHODCALLTYPE CorProfilerCallback::ExceptionCatcherLeave(void)
{
    return S_OK;
}

HRESULT STDMETHODCALLTYPE CorProfilerCallback::COMClassicVTableCreated(ClassID wrappedClassId, REFGUID implementedIID, void* pVTable, ULONG cSlots)
{
    return S_OK;
}

HRESULT STDMETHODCALLTYPE CorProfilerCallback::COMClassicVTableDestroyed(ClassID wrappedClassId, REFGUID implementedIID, void* pVTable)
{
    return S_OK;
}

HRESULT STDMETHODCALLTYPE CorProfilerCallback::ExceptionCLRCatcherFound(void)
{
    return S_OK;
}

HRESULT STDMETHODCALLTYPE CorProfilerCallback::ExceptionCLRCatcherExecute(void)
{
    return S_OK;
}

HRESULT STDMETHODCALLTYPE CorProfilerCallback::GarbageCollectionStarted(int cGenerations, BOOL generationCollected[], COR_PRF_GC_REASON reason)
{
    return S_OK;
}

HRESULT STDMETHODCALLTYPE CorProfilerCallback::SurvivingReferences(ULONG cSurvivingObjectIDRanges, ObjectID objectIDRangeStart[], ULONG cObjectIDRangeLength[])
{
    return S_OK;
}

HRESULT STDMETHODCALLTYPE CorProfilerCallback::GarbageCollectionFinished(void)
{
    return S_OK;
}

HRESULT STDMETHODCALLTYPE CorProfilerCallback::FinalizeableObjectQueued(DWORD finalizerFlags, ObjectID objectID)
{
    return S_OK;
}

HRESULT STDMETHODCALLTYPE CorProfilerCallback::RootReferences2(ULONG cRootRefs, ObjectID rootRefIds[], COR_PRF_GC_ROOT_KIND rootKinds[], COR_PRF_GC_ROOT_FLAGS rootFlags[], UINT_PTR rootIds[])
{
    return S_OK;
}

HRESULT STDMETHODCALLTYPE CorProfilerCallback::HandleCreated(GCHandleID handleId, ObjectID initialObjectId)
{
    return S_OK;
}

HRESULT STDMETHODCALLTYPE CorProfilerCallback::HandleDestroyed(GCHandleID handleId)
{
    return S_OK;
}

HRESULT STDMETHODCALLTYPE CorProfilerCallback::InitializeForAttach(IUnknown* pCorProfilerInfoUnk, void* pvClientData, UINT cbClientData)
{
    return S_OK;
}

HRESULT STDMETHODCALLTYPE CorProfilerCallback::ProfilerAttachComplete(void)
{
    return S_OK;
}

HRESULT STDMETHODCALLTYPE CorProfilerCallback::ProfilerDetachSucceeded(void)
{
    return S_OK;
}

HRESULT STDMETHODCALLTYPE CorProfilerCallback::ReJITCompilationStarted(FunctionID functionId, ReJITID rejitId, BOOL fIsSafeToBlock)
{
    return S_OK;
}

HRESULT STDMETHODCALLTYPE CorProfilerCallback::GetReJITParameters(ModuleID moduleId, mdMethodDef methodId, ICorProfilerFunctionControl* pFunctionControl)
{
    return S_OK;
}

HRESULT STDMETHODCALLTYPE CorProfilerCallback::ReJITCompilationFinished(FunctionID functionId, ReJITID rejitId, HRESULT hrStatus, BOOL fIsSafeToBlock)
{
    return S_OK;
}

HRESULT STDMETHODCALLTYPE CorProfilerCallback::ReJITError(ModuleID moduleId, mdMethodDef methodId, FunctionID functionId, HRESULT hrStatus)
{
    return S_OK;
}

HRESULT STDMETHODCALLTYPE CorProfilerCallback::MovedReferences2(ULONG cMovedObjectIDRanges, ObjectID oldObjectIDRangeStart[], ObjectID newObjectIDRangeStart[], SIZE_T cObjectIDRangeLength[])
{
    return S_OK;
}

HRESULT STDMETHODCALLTYPE CorProfilerCallback::SurvivingReferences2(ULONG cSurvivingObjectIDRanges, ObjectID objectIDRangeStart[], SIZE_T cObjectIDRangeLength[])
{
    return S_OK;
}

HRESULT STDMETHODCALLTYPE CorProfilerCallback::ConditionalWeakTableElementReferences(ULONG cRootRefs, ObjectID keyRefIds[], ObjectID valueRefIds[], GCHandleID rootIds[])
{
    return S_OK;
}

HRESULT STDMETHODCALLTYPE CorProfilerCallback::GetAssemblyReferences(const WCHAR* wszAssemblyPath, ICorProfilerAssemblyReferenceProvider* pAsmRefProvider)
{
    return S_OK;
}

HRESULT STDMETHODCALLTYPE CorProfilerCallback::ModuleInMemorySymbolsUpdated(ModuleID moduleId)
{
    return S_OK;
}

HRESULT STDMETHODCALLTYPE CorProfilerCallback::DynamicMethodJITCompilationStarted(FunctionID functionId, BOOL fIsSafeToBlock, LPCBYTE pILHeader, ULONG cbILHeader)
{
    return S_OK;
}

HRESULT STDMETHODCALLTYPE CorProfilerCallback::DynamicMethodJITCompilationFinished(FunctionID functionId, HRESULT hrStatus, BOOL fIsSafeToBlock)
{
    return S_OK;
}

HRESULT STDMETHODCALLTYPE CorProfilerCallback::DynamicMethodUnloaded(FunctionID functionId)
{
    return S_OK;
}
HRESULT STDMETHODCALLTYPE CorProfilerCallback::EventPipeEventDelivered(EVENTPIPE_PROVIDER provider,
                                                                       DWORD eventId,
                                                                       DWORD eventVersion,
                                                                       ULONG cbMetadataBlob,
                                                                       LPCBYTE metadataBlob,
                                                                       ULONG cbEventData,
                                                                       LPCBYTE eventData,
                                                                       LPCGUID pActivityId,
                                                                       LPCGUID pRelatedActivityId,
                                                                       ThreadID eventThread,
                                                                       ULONG numStackFrames,
                                                                       UINT_PTR stackFrames[])
{
    return S_OK;
}

HRESULT STDMETHODCALLTYPE CorProfilerCallback::EventPipeProviderCreated(EVENTPIPE_PROVIDER provider)
{
    return S_OK;
}<|MERGE_RESOLUTION|>--- conflicted
+++ resolved
@@ -558,19 +558,14 @@
     }
 
     // Configure which profiler callbacks we want to receive by setting the event mask:
-<<<<<<< HEAD
     const DWORD eventMask =
         COR_PRF_MONITOR_THREADS |
         COR_PRF_ENABLE_STACK_SNAPSHOT;
-=======
-    DWORD eventMask =
-        shared::Loader::GetSingletonInstance()->GetLoaderProfilerEventMask() | COR_PRF_MONITOR_THREADS | COR_PRF_ENABLE_STACK_SNAPSHOT;
-
+    
     if (_pConfiguration->IsExceptionProfilingEnabled())
     {
         eventMask |= COR_PRF_MONITOR_EXCEPTIONS;
     }
->>>>>>> f9a654e9
 
     hr = _pCorProfilerInfo->SetEventMask(eventMask);
     if (FAILED(hr))

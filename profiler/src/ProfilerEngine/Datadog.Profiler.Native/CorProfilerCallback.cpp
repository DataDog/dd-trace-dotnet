// Unless explicitly stated otherwise all files in this repository are licensed under the Apache 2 License.
// This product includes software developed at Datadog (https://www.datadoghq.com/). Copyright 2022 Datadog, Inc.

// from dotnet coreclr includes
#include "cor.h"
#include "corprof.h"
// end

#include "CorProfilerCallback.h"

#include <inttypes.h>

#ifdef _WINDOWS
#include <VersionHelpers.h>
#include <windows.h>
#endif

#include "AppDomainStore.h"
#include "ApplicationStore.h"
#include "ClrLifetime.h"
#include "Configuration.h"
#include "EnvironmentVariables.h"
#include "FrameStore.h"
#include "IMetricsSender.h"
#include "IMetricsSenderFactory.h"
#include "LibddprofExporter.h"
#include "Log.h"
#include "ManagedThreadList.h"
#include "OpSysTools.h"
#include "OsSpecificApi.h"
#include "ProfilerEngineStatus.h"
#include "RuntimeIdStore.h"
#include "SamplesAggregator.h"
#include "StackSamplerLoopManager.h"
#include "StackSnapshotsBufferManager.h"
#include "SymbolsResolver.h"
#include "ThreadsCpuManager.h"
#include "WallTimeProvider.h"
#include "CpuTimeProvider.h"
#include "Configuration.h"
#include "LibddprofExporter.h"
#include "SamplesAggregator.h"
#include "FrameStore.h"
#include "AppDomainStore.h"

#include "shared/src/native-src/environment_variables.h"
#include "shared/src/native-src/loader.h"
#include "shared/src/native-src/pal.h"
#include "shared/src/native-src/string.h"

// The following macros are used to construct the profiler file:
#ifdef _WINDOWS
#define LIBRARY_FILE_EXTENSION ".dll"
#elif LINUX
#define LIBRARY_FILE_EXTENSION ".so"
#elif MACOS
#define LIBRARY_FILE_EXTENSION ".dylib"
#else
Error("unknown platform");
#endif

#ifdef BIT64
#define PROFILER_LIBRARY_BINARY_FILE_NAME WStr("Datadog.AutoInstrumentation.Profiler.Native.x64" LIBRARY_FILE_EXTENSION)
#else
#define PROFILER_LIBRARY_BINARY_FILE_NAME WStr("Datadog.AutoInstrumentation.Profiler.Native.x86" LIBRARY_FILE_EXTENSION)
#endif

const std::vector<shared::WSTRING> CorProfilerCallback::ManagedAssembliesToLoad_AppDomainDefault_ProcNonIIS = {
    WStr("Datadog.AutoInstrumentation.Profiler.Managed"),
};

// None for now:
const std::vector<shared::WSTRING> CorProfilerCallback::ManagedAssembliesToLoad_AppDomainNonDefault_ProcNonIIS;

const std::vector<shared::WSTRING> CorProfilerCallback::ManagedAssembliesToLoad_AppDomainDefault_ProcIIS = {
    WStr("Datadog.AutoInstrumentation.Profiler.Managed"),
};

// None for now:
const std::vector<shared::WSTRING> CorProfilerCallback::ManagedAssembliesToLoad_AppDomainNonDefault_ProcIIS;

// Static helpers
IClrLifetime* CorProfilerCallback::GetClrLifetime()
{
    return _this->_pClrLifetime.get();
}

// Initialization

CorProfilerCallback* CorProfilerCallback::_this = nullptr;

CorProfilerCallback::CorProfilerCallback()
{
    // Keep track of the one and only ICorProfilerCallback implementation.
    // It will be used as root for other services
    _this = this;

    _pClrLifetime = std::make_unique<ClrLifetime>(&_isInitialized);
}

// Cleanup
CorProfilerCallback::~CorProfilerCallback()
{
    DisposeInternal();

    _this = nullptr;
}

bool CorProfilerCallback::InitializeServices()
{
    _metricsSender = IMetricsSenderFactory::Create();

    _pConfiguration = std::make_unique<Configuration>();

    _pAppDomainStore = std::make_unique<AppDomainStore>(_pCorProfilerInfo);

    _pFrameStore = std::make_unique<FrameStore>(_pCorProfilerInfo);

    // Create service instances
    _pThreadsCpuManager = RegisterService<ThreadsCpuManager>();

    _pManagedThreadList = RegisterService<ManagedThreadList>(_pCorProfilerInfo);

    _pSymbolsResolver = RegisterService<SymbolsResolver>(_pCorProfilerInfo, _pThreadsCpuManager);

    _pStackSnapshotsBufferManager = RegisterService<StackSnapshotsBufferManager>(_pThreadsCpuManager, _pSymbolsResolver);

    auto* pRuntimeIdStore = RegisterService<RuntimeIdStore>();
    auto* pWallTimeProvider = RegisterService<WallTimeProvider>(_pConfiguration.get(), _pFrameStore.get(), _pAppDomainStore.get(), pRuntimeIdStore);
    CpuTimeProvider* pCpuTimeProvider = nullptr;
    if (_pConfiguration->IsFFLibddprofEnabled())
    {
        if (_pConfiguration->IsCpuProfilingEnabled())
        {
            pCpuTimeProvider = RegisterService<CpuTimeProvider>(_pConfiguration.get(), _pFrameStore.get(), _pAppDomainStore.get(), pRuntimeIdStore);
        }
    }

    _pStackSamplerLoopManager = RegisterService<StackSamplerLoopManager>(
        _pCorProfilerInfo,
        _pConfiguration.get(),
        _metricsSender,
        _pClrLifetime.get(),
        _pThreadsCpuManager,
        _pStackSnapshotsBufferManager,
        _pManagedThreadList,
        _pSymbolsResolver,
        pWallTimeProvider,
        pCpuTimeProvider
        );

<<<<<<< HEAD
    _pApplicationStore = RegisterService<ApplicationStore>(_pConfiguration.get());

    // The different elements of the libddprof pipeline are created.
    // Note: each provider will be added to the aggregator in the Start() function.
=======
    // The different elements of the libddprof pipeline are created and linked together
    // i.e. the exporter is passed to the aggregator and each provider is added to the aggregator.
>>>>>>> 66c61e1e
    if (_pConfiguration->IsFFLibddprofEnabled())
    {
        _pExporter = std::make_unique<LibddprofExporter>(_pConfiguration.get(), _pApplicationStore);
        auto* pSamplesAggregrator = RegisterService<SamplesAggregator>(_pConfiguration.get(), _pExporter.get(), _metricsSender.get());
        pSamplesAggregrator->Register(pWallTimeProvider);
        if (_pConfiguration->IsCpuProfilingEnabled())
        {
            pSamplesAggregrator->Register(pCpuTimeProvider);
        }
    }

    auto started = StartServices();
    if (!started)
    {
        Log::Warn("One or multiple services failed to start. Stopping all services.");
        StopServices();
    }

    return started;
}

bool CorProfilerCallback::StartServices()
{
    bool result = true;
    bool success = true;

    for (auto const& service : _services)
    {
        auto name = service->GetName();
        success = service->Start();
        if (success)
        {
            Log::Info(name, " started successfully.");
        }
        else
        {
            Log::Error(name, " failed to start.");
        }
        result &= success;
    }

    return result;
}

bool CorProfilerCallback::DisposeServices()
{
    bool result = StopServices();

    // Delete all services instances in reverse order of their creation
    // to avoid using a deleted service...

    // keep loader as static singleton for now
    shared::Loader::DeleteSingletonInstance();

    _services.clear();

    _pThreadsCpuManager = nullptr;
    _pStackSnapshotsBufferManager = nullptr;
    _pStackSamplerLoopManager = nullptr;
    _pManagedThreadList = nullptr;
    _pSymbolsResolver = nullptr;
    _pApplicationStore = nullptr;

    return result;
}

bool CorProfilerCallback::StopServices()
{
    // We need to destroy items here in the reverse order to what they have
    // been initialized in the Initialize() method.
    bool result = true;
    bool success = true;

    // stop all services
    for (size_t i = _services.size(); i > 0; i--)
    {
        const auto& service = _services[i - 1];
        const auto* name = service->GetName();
        success = service->Stop();
        if (success)
        {
            Log::Info(name, " stopped successfully.");
        }
        else
        {
            Log::Error(name, " failed to stop.");
        }
        result &= success;
    }

    return result;
}

void CorProfilerCallback::DisposeInternal(void)
{
    // This method is called from the destructor as well as from the Shutdown callback.
    // Most operations here are idempotent - calling them multiple time is benign.
    // However, we defensively use an additional flag to make this entire method idempotent as a whole.

    // Note the race here. _isInitialized protects DisposeInternal() from being called multiple times sequentially.
    // It does NOT protect against concurrent invocations!

    bool isInitialized = _isInitialized.load();

    Log::Info("CorProfilerCallback::DisposeInternal() invoked. _isInitialized = ", isInitialized);

    if (isInitialized)
    {
        ProfilerEngineStatus::WriteIsProfilerEngineActive(false);
        _isInitialized.store(false);

        // From that time, we need to ensure that ALL native threads are stop and don't call back to managed world
        // So, don't sleep before stopping the threads

        DisposeServices();

        ICorProfilerInfo4* pCorProfilerInfo = _pCorProfilerInfo;
        if (pCorProfilerInfo != nullptr)
        {
            pCorProfilerInfo->Release();
            _pCorProfilerInfo = nullptr;
        }

        // So we are about to turn off the Native Profiler Engine.
        // We signaled that to the anyone who is interested (e.g. the TraceContextTracking library) using ProfilerEngineStatus::WriteIsProfilerEngineActive(..),
        // which included flushing thread buffers. However, it is possible that a reader of ProfilerEngineStatus::GetReadPtrIsProfilerEngineActive()
        // (e.g. the TraceContextTracking library) just started doing something that requires the engine to be present.
        // Engine unloads are extremely rare, and so components are not expected synchronize with a potential unload process.
        // So we will now pause the unload process and allow other threads to run for a long time (hundreds of milliseconds).
        // This will allow any users of the Engine who missed the above WriteIsProfilerEngineActive(..) notification to finsh doing whatecer they are doing.
        // This is not a guarantee, but it makes problems extremely unlikely.
        constexpr std::chrono::microseconds EngineShutdownSafetyPeriodMS = std::chrono::microseconds(500);

        Log::Debug("CorProfilerCallback::DisposeInternal(): Starting a pause of ",
                   EngineShutdownSafetyPeriodMS.count(), " millisecs to allow ongoing Profiler Engine usage operations to complete.");

        std::this_thread::sleep_for(EngineShutdownSafetyPeriodMS);

        Log::Debug("CorProfilerCallback::DisposeInternal():  Pause completed.");
    }
}

HRESULT STDMETHODCALLTYPE CorProfilerCallback::QueryInterface(REFIID riid, void** ppvObject)
{
    if (ppvObject == nullptr)
    {
        return E_POINTER;
    }

    if (riid == __uuidof(IUnknown) || riid == __uuidof(ICorProfilerCallback) // 176FBED1-A55C-4796-98CA-A9DA0EF883E7
        || riid == __uuidof(ICorProfilerCallback2)                           // 8A8CC829-CCF2-49fe-BBAE-0F022228071A
        || riid == __uuidof(ICorProfilerCallback3)                           // 4FD2ED52-7731-4b8d-9469-03D2CC3086C5
        || riid == __uuidof(ICorProfilerCallback4)                           // 7B63B2E3-107D-4d48-B2F6-F61E229470D2
        || riid == __uuidof(ICorProfilerCallback5)                           // 8DFBA405-8C9F-45F8-BFFA-83B14CEF78B5
        || riid == __uuidof(ICorProfilerCallback6)                           // FC13DF4B-4448-4F4F-950C-BA8D19D00C36
        || riid == __uuidof(ICorProfilerCallback7)                           // F76A2DBA-1D52-4539-866C-2AA518F9EFC3
        || riid == __uuidof(ICorProfilerCallback8)                           // 5BED9B15-C079-4D47-BFE2-215A140C07E0
        || riid == __uuidof(ICorProfilerCallback9)                           // 27583EC3-C8F5-482F-8052-194B8CE4705A
        || riid == __uuidof(ICorProfilerCallback10))                         // CEC5B60E-C69C-495F-87F6-84D28EE16FFB
    {
        *ppvObject = this;
        this->AddRef();

        return S_OK;
    }

    *ppvObject = nullptr;
    return E_NOINTERFACE;
}

ULONG STDMETHODCALLTYPE CorProfilerCallback::AddRef(void)
{
    ULONG refCount = _refCount.fetch_add(1) + 1;
    return refCount;
}

ULONG STDMETHODCALLTYPE CorProfilerCallback::Release(void)
{
    ULONG refCount = _refCount.fetch_sub(1) - 1;

    if (refCount == 0)
    {
        delete this;
    }

    return refCount;
}

ULONG STDMETHODCALLTYPE CorProfilerCallback::GetRefCount(void) const
{
    ULONG refCount = _refCount.load();
    return refCount;
}

void CorProfilerCallback::InspectRuntimeCompatibility(IUnknown* corProfilerInfoUnk)
{
    IUnknown* tstVerProfilerInfo;
    if (S_OK == corProfilerInfoUnk->QueryInterface(__uuidof(ICorProfilerInfo11), (void**)&tstVerProfilerInfo))
    {
        _isNet46OrGreater = true;
        Log::Info("ICorProfilerInfo11 available. Profiling API compatibility: .NET Core 5.0 or later.");
        tstVerProfilerInfo->Release();
    }
    else if (S_OK == corProfilerInfoUnk->QueryInterface(__uuidof(ICorProfilerInfo10), (void**)&tstVerProfilerInfo))
    {
        _isNet46OrGreater = true;
        Log::Info("ICorProfilerInfo10 available. Profiling API compatibility: .NET Core 3.0 or later.");
        tstVerProfilerInfo->Release();
    }
    else if (S_OK == corProfilerInfoUnk->QueryInterface(__uuidof(ICorProfilerInfo9), (void**)&tstVerProfilerInfo))
    {
        _isNet46OrGreater = true;
        Log::Info("ICorProfilerInfo9 available. Profiling API compatibility: .NET Core 2.2 or later.");
        tstVerProfilerInfo->Release();
    }
    else if (S_OK == corProfilerInfoUnk->QueryInterface(__uuidof(ICorProfilerInfo8), (void**)&tstVerProfilerInfo))
    {
        _isNet46OrGreater = true;
        Log::Info("ICorProfilerInfo8 available. Profiling API compatibility: .NET Fx 4.7.2 or later.");
        tstVerProfilerInfo->Release();
    }
    else if (S_OK == corProfilerInfoUnk->QueryInterface(__uuidof(ICorProfilerInfo7), (void**)&tstVerProfilerInfo))
    {
        _isNet46OrGreater = true;
        Log::Info("ICorProfilerInfo7 available. Profiling API compatibility: .NET Fx 4.6.1 or later.");
        tstVerProfilerInfo->Release();
    }
    else if (S_OK == corProfilerInfoUnk->QueryInterface(__uuidof(ICorProfilerInfo6), (void**)&tstVerProfilerInfo))
    {
        _isNet46OrGreater = true;
        Log::Info("ICorProfilerInfo6 available. Profiling API compatibility: .NET Fx 4.6 or later.");
        tstVerProfilerInfo->Release();
    }
    else if (S_OK == corProfilerInfoUnk->QueryInterface(__uuidof(ICorProfilerInfo5), (void**)&tstVerProfilerInfo))
    {
        Log::Info("ICorProfilerInfo5 available. Profiling API compatibility: .NET Fx 4.5.2 or later.");
        tstVerProfilerInfo->Release();
    }
    else if (S_OK == corProfilerInfoUnk->QueryInterface(__uuidof(ICorProfilerInfo4), (void**)&tstVerProfilerInfo))
    {
        Log::Info("ICorProfilerInfo4 available. Profiling API compatibility: .NET Fx 4.5 or later.");
        tstVerProfilerInfo->Release();
    }
    else if (S_OK == corProfilerInfoUnk->QueryInterface(__uuidof(ICorProfilerInfo3), (void**)&tstVerProfilerInfo))
    {
        Log::Info("ICorProfilerInfo3 available. Profiling API compatibility: .NET Fx 4.0 or later.");
        tstVerProfilerInfo->Release();
    }
    else if (S_OK == corProfilerInfoUnk->QueryInterface(__uuidof(ICorProfilerInfo2), (void**)&tstVerProfilerInfo))
    {
        Log::Info("ICorProfilerInfo2 available. Profiling API compatibility: .NET Fx 2.0 or later.");
        tstVerProfilerInfo->Release();
    }
    else if (S_OK == corProfilerInfoUnk->QueryInterface(__uuidof(ICorProfilerInfo), (void**)&tstVerProfilerInfo))
    {
        Log::Info("ICorProfilerInfo available. Profiling API compatibility: .NET Fx 2 or later.");
        tstVerProfilerInfo->Release();
    }
    else
    {
        Log::Info("No ICorProfilerInfoXxx available.");
    }
}

const char* CorProfilerCallback::SysInfoProcessorArchitectureToStr(WORD wProcArch)
{
    switch (wProcArch)
    {
        case PROCESSOR_ARCHITECTURE_AMD64:
            return "x64 AMD or Intel";
        case PROCESSOR_ARCHITECTURE_ARM:
            return "ARM";
        case PROCESSOR_ARCHITECTURE_ARM64:
            return "ARM64";
        case PROCESSOR_ARCHITECTURE_IA64:
            return "Intel Itanium-based";
        case PROCESSOR_ARCHITECTURE_INTEL:
            return "x86";
        default:
            return "Unknown architecture";
    }
}

void CorProfilerCallback::InspectProcessorInfo(void)
{
#ifdef _WINDOWS
    BOOL isWow64Process;
    if (IsWow64Process(GetCurrentProcess(), &isWow64Process))
    {
        Log::Info("IsWow64Process : ", (isWow64Process ? "True" : "False"));
    }

    Log::Info("IsWindowsServer: ", (IsWindowsServer() ? "True" : "False"), ".");

    SYSTEM_INFO systemInfo;
    GetNativeSystemInfo(&systemInfo);

    Log::Info("GetNativeSystemInfo results:"
              " wProcessorArchitecture=\"",
              SysInfoProcessorArchitectureToStr(systemInfo.wProcessorArchitecture), "\"",
              "(=", systemInfo.wProcessorArchitecture, ")",
              ", dwPageSize=", systemInfo.dwPageSize,
              ", lpMinimumApplicationAddress=0x", std::setw(16), std::setfill('0'), std::hex, systemInfo.lpMinimumApplicationAddress,
              ", lpMaximumApplicationAddress=0x", std::setw(16), std::setfill('0'), std::hex, systemInfo.lpMaximumApplicationAddress,
              ", dwActiveProcessorMask=0x", std::hex, systemInfo.dwActiveProcessorMask, std::dec,
              ", dwNumberOfProcessors=", systemInfo.dwNumberOfProcessors,
              ", dwProcessorType=", std::dec, systemInfo.dwProcessorType,
              ", dwAllocationGranularity=", systemInfo.dwAllocationGranularity,
              ", wProcessorLevel=", systemInfo.wProcessorLevel,
              ", wProcessorRevision=", std::dec, systemInfo.wProcessorRevision);

#else
    // Running under non-Windows OS. Inspect Processor Info is currently not supported
#endif
}

void CorProfilerCallback::InspectRuntimeVersion(ICorProfilerInfo4* pCorProfilerInfo)
{
    USHORT clrInstanceId;
    COR_PRF_RUNTIME_TYPE runtimeType;
    USHORT majorVersion;
    USHORT minorVersion;
    USHORT buildNumber;
    USHORT qfeVersion;

    HRESULT hr = pCorProfilerInfo->GetRuntimeInformation(
        &clrInstanceId,
        &runtimeType,
        &majorVersion,
        &minorVersion,
        &buildNumber,
        &qfeVersion,
        0,
        nullptr,
        nullptr);

    if (FAILED(hr))
    {
        Log::Info("Initializing the Profiler: Exact runtime version could not be obtained (0x", std::hex, hr, std::dec, ")");
    }
    else
    {
        Log::Info("Initializing the Profiler: Reported runtime version : { clrInstanceId: ", clrInstanceId,
                  ", runtimeType:",
                  ((runtimeType == COR_PRF_DESKTOP_CLR) ? "DESKTOP_CLR"
                   : (runtimeType == COR_PRF_CORE_CLR)
                       ? "CORE_CLR"
                       : (std::string("unknown(") + std::to_string(runtimeType) + std::string(")"))),
                  ", majorVersion: ", majorVersion,
                  ", minorVersion: ", minorVersion,
                  ", buildNumber: ", buildNumber,
                  ", qfeVersion: ", qfeVersion,
                  " }.");
    }
}

void CorProfilerCallback::ConfigureDebugLog(void)
{
    // For now we want debug log to be ON by default. In future releases, this may require explicit opt-in.
    // For that, change 'IsLogDebugEnabledDefault' to be initialized to 'false' by default (@ToDo).

    constexpr const bool IsLogDebugEnabledDefault = false;
    bool isLogDebugEnabled;

    shared::WSTRING isLogDebugEnabledStr = shared::GetEnvironmentValue(EnvironmentVariables::DebugLogEnabled);

    // no environment variable set
    if (isLogDebugEnabledStr.empty())
    {
        Log::Info("No \"", EnvironmentVariables::DebugLogEnabled, "\" environment variable has been found.",
                  " Enable debug log = ", IsLogDebugEnabledDefault, " (default).");

        isLogDebugEnabled = IsLogDebugEnabledDefault;
    }
    else
    {
        if (!shared::TryParseBooleanEnvironmentValue(isLogDebugEnabledStr, isLogDebugEnabled))
        {
            // invalid value for environment variable
            Log::Info("Non boolean value \"", isLogDebugEnabledStr, "\" for \"",
                      EnvironmentVariables::DebugLogEnabled, "\" environment variable.",
                      " Enable debug log = ", IsLogDebugEnabledDefault, " (default).");

            isLogDebugEnabled = IsLogDebugEnabledDefault;
        }
        else
        {
            // take environment variable into account
            Log::Info("Enable debug log = ", isLogDebugEnabled, " from (", EnvironmentVariables::DebugLogEnabled, " environment variable)");
        }
    }

    if (isLogDebugEnabled)
    {
        Log::EnableDebug();
    }
}

HRESULT STDMETHODCALLTYPE CorProfilerCallback::Initialize(IUnknown* corProfilerInfoUnk)
{
    Log::Info("CorProfilerCallback is initializing.");

    ConfigureDebugLog();

    // Log some important environment info:
    CorProfilerCallback::InspectProcessorInfo();
    CorProfilerCallback::InspectRuntimeCompatibility(corProfilerInfoUnk);

    // Initialize _pCorProfilerInfo:
    if (corProfilerInfoUnk == nullptr)
    {
        Log::Info("No IUnknown is passed to CorProfilerCallback::Initialize(). The profiler will not run.");
        return E_FAIL;
    }

    HRESULT hr = corProfilerInfoUnk->QueryInterface(__uuidof(ICorProfilerInfo4), (void**)&_pCorProfilerInfo);
    if (hr == E_NOINTERFACE)
    {
        Log::Error("This runtime does not support any ICorProfilerInfo4+ interface. .NET Framework 4.5 or later is required.");
        return E_FAIL;
    }
    else if (FAILED(hr))
    {
        Log::Error("An error occurred while obtaining the ICorProfilerInfo interface from the CLR: 0x", std::hex, hr, std::dec, ".");
        return E_FAIL;
    }

    // Log some more important environment info:
    CorProfilerCallback::InspectRuntimeVersion(_pCorProfilerInfo);

    // Init global state:
    OpSysTools::InitHighPrecisionTimer();

    // Init global services:
    if (!InitializeServices())
    {
        Log::Error("Failed to initialize all services (at least one failed). Stopping the profiler initialization.");
        return E_FAIL;
    }

    shared::LoaderResourceMonikerIDs loaderResourceMonikerIDs;
    OsSpecificApi::InitializeLoaderResourceMonikerIDs(&loaderResourceMonikerIDs);

    // Loader options
    const auto loader_rewrite_module_entrypoint_enabled = shared::GetEnvironmentValue(shared::environment::loader_rewrite_module_entrypoint_enabled);
    const auto loader_rewrite_module_initializer_enabled = shared::GetEnvironmentValue(shared::environment::loader_rewrite_module_initializer_enabled);
    const auto loader_rewrite_mscorlib_enabled = shared::GetEnvironmentValue(shared::environment::loader_rewrite_mscorlib_enabled);
    const auto loader_ngen_enabled = shared::GetEnvironmentValue(shared::environment::loader_ngen_enabled);

    shared::LoaderOptions loaderOptions;
    loaderOptions.IsNet46OrGreater = _isNet46OrGreater;
    loaderOptions.RewriteModulesEntrypoint = loader_rewrite_module_entrypoint_enabled != WStr("0") && loader_rewrite_module_entrypoint_enabled != WStr("false");
    loaderOptions.RewriteModulesInitializers = loader_rewrite_module_initializer_enabled != WStr("0") && loader_rewrite_module_initializer_enabled != WStr("false");
    loaderOptions.RewriteMSCorLibMethods = loader_rewrite_mscorlib_enabled != WStr("0") && loader_rewrite_mscorlib_enabled != WStr("false");
    loaderOptions.DisableNGENImagesSupport = loader_ngen_enabled == WStr("0") || loader_ngen_enabled == WStr("false");
    loaderOptions.LogDebugIsEnabled = Log::IsDebugEnabled();
    loaderOptions.LogDebugCallback = [](const std::string& str) { Log::Debug(str); };
    loaderOptions.LogInfoCallback = [](const std::string& str) { Log::Info(str); };
    loaderOptions.LogErrorCallback = [](const std::string& str) { Log::Error(str); };

    shared::Loader::CreateNewSingletonInstance(_pCorProfilerInfo,
                                               loaderOptions,
                                               loaderResourceMonikerIDs,
                                               PROFILER_LIBRARY_BINARY_FILE_NAME,
                                               ManagedAssembliesToLoad_AppDomainDefault_ProcNonIIS,
                                               ManagedAssembliesToLoad_AppDomainNonDefault_ProcNonIIS,
                                               ManagedAssembliesToLoad_AppDomainDefault_ProcIIS,
                                               ManagedAssembliesToLoad_AppDomainNonDefault_ProcIIS);

    // Configure which profiler callbacks we want to receive by setting the event mask:
    const DWORD eventMask =
        shared::Loader::GetSingletonInstance()->GetLoaderProfilerEventMask() |
        COR_PRF_MONITOR_THREADS |
        COR_PRF_ENABLE_STACK_SNAPSHOT;

    hr = _pCorProfilerInfo->SetEventMask(eventMask);
    if (FAILED(hr))
    {
        Log::Error("SetEventMask(0x", std::hex, eventMask, ") returned an unexpected result: 0x", std::hex, hr, std::dec, ".");
        return E_FAIL;
    }

    // Initialization complete:
    _isInitialized.store(true);
    ProfilerEngineStatus::WriteIsProfilerEngineActive(true);

    return S_OK;
}

HRESULT STDMETHODCALLTYPE CorProfilerCallback::Shutdown(void)
{
    Log::Info("CorProfilerCallback::Shutdown()");

    // dump all threads time
    _pThreadsCpuManager->LogCpuTimes();

    // DisposeInternal() already respects the _isInitialized flag.
    // If any code is added directly here, remember to respect _isInitialized as required.
    DisposeInternal();

    return S_OK;
}

HRESULT STDMETHODCALLTYPE CorProfilerCallback::AppDomainCreationStarted(AppDomainID appDomainId)
{
    return S_OK;
}

HRESULT STDMETHODCALLTYPE CorProfilerCallback::AppDomainCreationFinished(AppDomainID appDomainId, HRESULT hrStatus)
{
    return S_OK;
}

HRESULT STDMETHODCALLTYPE CorProfilerCallback::AppDomainShutdownStarted(AppDomainID appDomainId)
{
    return S_OK;
}

HRESULT STDMETHODCALLTYPE CorProfilerCallback::AppDomainShutdownFinished(AppDomainID appDomainId, HRESULT hrStatus)
{
    return S_OK;
}

HRESULT STDMETHODCALLTYPE CorProfilerCallback::AssemblyLoadStarted(AssemblyID assemblyId)
{
    return S_OK;
}

HRESULT STDMETHODCALLTYPE CorProfilerCallback::AssemblyLoadFinished(AssemblyID assemblyId, HRESULT hrStatus)
{
    return S_OK;
}

HRESULT STDMETHODCALLTYPE CorProfilerCallback::AssemblyUnloadStarted(AssemblyID assemblyId)
{
    return S_OK;
}

HRESULT STDMETHODCALLTYPE CorProfilerCallback::AssemblyUnloadFinished(AssemblyID assemblyId, HRESULT hrStatus)
{
    return S_OK;
}

HRESULT STDMETHODCALLTYPE CorProfilerCallback::ModuleLoadStarted(ModuleID moduleId)
{
    return S_OK;
}

HRESULT STDMETHODCALLTYPE CorProfilerCallback::ModuleLoadFinished(ModuleID moduleId, HRESULT hrStatus)
{
    if (false == _isInitialized.load())
    {
        // If this CorProfilerCallback has not yet initialized, or if it has already shut down, then this callback is a No-Op.
        return S_OK;
    }

    if (_pConfiguration->IsFFLibddprofEnabled())
    {
        return S_OK;
    }

    return shared::Loader::GetSingletonInstance()->InjectLoaderToModuleInitializer(moduleId);
}

HRESULT STDMETHODCALLTYPE CorProfilerCallback::ModuleUnloadStarted(ModuleID moduleId)
{
    return S_OK;
}

HRESULT STDMETHODCALLTYPE CorProfilerCallback::ModuleUnloadFinished(ModuleID moduleId, HRESULT hrStatus)
{
    return S_OK;
}

HRESULT STDMETHODCALLTYPE CorProfilerCallback::ModuleAttachedToAssembly(ModuleID moduleId, AssemblyID AssemblyId)
{
    return S_OK;
}

HRESULT STDMETHODCALLTYPE CorProfilerCallback::ClassLoadStarted(ClassID classId)
{
    return S_OK;
}

HRESULT STDMETHODCALLTYPE CorProfilerCallback::ClassLoadFinished(ClassID classId, HRESULT hrStatus)
{
    return S_OK;
}

HRESULT STDMETHODCALLTYPE CorProfilerCallback::ClassUnloadStarted(ClassID classId)
{
    return S_OK;
}

HRESULT STDMETHODCALLTYPE CorProfilerCallback::ClassUnloadFinished(ClassID classId, HRESULT hrStatus)
{
    return S_OK;
}

HRESULT STDMETHODCALLTYPE CorProfilerCallback::FunctionUnloadStarted(FunctionID functionId)
{
    return S_OK;
}

HRESULT STDMETHODCALLTYPE CorProfilerCallback::JITCompilationStarted(FunctionID functionId, BOOL fIsSafeToBlock)
{
    return S_OK;
}

HRESULT STDMETHODCALLTYPE CorProfilerCallback::JITCompilationFinished(FunctionID functionId, HRESULT hrStatus, BOOL fIsSafeToBlock)
{
    return S_OK;
}

HRESULT STDMETHODCALLTYPE CorProfilerCallback::JITCachedFunctionSearchStarted(FunctionID functionId, BOOL* pbUseCachedFunction)
{
    if (false == _isInitialized.load())
    {
        // If this CorProfilerCallback has not yet initialized, or if it has already shut down, then this callback is a No-Op.
        return S_OK;
    }

    if (_pConfiguration->IsFFLibddprofEnabled())
    {
        return S_OK;
    }

    return shared::Loader::GetSingletonInstance()->HandleJitCachedFunctionSearchStarted(functionId, pbUseCachedFunction);
}

HRESULT STDMETHODCALLTYPE CorProfilerCallback::JITCachedFunctionSearchFinished(FunctionID functionId, COR_PRF_JIT_CACHE result)
{
    return S_OK;
}

HRESULT STDMETHODCALLTYPE CorProfilerCallback::JITFunctionPitched(FunctionID functionId)
{
    return S_OK;
}

HRESULT STDMETHODCALLTYPE CorProfilerCallback::JITInlining(FunctionID callerId, FunctionID calleeId, BOOL* pfShouldInline)
{
    return S_OK;
}

HRESULT STDMETHODCALLTYPE CorProfilerCallback::ThreadCreated(ThreadID threadId)
{
    Log::Debug("Callback invoked: ThreadCreated(threadId=0x", std::hex, threadId, std::dec, ")");

    if (false == _isInitialized.load())
    {
        // If this CorProfilerCallback has not yet initialized, or if it has already shut down, then this callback is a No-Op.
        return S_OK;
    }

    _pManagedThreadList->GetOrCreateThread(threadId);
    return S_OK;
}

HRESULT STDMETHODCALLTYPE CorProfilerCallback::ThreadDestroyed(ThreadID threadId)
{
    Log::Debug("Callback invoked: ThreadDestroyed(threadId=0x", std::hex, threadId, std::dec, ")");

    if (false == _isInitialized.load())
    {
        // If this CorProfilerCallback has not yet initialized, or if it has already shut down, then this callback is a No-Op.
        return S_OK;
    }

    ManagedThreadInfo* pThreadInfo;
    if (_pManagedThreadList->UnregisterThread(threadId, &pThreadInfo))
    {
        // The docs require that we do not allow to destroy a thread while it is being stack-walked.
        // TO ensure this, SetThreadDestroyed(..) acquires the StackWalkLock associated with this ThreadInfo.
        pThreadInfo->SetThreadDestroyed();
        pThreadInfo->Release();
    }

    return S_OK;
}

HRESULT STDMETHODCALLTYPE CorProfilerCallback::ThreadAssignedToOSThread(ThreadID managedThreadId, DWORD osThreadId)
{
    Log::Debug("Callback invoked: ThreadAssignedToOSThread(managedThreadId=0x", std::hex, managedThreadId, ", osThreadId=", std::dec, osThreadId, ")");

    if (false == _isInitialized.load())
    {
        // If this CorProfilerCallback has not yet initialized, or if it has already shut down, then this callback is a No-Op.
        return S_OK;
    }

    HANDLE origOsThreadHandle;
    HRESULT hr = _pCorProfilerInfo->GetHandleFromThread(managedThreadId, &origOsThreadHandle);
    if (hr != S_OK)
    {
        Log::Debug("GetHandleFromThread() failed.");
        return hr;
    }

    HANDLE dupOsThreadHandle;

#ifdef _WINDOWS
    HANDLE hProcess = OpSysTools::GetCurrentProcess();
    auto success = ::DuplicateHandle(hProcess, origOsThreadHandle, hProcess, &dupOsThreadHandle, THREAD_ALL_ACCESS, false, 0);
    if (!success)
    {
        Log::Debug("DuplicateHandle() failed.");
        return E_FAIL;
    }
#else
    dupOsThreadHandle = origOsThreadHandle;
#endif

    _pManagedThreadList->SetThreadOsInfo(managedThreadId, osThreadId, dupOsThreadHandle);

    return S_OK;
}

HRESULT STDMETHODCALLTYPE CorProfilerCallback::ThreadNameChanged(ThreadID threadId, ULONG cchName, WCHAR name[])
{
    if (false == _isInitialized.load())
    {
        // If this CorProfilerCallback has not yet initialized, or if it has already shut down, then this callback is a No-Op.
        return S_OK;
    }

    auto pThreadName = (cchName == 0)
                           ? new shared::WSTRING()
                           : new shared::WSTRING(name, cchName);

    Log::Debug("CorProfilerCallback::ThreadNameChanged(threadId=0x", std::hex, threadId, std::dec, ", name=\"", *pThreadName, "\")");

    _pManagedThreadList->SetThreadName(threadId, pThreadName);
    return S_OK;
}

HRESULT STDMETHODCALLTYPE CorProfilerCallback::RemotingClientInvocationStarted(void)
{
    return S_OK;
}

HRESULT STDMETHODCALLTYPE CorProfilerCallback::RemotingClientSendingMessage(GUID* pCookie, BOOL fIsAsync)
{
    return S_OK;
}

HRESULT STDMETHODCALLTYPE CorProfilerCallback::RemotingClientReceivingReply(GUID* pCookie, BOOL fIsAsync)
{
    return S_OK;
}

HRESULT STDMETHODCALLTYPE CorProfilerCallback::RemotingClientInvocationFinished(void)
{
    return S_OK;
}

HRESULT STDMETHODCALLTYPE CorProfilerCallback::RemotingServerReceivingMessage(GUID* pCookie, BOOL fIsAsync)
{
    return S_OK;
}

HRESULT STDMETHODCALLTYPE CorProfilerCallback::RemotingServerInvocationStarted(void)
{
    return S_OK;
}

HRESULT STDMETHODCALLTYPE CorProfilerCallback::RemotingServerInvocationReturned(void)
{
    return S_OK;
}

HRESULT STDMETHODCALLTYPE CorProfilerCallback::RemotingServerSendingReply(GUID* pCookie, BOOL fIsAsync)
{
    return S_OK;
}

HRESULT STDMETHODCALLTYPE CorProfilerCallback::UnmanagedToManagedTransition(FunctionID functionId, COR_PRF_TRANSITION_REASON reason)
{
    return S_OK;
}

HRESULT STDMETHODCALLTYPE CorProfilerCallback::ManagedToUnmanagedTransition(FunctionID functionId, COR_PRF_TRANSITION_REASON reason)
{
    return S_OK;
}

HRESULT STDMETHODCALLTYPE CorProfilerCallback::RuntimeSuspendStarted(COR_PRF_SUSPEND_REASON suspendReason)
{
    return S_OK;
}

HRESULT STDMETHODCALLTYPE CorProfilerCallback::RuntimeSuspendFinished(void)
{
    return S_OK;
}

HRESULT STDMETHODCALLTYPE CorProfilerCallback::RuntimeSuspendAborted(void)
{
    return S_OK;
}

HRESULT STDMETHODCALLTYPE CorProfilerCallback::RuntimeResumeStarted(void)
{
    return S_OK;
}

HRESULT STDMETHODCALLTYPE CorProfilerCallback::RuntimeResumeFinished(void)
{
    return S_OK;
}

HRESULT STDMETHODCALLTYPE CorProfilerCallback::RuntimeThreadSuspended(ThreadID threadId)
{
    return S_OK;
}

HRESULT STDMETHODCALLTYPE CorProfilerCallback::RuntimeThreadResumed(ThreadID threadId)
{
    return S_OK;
}

HRESULT STDMETHODCALLTYPE CorProfilerCallback::MovedReferences(ULONG cMovedObjectIDRanges, ObjectID oldObjectIDRangeStart[], ObjectID newObjectIDRangeStart[], ULONG cObjectIDRangeLength[])
{
    return S_OK;
}

HRESULT STDMETHODCALLTYPE CorProfilerCallback::ObjectAllocated(ObjectID objectId, ClassID classId)
{
    return S_OK;
}

HRESULT STDMETHODCALLTYPE CorProfilerCallback::ObjectsAllocatedByClass(ULONG cClassCount, ClassID classIds[], ULONG cObjects[])
{
    return S_OK;
}

HRESULT STDMETHODCALLTYPE CorProfilerCallback::ObjectReferences(ObjectID objectId, ClassID classId, ULONG cObjectRefs, ObjectID objectRefIds[])
{
    return S_OK;
}

HRESULT STDMETHODCALLTYPE CorProfilerCallback::RootReferences(ULONG cRootRefs, ObjectID rootRefIds[])
{
    return S_OK;
}

HRESULT STDMETHODCALLTYPE CorProfilerCallback::ExceptionThrown(ObjectID thrownObjectId)
{
    return S_OK;
}

HRESULT STDMETHODCALLTYPE CorProfilerCallback::ExceptionSearchFunctionEnter(FunctionID functionId)
{
    return S_OK;
}

HRESULT STDMETHODCALLTYPE CorProfilerCallback::ExceptionSearchFunctionLeave(void)
{
    return S_OK;
}

HRESULT STDMETHODCALLTYPE CorProfilerCallback::ExceptionSearchFilterEnter(FunctionID functionId)
{
    return S_OK;
}

HRESULT STDMETHODCALLTYPE CorProfilerCallback::ExceptionSearchFilterLeave(void)
{
    return S_OK;
}

HRESULT STDMETHODCALLTYPE CorProfilerCallback::ExceptionSearchCatcherFound(FunctionID functionId)
{
    return S_OK;
}

HRESULT STDMETHODCALLTYPE CorProfilerCallback::ExceptionOSHandlerEnter(UINT_PTR __unused)
{
    return S_OK;
}

HRESULT STDMETHODCALLTYPE CorProfilerCallback::ExceptionOSHandlerLeave(UINT_PTR __unused)
{
    return S_OK;
}

HRESULT STDMETHODCALLTYPE CorProfilerCallback::ExceptionUnwindFunctionEnter(FunctionID functionId)
{
    return S_OK;
}

HRESULT STDMETHODCALLTYPE CorProfilerCallback::ExceptionUnwindFunctionLeave(void)
{
    return S_OK;
}

HRESULT STDMETHODCALLTYPE CorProfilerCallback::ExceptionUnwindFinallyEnter(FunctionID functionId)
{
    return S_OK;
}

HRESULT STDMETHODCALLTYPE CorProfilerCallback::ExceptionUnwindFinallyLeave(void)
{
    return S_OK;
}

HRESULT STDMETHODCALLTYPE CorProfilerCallback::ExceptionCatcherEnter(FunctionID functionId, ObjectID objectId)
{
    return S_OK;
}

HRESULT STDMETHODCALLTYPE CorProfilerCallback::ExceptionCatcherLeave(void)
{
    return S_OK;
}

HRESULT STDMETHODCALLTYPE CorProfilerCallback::COMClassicVTableCreated(ClassID wrappedClassId, REFGUID implementedIID, void* pVTable, ULONG cSlots)
{
    return S_OK;
}

HRESULT STDMETHODCALLTYPE CorProfilerCallback::COMClassicVTableDestroyed(ClassID wrappedClassId, REFGUID implementedIID, void* pVTable)
{
    return S_OK;
}

HRESULT STDMETHODCALLTYPE CorProfilerCallback::ExceptionCLRCatcherFound(void)
{
    return S_OK;
}

HRESULT STDMETHODCALLTYPE CorProfilerCallback::ExceptionCLRCatcherExecute(void)
{
    return S_OK;
}

HRESULT STDMETHODCALLTYPE CorProfilerCallback::GarbageCollectionStarted(int cGenerations, BOOL generationCollected[], COR_PRF_GC_REASON reason)
{
    return S_OK;
}

HRESULT STDMETHODCALLTYPE CorProfilerCallback::SurvivingReferences(ULONG cSurvivingObjectIDRanges, ObjectID objectIDRangeStart[], ULONG cObjectIDRangeLength[])
{
    return S_OK;
}

HRESULT STDMETHODCALLTYPE CorProfilerCallback::GarbageCollectionFinished(void)
{
    return S_OK;
}

HRESULT STDMETHODCALLTYPE CorProfilerCallback::FinalizeableObjectQueued(DWORD finalizerFlags, ObjectID objectID)
{
    return S_OK;
}

HRESULT STDMETHODCALLTYPE CorProfilerCallback::RootReferences2(ULONG cRootRefs, ObjectID rootRefIds[], COR_PRF_GC_ROOT_KIND rootKinds[], COR_PRF_GC_ROOT_FLAGS rootFlags[], UINT_PTR rootIds[])
{
    return S_OK;
}

HRESULT STDMETHODCALLTYPE CorProfilerCallback::HandleCreated(GCHandleID handleId, ObjectID initialObjectId)
{
    return S_OK;
}

HRESULT STDMETHODCALLTYPE CorProfilerCallback::HandleDestroyed(GCHandleID handleId)
{
    return S_OK;
}

HRESULT STDMETHODCALLTYPE CorProfilerCallback::InitializeForAttach(IUnknown* pCorProfilerInfoUnk, void* pvClientData, UINT cbClientData)
{
    return S_OK;
}

HRESULT STDMETHODCALLTYPE CorProfilerCallback::ProfilerAttachComplete(void)
{
    return S_OK;
}

HRESULT STDMETHODCALLTYPE CorProfilerCallback::ProfilerDetachSucceeded(void)
{
    return S_OK;
}

HRESULT STDMETHODCALLTYPE CorProfilerCallback::ReJITCompilationStarted(FunctionID functionId, ReJITID rejitId, BOOL fIsSafeToBlock)
{
    return S_OK;
}

HRESULT STDMETHODCALLTYPE CorProfilerCallback::GetReJITParameters(ModuleID moduleId, mdMethodDef methodId, ICorProfilerFunctionControl* pFunctionControl)
{
    return S_OK;
}

HRESULT STDMETHODCALLTYPE CorProfilerCallback::ReJITCompilationFinished(FunctionID functionId, ReJITID rejitId, HRESULT hrStatus, BOOL fIsSafeToBlock)
{
    return S_OK;
}

HRESULT STDMETHODCALLTYPE CorProfilerCallback::ReJITError(ModuleID moduleId, mdMethodDef methodId, FunctionID functionId, HRESULT hrStatus)
{
    return S_OK;
}

HRESULT STDMETHODCALLTYPE CorProfilerCallback::MovedReferences2(ULONG cMovedObjectIDRanges, ObjectID oldObjectIDRangeStart[], ObjectID newObjectIDRangeStart[], SIZE_T cObjectIDRangeLength[])
{
    return S_OK;
}

HRESULT STDMETHODCALLTYPE CorProfilerCallback::SurvivingReferences2(ULONG cSurvivingObjectIDRanges, ObjectID objectIDRangeStart[], SIZE_T cObjectIDRangeLength[])
{
    return S_OK;
}

HRESULT STDMETHODCALLTYPE CorProfilerCallback::ConditionalWeakTableElementReferences(ULONG cRootRefs, ObjectID keyRefIds[], ObjectID valueRefIds[], GCHandleID rootIds[])
{
    return S_OK;
}

HRESULT STDMETHODCALLTYPE CorProfilerCallback::GetAssemblyReferences(const WCHAR* wszAssemblyPath, ICorProfilerAssemblyReferenceProvider* pAsmRefProvider)
{
    return S_OK;
}

HRESULT STDMETHODCALLTYPE CorProfilerCallback::ModuleInMemorySymbolsUpdated(ModuleID moduleId)
{
    return S_OK;
}

HRESULT STDMETHODCALLTYPE CorProfilerCallback::DynamicMethodJITCompilationStarted(FunctionID functionId, BOOL fIsSafeToBlock, LPCBYTE pILHeader, ULONG cbILHeader)
{
    return S_OK;
}

HRESULT STDMETHODCALLTYPE CorProfilerCallback::DynamicMethodJITCompilationFinished(FunctionID functionId, HRESULT hrStatus, BOOL fIsSafeToBlock)
{
    return S_OK;
}

HRESULT STDMETHODCALLTYPE CorProfilerCallback::DynamicMethodUnloaded(FunctionID functionId)
{
    return S_OK;
}
HRESULT STDMETHODCALLTYPE CorProfilerCallback::EventPipeEventDelivered(EVENTPIPE_PROVIDER provider,
                                                                       DWORD eventId,
                                                                       DWORD eventVersion,
                                                                       ULONG cbMetadataBlob,
                                                                       LPCBYTE metadataBlob,
                                                                       ULONG cbEventData,
                                                                       LPCBYTE eventData,
                                                                       LPCGUID pActivityId,
                                                                       LPCGUID pRelatedActivityId,
                                                                       ThreadID eventThread,
                                                                       ULONG numStackFrames,
                                                                       UINT_PTR stackFrames[])
{
    return S_OK;
}

HRESULT STDMETHODCALLTYPE CorProfilerCallback::EventPipeProviderCreated(EVENTPIPE_PROVIDER provider)
{
    return S_OK;
}<|MERGE_RESOLUTION|>--- conflicted
+++ resolved
@@ -149,15 +149,11 @@
         pCpuTimeProvider
         );
 
-<<<<<<< HEAD
     _pApplicationStore = RegisterService<ApplicationStore>(_pConfiguration.get());
 
-    // The different elements of the libddprof pipeline are created.
-    // Note: each provider will be added to the aggregator in the Start() function.
-=======
     // The different elements of the libddprof pipeline are created and linked together
     // i.e. the exporter is passed to the aggregator and each provider is added to the aggregator.
->>>>>>> 66c61e1e
+
     if (_pConfiguration->IsFFLibddprofEnabled())
     {
         _pExporter = std::make_unique<LibddprofExporter>(_pConfiguration.get(), _pApplicationStore);

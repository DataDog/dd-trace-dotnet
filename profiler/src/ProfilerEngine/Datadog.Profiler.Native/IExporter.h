// Unless explicitly stated otherwise all files in this repository are licensed under the Apache 2 License.
// This product includes software developed at Datadog (https://www.datadoghq.com/). Copyright 2022 Datadog, Inc.

#pragma once
#include <memory>

// forward declarations
class IProfile;
class IUpscaleProvider;
<<<<<<< HEAD
class IUpscalePoissonProvider;
=======
class ISamplesProvider;
>>>>>>> 6aab5e1b
class Sample;

class IExporter
{
public:
    virtual ~IExporter() = default;
    virtual void Add(std::shared_ptr<Sample> const& sample) = 0;
    virtual void SetEndpoint(const std::string& runtimeId, uint64_t traceId, const std::string& endpoint) = 0;
    virtual bool Export() = 0;
    virtual void RegisterUpscaleProvider(IUpscaleProvider* provider) = 0;
<<<<<<< HEAD
    virtual void RegisterUpscalePoissonProvider(IUpscalePoissonProvider* provider) = 0;
=======
    virtual void RegisterProcessSamplesProvider(ISamplesProvider* provider) = 0;
>>>>>>> 6aab5e1b
};<|MERGE_RESOLUTION|>--- conflicted
+++ resolved
@@ -7,11 +7,8 @@
 // forward declarations
 class IProfile;
 class IUpscaleProvider;
-<<<<<<< HEAD
 class IUpscalePoissonProvider;
-=======
 class ISamplesProvider;
->>>>>>> 6aab5e1b
 class Sample;
 
 class IExporter
@@ -22,9 +19,6 @@
     virtual void SetEndpoint(const std::string& runtimeId, uint64_t traceId, const std::string& endpoint) = 0;
     virtual bool Export() = 0;
     virtual void RegisterUpscaleProvider(IUpscaleProvider* provider) = 0;
-<<<<<<< HEAD
     virtual void RegisterUpscalePoissonProvider(IUpscalePoissonProvider* provider) = 0;
-=======
     virtual void RegisterProcessSamplesProvider(ISamplesProvider* provider) = 0;
->>>>>>> 6aab5e1b
 };
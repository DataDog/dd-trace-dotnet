--- conflicted
+++ resolved
@@ -71,20 +71,16 @@
 
     for (auto& [runtimeId, appInfo] : _perAppInfo)
     {
-<<<<<<< HEAD
-        ddog_Profile_free(appInfo.profile);
-=======
         {
             std::lock_guard lockProfile(appInfo.lock);
 
             if (appInfo.profile != nullptr)
             {
-                ddprof_ffi_Profile_free(appInfo.profile);
+                ddog_Profile_free(appInfo.profile);
             }
 
             appInfo.profile = nullptr;
         }
->>>>>>> 499a55b7
     }
     _perAppInfo.clear();
 }
@@ -326,13 +322,8 @@
     auto const& values = sample.GetValues();
     ffiSample.values = {values.data(), values.size()};
 
-<<<<<<< HEAD
     ddog_Profile_add(profile, ffiSample);
-    profileInfo.samplesCount++;
-=======
-    ddprof_ffi_Profile_add(profile, ffiSample);
     profileInfoScope.profileInfo.samplesCount++;
->>>>>>> 499a55b7
 }
 
 bool LibddprofExporter::Export()
@@ -387,15 +378,7 @@
             continue;
         }
 
-<<<<<<< HEAD
-        // reset the samples count
-        profileInfo.samplesCount = 0;
-        auto* profile = profileInfo.profile;
-        on_leave { ddog_Profile_reset(profile, nullptr); };
-
-=======
         auto profileAutoDelete = ProfileAutoDelete{profile};
->>>>>>> 499a55b7
         auto serializedProfile = SerializedProfile{profile};
         if (!serializedProfile.IsValid())
         {
@@ -641,7 +624,7 @@
 
 LibddprofExporter::ProfileAutoDelete::~ProfileAutoDelete()
 {
-    ddprof_ffi_Profile_free(_profile);
+    ddog_Profile_free(_profile);
 }
 
 //

--- conflicted
+++ resolved
@@ -106,18 +106,14 @@
     return _isExceptionProfilingEnabled;
 }
 
-<<<<<<< HEAD
+int32_t Configuration::ExceptionSampleLimit() const
+{
+    return _exceptionSampleLimit;
+}
+
 bool Configuration::IsAllocationProfilingEnabled() const
 {
     return _isAllocationProfilingEnabled;
-}
-
-int Configuration::ExceptionSampleLimit() const
-=======
-int32_t Configuration::ExceptionSampleLimit() const
->>>>>>> 97a95eab
-{
-    return _exceptionSampleLimit;
 }
 
 std::chrono::seconds Configuration::GetUploadInterval() const

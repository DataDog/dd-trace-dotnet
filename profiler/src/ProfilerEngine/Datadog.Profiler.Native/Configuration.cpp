--- conflicted
+++ resolved
@@ -94,12 +94,9 @@
     _deploymentMode = GetEnvironmentValue(EnvironmentVariables::SsiDeployed, DeploymentMode::Manual);
     _isEtwLoggingEnabled = GetEnvironmentValue(EnvironmentVariables::EtwLoggingEnabled, false);
     _enablementStatus = ExtractEnablementStatus();
-<<<<<<< HEAD
     _ssiLongLivedThreshold = ExtractSsiLongLivedThreshold();
     _isTelemetryToDiskEnabled = GetEnvironmentValue(EnvironmentVariables::TelemetryToDiskEnabled, false);
-=======
     _cpuProfilerType = GetEnvironmentValue(EnvironmentVariables::CpuProfilerType, CpuProfilerType::ManualCpuTime);
->>>>>>> ebb61081
 }
 
 fs::path Configuration::ExtractLogDirectory()
@@ -577,11 +574,11 @@
     return _deploymentMode;
 }
 
-<<<<<<< HEAD
 std::chrono::milliseconds Configuration::GetSsiLongLivedThreshold() const
 {
     return _ssiLongLivedThreshold;
-=======
+}
+
 CpuProfilerType Configuration::GetCpuProfilerType() const
 {
     return _cpuProfilerType;
@@ -590,7 +587,6 @@
 std::chrono::milliseconds Configuration::GetCpuProfilingInterval() const
 {
     return _cpuProfilingInterval;
->>>>>>> ebb61081
 }
 
 static bool convert_to(shared::WSTRING const& s, bool& result)
@@ -656,17 +652,6 @@
     return true;
 }
 
-static bool convert_to(shared::WSTRING const& s, std::chrono::milliseconds& result)
-{
-    auto intermediate = 0;
-    if (TryParse(s, intermediate))
-    {
-        result = std::chrono::milliseconds(intermediate);
-        return true;
-    }
-
-    return false;
-}
 
 template <typename T>
 T Configuration::GetEnvironmentValue(shared::WSTRING const& name, T const& defaultValue)
@@ -700,22 +685,6 @@
         auto enabled = shared::GetEnvironmentValue(EnvironmentVariables::ProfilerEnabled);
         auto parsed = shared::TryParseBooleanEnvironmentValue(enabled, isEnabled);
 
-<<<<<<< HEAD
-        if (enabled.empty() || !parsed || !isEnabled)
-        {
-            // It is possible that a Single Step Instrumentation deployment was done
-            // and the profiler was enabled during that step. In that case, the "auto" value
-            // will be set. This should be replaced by adding "profiler" in
-            // EnvironmentVariables::SsiDeployed
-            if (enabled == WStr("auto"))
-            {
-                return EnablementStatus::SsiEnabled;
-            }
-
-            return EnablementStatus::ManuallyDisabled;
-        }
-        return EnablementStatus::ManuallyEnabled;
-=======
         if (parsed)
         {
             return isEnabled
@@ -729,9 +698,8 @@
         // This should be replaced by adding "profiler" in EnvironmentVariables::SsiDeployed
         // later that will take into account heuristics
         return !enabled.empty() && enabled == WStr("auto")
-            ? EnablementStatus::ManuallyEnabled
+            ? EnablementStatus::SsiEnabled
             : EnablementStatus::ManuallyDisabled;
->>>>>>> ebb61081
     }
 
     auto r = shared::GetEnvironmentValue(EnvironmentVariables::SsiDeployed);

{
  "profiles": {
    "ExceptionGenerator-Alone": {
      "commandName": "Executable",
      "executablePath": "$(BaseOutputPath)\\$(ConfigBasedRelativeOutputPath)\\profiler\\src\\Demos\\Samples.ExceptionGenerator\\$(TargetFramework)\\Samples.ExceptionGenerator.exe",
      "nativeDebugging": true
    },
    "ExceptionGenerator+Profiler": {
      "commandName": "Executable",
      "commandLineArgs": "--scenario 4",
      "executablePath": "$(BaseOutputPath)\\$(ConfigBasedRelativeOutputPath)\\profiler\\src\\Demos\\Samples.ExceptionGenerator\\$(TargetFramework)\\Samples.ExceptionGenerator.exe",
      "environmentVariables": {
        "COR_ENABLE_PROFILING": "1",
        "COR_PROFILER": "{BD1A650D-AC5D-4896-B64F-D6FA25D6B26A}",
        "COR_PROFILER_PATH_64": "$(BuildOutputRoot)\\bin\\$(Configuration)-x64\\profiler\\src\\ProfilerEngine\\Datadog.Profiler.Native.Windows\\Datadog.Profiler.Native.dll",
        "COR_PROFILER_PATH_32": "$(BuildOutputRoot)\\bin\\$(Configuration)-x86\\profiler\\src\\ProfilerEngine\\Datadog.Profiler.Native.Windows\\Datadog.Profiler.Native.dll",

        "CORECLR_ENABLE_PROFILING": "1",
        "CORECLR_PROFILER": "{BD1A650D-AC5D-4896-B64F-D6FA25D6B26A}",
        "CORECLR_PROFILER_PATH_64": "$(BuildOutputRoot)\\bin\\$(Configuration)-x64\\profiler\\src\\ProfilerEngine\\Datadog.Profiler.Native.Windows\\Datadog.Profiler.Native.dll",
        "CORECLR_PROFILER_PATH_32": "$(BuildOutputRoot)\\bin\\$(Configuration)-x86\\profiler\\src\\ProfilerEngine\\Datadog.Profiler.Native.Windows\\Datadog.Profiler.Native.dll",

        "COMPlus_EnableDiagnostics": "1",

        "DD_PROFILING_ENABLED": "1",
<<<<<<< HEAD
        "DD_PROFILING_EXCEPTION_ENABLED": "1",
        "DD_INTERNAL_USE_DEVELOPMENT_CONFIGURATION": "true",
        "DD_TRACE_DEBUG": "1",
        "DD_RUNTIME_METRICS_ENABLED": "1",
        "DD_ENV": "apm-profiling-local",
        "DD_INTERNAL_PROFILING_OUTPUT_DIR": "$(PROGRAMDATA)\\Datadog-APM\\Pprof-files\\DotNet",
        "COR_PROFILER_PATH_64": "$(BuildOutputRoot)\\bin\\$(Configuration)-x64\\profiler\\src\\ProfilerEngine\\Datadog.Profiler.Native.Windows\\Datadog.AutoInstrumentation.Profiler.Native.x64.dll",
        "COR_PROFILER": "{BD1A650D-AC5D-4896-B64F-D6FA25D6B26A}"
=======
        "DD_PROFILING_CPU_ENABLED": "1",
        "DD_PROFILING_EXCEPTION_ENABLED": "1",
        "DD_INTERNAL_PROFILING_OUTPUT_DIR": "$(PROGRAMDATA)\\Datadog-APM\\Pprof-files\\DotNet"

        "DD_INTERNAL_USE_DEVELOPMENT_CONFIGURATION": "true",
>>>>>>> 6ee95b79
      },
      "nativeDebugging": true
    }
  }
}<|MERGE_RESOLUTION|>--- conflicted
+++ resolved
@@ -23,22 +23,11 @@
         "COMPlus_EnableDiagnostics": "1",
 
         "DD_PROFILING_ENABLED": "1",
-<<<<<<< HEAD
-        "DD_PROFILING_EXCEPTION_ENABLED": "1",
-        "DD_INTERNAL_USE_DEVELOPMENT_CONFIGURATION": "true",
-        "DD_TRACE_DEBUG": "1",
-        "DD_RUNTIME_METRICS_ENABLED": "1",
-        "DD_ENV": "apm-profiling-local",
-        "DD_INTERNAL_PROFILING_OUTPUT_DIR": "$(PROGRAMDATA)\\Datadog-APM\\Pprof-files\\DotNet",
-        "COR_PROFILER_PATH_64": "$(BuildOutputRoot)\\bin\\$(Configuration)-x64\\profiler\\src\\ProfilerEngine\\Datadog.Profiler.Native.Windows\\Datadog.AutoInstrumentation.Profiler.Native.x64.dll",
-        "COR_PROFILER": "{BD1A650D-AC5D-4896-B64F-D6FA25D6B26A}"
-=======
         "DD_PROFILING_CPU_ENABLED": "1",
         "DD_PROFILING_EXCEPTION_ENABLED": "1",
-        "DD_INTERNAL_PROFILING_OUTPUT_DIR": "$(PROGRAMDATA)\\Datadog-APM\\Pprof-files\\DotNet"
+        "DD_INTERNAL_PROFILING_OUTPUT_DIR": "$(PROGRAMDATA)\\Datadog-APM\\Pprof-files\\DotNet",
 
         "DD_INTERNAL_USE_DEVELOPMENT_CONFIGURATION": "true",
->>>>>>> 6ee95b79
       },
       "nativeDebugging": true
     }

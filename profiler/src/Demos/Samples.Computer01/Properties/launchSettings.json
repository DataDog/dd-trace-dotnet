{
  "profiles": {
    "Computer01-Alone": {
      "commandName": "Executable",
      "executablePath": "$(BaseOutputPath)\\$(ConfigBasedRelativeOutputPath)\\profiler\\src\\Demos\\Samples.Computer01\\$(TargetFramework)\\Samples.Computer01.exe",
      "nativeDebugging": true
    },
    "Computer01+Profiler": {
      "commandName": "Executable",
      "executablePath": "$(BaseOutputPath)\\$(ConfigBasedRelativeOutputPath)\\profiler\\src\\Demos\\Samples.Computer01\\$(TargetFramework)\\Samples.Computer01.exe",
      "commandLineArgs": "--scenario 10 --threads 4 --param 250",
      "environmentVariables": {
        "COR_ENABLE_PROFILING": "1",
        "COR_PROFILER": "{BD1A650D-AC5D-4896-B64F-D6FA25D6B26A}",
        "COR_PROFILER_PATH_64": "$(BuildOutputRoot)\\bin\\$(Configuration)-x64\\profiler\\src\\ProfilerEngine\\Datadog.Profiler.Native.Windows\\Datadog.Profiler.Native.dll",
        "COR_PROFILER_PATH_32": "$(BuildOutputRoot)\\bin\\$(Configuration)-x86\\profiler\\src\\ProfilerEngine\\Datadog.Profiler.Native.Windows\\Datadog.Profiler.Native.dll",

        "CORECLR_ENABLE_PROFILING": "1",
        "CORECLR_PROFILER": "{BD1A650D-AC5D-4896-B64F-D6FA25D6B26A}",
        "CORECLR_PROFILER_PATH_64": "$(BuildOutputRoot)\\bin\\$(Configuration)-x64\\profiler\\src\\ProfilerEngine\\Datadog.Profiler.Native.Windows\\Datadog.Profiler.Native.dll",
        "CORECLR_PROFILER_PATH_32": "$(BuildOutputRoot)\\bin\\$(Configuration)-x86\\profiler\\src\\ProfilerEngine\\Datadog.Profiler.Native.Windows\\Datadog.Profiler.Native.dll",

        "COMPlus_EnableDiagnostics": "1",

        "DD_PROFILING_ENABLED": "1",
        "DD_INTERNAL_PROFILING_ETW_ENABLED": "1",
        "DD_PROFILING_CPU_ENABLED": "1",
        "DD_PROFILING_WALLTIME_ENABLED": "1",
        "DD_PROFILING_EXCEPTION_ENABLED": "1",
        "DD_PROFILING_ALLOCATION_ENABLED": "0",
        "DD_PROFILING_LOCK_ENABLED": "1",
        "DD_PROFILING_GC_ENABLED": "1",

        "DD_INTERNAL_PROFILING_DEBUG_INFO_ENABLED": "0",
        "DD_TRACE_DEBUG": "1",
        "DD_INTERNAL_PROFILING_OUTPUT_DIR": "$(PROGRAMDATA)\\Datadog-APM\\Pprof-files\\DotNet",

        "DD_ENV": "apm-profiling-local",
        "DD_SERVICE": "dd-dotnet-computer01-framework",

        "DD_INTERNAL_USE_DEVELOPMENT_CONFIGURATION": "true"
      },
      "nativeDebugging": true
    },
    "Tracer+Profiler": {
      "commandName": "Executable",
      "executablePath": "$(BaseOutputPath)\\$(ConfigBasedRelativeOutputPath)\\profiler\\src\\Demos\\Samples.Computer01\\$(TargetFramework)\\Samples.Computer01.exe",
      "commandLineArgs": "--scenario 9 --threads 4",
      "environmentVariables": {
        "COR_ENABLE_PROFILING": "1",
        "COR_PROFILER": "{846F5F1C-F9AE-4B07-969E-05C26BC060D8}",

        "CORECLR_ENABLE_PROFILING": "1",
        "CORECLR_PROFILER": "{846F5F1C-F9AE-4B07-969E-05C26BC060D8}",

        "COMPlus_EnableDiagnostics": "1",

        "DOTNET_gcServer": "0",
        "DOTNET_gcConcurrent": "1",

        "DD_PROFILING_ENABLED": "1",
        "DD_INTERNAL_PROFILING_ETW_ENABLED": "1",
        "DD_PROFILING_CPU_ENABLED": "1",
        "DD_PROFILING_WALLTIME_ENABLED": "0",
        "DD_PROFILING_EXCEPTION_ENABLED": "0",
        "DD_PROFILING_ALLOCATION_ENABLED": "0",
        "DD_PROFILING_LOCK_ENABLED": "0",
        "DD_PROFILING_GC_ENABLED": "1",

        "DD_INTERNAL_PROFILING_DEBUG_INFO_ENABLED": "0",
        "DD_TRACE_DEBUG": "1",
        "DD_INTERNAL_PROFILING_OUTPUT_DIR": "$(PROGRAMDATA)\\Datadog-APM\\Pprof-files\\DotNet",

        "DD_ENV": "apm-profiling-local",
<<<<<<< HEAD
=======
        "DD_SERVICE": "dd-dotnet-computer01-framework",

        "DD_INTERNAL_USE_DEVELOPMENT_CONFIGURATION": "true"
      },
      "nativeDebugging": true
    },
    "Tracer+Profiler": {
      "commandName": "Executable",
      "executablePath": "$(BaseOutputPath)\\$(ConfigBasedRelativeOutputPath)\\profiler\\src\\Demos\\Samples.Computer01\\$(TargetFramework)\\Samples.Computer01.exe",
      "commandLineArgs": "--scenario 9 --threads 4",
      "environmentVariables": {
        "COR_ENABLE_PROFILING": "1",
        "COR_PROFILER": "{846F5F1C-F9AE-4B07-969E-05C26BC060D8}",

        "CORECLR_ENABLE_PROFILING": "1",
        "CORECLR_PROFILER": "{846F5F1C-F9AE-4B07-969E-05C26BC060D8}",

        "COMPlus_EnableDiagnostics": "1",

        "DOTNET_gcServer": "0",
        "DOTNET_gcConcurrent": "1",

        "DD_PROFILING_ENABLED": "1",
        "DD_INTERNAL_PROFILING_ETW_ENABLED": "1",
        "DD_PROFILING_CPU_ENABLED": "1",
        "DD_PROFILING_WALLTIME_ENABLED": "0",
        "DD_PROFILING_EXCEPTION_ENABLED": "0",
        "DD_PROFILING_ALLOCATION_ENABLED": "0",
        "DD_PROFILING_LOCK_ENABLED": "1`",
        "DD_PROFILING_GC_ENABLED": "1",

        "DD_INTERNAL_PROFILING_DEBUG_INFO_ENABLED": "0",
        "DD_TRACE_DEBUG": "1",
        "DD_INTERNAL_PROFILING_OUTPUT_DIR": "$(PROGRAMDATA)\\Datadog-APM\\Pprof-files\\DotNet",

        "DD_ENV": "apm-profiling-local",
>>>>>>> d20c1d24
        "DD_SERVICE": "dd-dotnet-computer01-gc",

        "DD_INTERNAL_USE_DEVELOPMENT_CONFIGURATION": "true"
      },
      "nativeDebugging": true
    }
  }
}<|MERGE_RESOLUTION|>--- conflicted
+++ resolved
@@ -64,44 +64,6 @@
         "DD_PROFILING_WALLTIME_ENABLED": "0",
         "DD_PROFILING_EXCEPTION_ENABLED": "0",
         "DD_PROFILING_ALLOCATION_ENABLED": "0",
-        "DD_PROFILING_LOCK_ENABLED": "0",
-        "DD_PROFILING_GC_ENABLED": "1",
-
-        "DD_INTERNAL_PROFILING_DEBUG_INFO_ENABLED": "0",
-        "DD_TRACE_DEBUG": "1",
-        "DD_INTERNAL_PROFILING_OUTPUT_DIR": "$(PROGRAMDATA)\\Datadog-APM\\Pprof-files\\DotNet",
-
-        "DD_ENV": "apm-profiling-local",
-<<<<<<< HEAD
-=======
-        "DD_SERVICE": "dd-dotnet-computer01-framework",
-
-        "DD_INTERNAL_USE_DEVELOPMENT_CONFIGURATION": "true"
-      },
-      "nativeDebugging": true
-    },
-    "Tracer+Profiler": {
-      "commandName": "Executable",
-      "executablePath": "$(BaseOutputPath)\\$(ConfigBasedRelativeOutputPath)\\profiler\\src\\Demos\\Samples.Computer01\\$(TargetFramework)\\Samples.Computer01.exe",
-      "commandLineArgs": "--scenario 9 --threads 4",
-      "environmentVariables": {
-        "COR_ENABLE_PROFILING": "1",
-        "COR_PROFILER": "{846F5F1C-F9AE-4B07-969E-05C26BC060D8}",
-
-        "CORECLR_ENABLE_PROFILING": "1",
-        "CORECLR_PROFILER": "{846F5F1C-F9AE-4B07-969E-05C26BC060D8}",
-
-        "COMPlus_EnableDiagnostics": "1",
-
-        "DOTNET_gcServer": "0",
-        "DOTNET_gcConcurrent": "1",
-
-        "DD_PROFILING_ENABLED": "1",
-        "DD_INTERNAL_PROFILING_ETW_ENABLED": "1",
-        "DD_PROFILING_CPU_ENABLED": "1",
-        "DD_PROFILING_WALLTIME_ENABLED": "0",
-        "DD_PROFILING_EXCEPTION_ENABLED": "0",
-        "DD_PROFILING_ALLOCATION_ENABLED": "0",
         "DD_PROFILING_LOCK_ENABLED": "1`",
         "DD_PROFILING_GC_ENABLED": "1",
 
@@ -110,7 +72,6 @@
         "DD_INTERNAL_PROFILING_OUTPUT_DIR": "$(PROGRAMDATA)\\Datadog-APM\\Pprof-files\\DotNet",
 
         "DD_ENV": "apm-profiling-local",
->>>>>>> d20c1d24
         "DD_SERVICE": "dd-dotnet-computer01-gc",
 
         "DD_INTERNAL_USE_DEVELOPMENT_CONFIGURATION": "true"

--- conflicted
+++ resolved
@@ -10,22 +10,6 @@
       "executablePath": "$(BaseOutputPath)\\$(ConfigBasedRelativeOutputPath)\\profiler\\src\\Demos\\Samples.Computer01\\$(TargetFramework)\\Samples.Computer01.exe",
       "commandLineArgs": "--scenario 9 --threads 1",
       "environmentVariables": {
-<<<<<<< HEAD
-        "COR_PROFILER_PATH_64": "$(BuildOutputRoot)\\bin\\$(Configuration)-x64\\profiler\\src\\ProfilerEngine\\Datadog.Profiler.Native.Windows\\Datadog.AutoInstrumentation.Profiler.Native.x64.dll",
-        "COMPlus_EnableDiagnostics": "1",
-        "CORECLR_PROFILER_PATH_64": "$(BuildOutputRoot)\\bin\\$(Configuration)-x64\\profiler\\src\\ProfilerEngine\\Datadog.Profiler.Native.Windows\\Datadog.AutoInstrumentation.Profiler.Native.x64.dll",
-        "DD_DOTNET_PROFILER_HOME": "$(BuildOutputRoot)\\bin\\$(Configuration)-AnyCPU\\profiler\\src\\ProfilerEngine\\Datadog.Profiler.Managed\\",
-        "COR_PROFILER_PATH_32": "$(BuildOutputRoot)\\bin\\$(Configuration)-x86\\profiler\\src\\ProfilerEngine\\Datadog.Profiler.Native.Windows\\Datadog.AutoInstrumentation.Profiler.Native.x86.dll",
-        "CORECLR_PROFILER_PATH_32": "$(BuildOutputRoot)\\bin\\$(Configuration)-x86\\profiler\\src\\ProfilerEngine\\Datadog.Profiler.Native.Windows\\Datadog.AutoInstrumentation.Profiler.Native.x86.dll",
-        "COR_ENABLE_PROFILING": "1",
-        "COR_PROFILER": "{BD1A650D-AC5D-4896-B64F-D6FA25D6B26A}",
-        "DD_INTERNAL_PROFILING_OUTPUT_DIR": "$(PROGRAMDATA)\\Datadog-APM\\Pprof-files\\DotNet",
-        "DD_INTERNAL_USE_DEVELOPMENT_CONFIGURATION": "true",
-        "CORECLR_ENABLE_PROFILING": "1",
-        "CORECLR_PROFILER": "{BD1A650D-AC5D-4896-B64F-D6FA25D6B26A}",
-        "DD_PROFILING_ENABLED": "1",
-        "DD_PROFILING_ALLOCATION_ENABLED": "1"
-=======
         "COR_ENABLE_PROFILING": "1",
         "COR_PROFILER": "{BD1A650D-AC5D-4896-B64F-D6FA25D6B26A}",
         "COR_PROFILER_PATH_64": "$(BuildOutputRoot)\\bin\\$(Configuration)-x64\\profiler\\src\\ProfilerEngine\\Datadog.Profiler.Native.Windows\\Datadog.Profiler.Native.dll",
@@ -41,10 +25,10 @@
         "DD_PROFILING_ENABLED": "1",
         "DD_PROFILING_CPU_ENABLED": "1",
         "DD_PROFILING_EXCEPTION_ENABLED": "1",
+        "DD_PROFILING_ALLOCATION_ENABLED": "1",
         "DD_INTERNAL_PROFILING_OUTPUT_DIR": "$(PROGRAMDATA)\\Datadog-APM\\Pprof-files\\DotNet",
 
         "DD_INTERNAL_USE_DEVELOPMENT_CONFIGURATION": "true"
->>>>>>> 6ee95b79
       },
       "nativeDebugging": true
     }

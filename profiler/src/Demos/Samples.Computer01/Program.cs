--- conflicted
+++ resolved
@@ -36,11 +36,8 @@
         MethodSignature,
         OpenLdapCrash,
         SocketTimeout,
-<<<<<<< HEAD
+        ForceSigSegvHandler,
         Obfuscation
-=======
-        ForceSigSegvHandler,
->>>>>>> 272ac316
     }
 
     public class Program
@@ -73,7 +70,8 @@
             // 20: trigger exceptions with different method signatures in the callstack
             // 21: validate fix for OpenLDAP
             // 22: check socket timeout (linux)
-            // 23: use an obfuscated library
+            // 23: sigsegv handling validation
+            // 24: use an obfuscated library
             //
             Console.WriteLine($"{Environment.NewLine}Usage:{Environment.NewLine} > {Process.GetCurrentProcess().ProcessName} " +
             $"[--service] [--iterations <number of iterations to execute>] " +

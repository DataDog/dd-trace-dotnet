--- conflicted
+++ resolved
@@ -33,11 +33,7 @@
       </dependentAssembly>
       <dependentAssembly>
         <assemblyIdentity name="System.Web.Mvc" publicKeyToken="31bf3856ad364e35" />
-<<<<<<< HEAD
-        <bindingRedirect oldVersion="1.0.0.0-5.2.4.0" newVersion="5.2.4.0" />
-=======
         <bindingRedirect oldVersion="1.0.0.0-5.2.7.0" newVersion="5.2.7.0" />
->>>>>>> fb278cf2
       </dependentAssembly>
       <dependentAssembly>
         <assemblyIdentity name="Newtonsoft.Json" publicKeyToken="30ad4fe6b2a6aeed" culture="neutral" />
@@ -45,24 +41,7 @@
       </dependentAssembly>
     </assemblyBinding>
   </runtime>
-<<<<<<< HEAD
-  <system.codedom>
-    <compilers>
-      <compiler language="c#;cs;csharp" extension=".cs" type="Microsoft.CodeDom.Providers.DotNetCompilerPlatform.CSharpCodeProvider, Microsoft.CodeDom.Providers.DotNetCompilerPlatform, Version=1.0.8.0, Culture=neutral, PublicKeyToken=31bf3856ad364e35" warningLevel="4" compilerOptions="/langversion:6 /nowarn:1659;1699;1701" />
-      <compiler language="vb;vbs;visualbasic;vbscript" extension=".vb" type="Microsoft.CodeDom.Providers.DotNetCompilerPlatform.VBCodeProvider, Microsoft.CodeDom.Providers.DotNetCompilerPlatform, Version=1.0.8.0, Culture=neutral, PublicKeyToken=31bf3856ad364e35" warningLevel="4" compilerOptions="/langversion:14 /nowarn:41008 /define:_MYTYPE=\&quot;Web\&quot; /optionInfer+" />
-    </compilers>
-  </system.codedom>
-  <system.webServer>
-    <handlers>
-      <remove name="ExtensionlessUrlHandler-Integrated-4.0" />
-      <remove name="OPTIONSVerbHandler" />
-      <remove name="TRACEVerbHandler" />
-      <add name="ExtensionlessUrlHandler-Integrated-4.0" path="*." verb="*" type="System.Web.Handlers.TransferRequestHandler" preCondition="integratedMode,runtimeVersionv4.0" />
-    </handlers>
-  </system.webServer>
-=======
 
->>>>>>> fb278cf2
   <entityFramework>
     <defaultConnectionFactory type="System.Data.Entity.Infrastructure.LocalDbConnectionFactory, EntityFramework">
       <parameters>

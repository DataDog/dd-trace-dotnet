--- conflicted
+++ resolved
@@ -35,11 +35,7 @@
 
       - uses: actions/setup-dotnet@67a3573c9a986a3f9c594539f4ab511d57bb3ce9 # v4.3.1
         with:
-<<<<<<< HEAD
-          dotnet-version: '10.0.100-preview.6.25358.103'
-=======
-          dotnet-version: "9.0.203"
->>>>>>> f5b85b7f
+          dotnet-version: "10.0.100-preview.6.25358.103"
 
       - name: "Regenerating package versions"
         run: .\tracer\build.ps1 GeneratePackageVersions

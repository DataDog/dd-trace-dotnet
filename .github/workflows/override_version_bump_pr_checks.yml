name: Override version bump PR checks

on:
  workflow_dispatch:

jobs:
  override_checks:
    runs-on: ubuntu-latest

    steps:
<<<<<<< HEAD
      - uses: GitHubSecurityLab/actions-permissions/monitor@v1
        with:
          config: ${{ vars.PERMISSIONS_CONFIG }}

      - name: Fail if branch is not version-bump PR or bot PR
        if: ${{ !startsWith(github.ref, 'refs/heads/version-bump-') && !startsWith(github.ref, 'refs/heads/bot/') }}
=======
      - name: Fail if branch is not version-bump PR
        if: ${{ !startsWith(github.ref, 'refs/heads/version-bump-') }}
>>>>>>> 2516310d
        run: |
          echo "This workflow should only be triggered on the version-bump-x.x.x or bot/* branches but found  ${{ github.ref }}"
          exit 1

      - run: |
          set -o pipefail

          # These checks won't run automatically on the version bump PR, so need to force this
          contexts=("code_freeze" "verify_source_generators" "verify_app_trimming_descriptor_generator")

          sha="${{ github.sha }}"
          targetUrl="https://github.com/DataDog/dd-trace-dotnet/actions/workflows/override_version_bump_pr_checks.yml"
          state="success"
          description="Forced override (via GitHub Action)"
          
          for context in ${contexts[@]}; do
            echo "Forcing check check status to $state for $context"
          
            curl -X POST \
            --fail-with-body \
            -H "Accept: application/vnd.github.v3+json" \
            -H "Authorization: Bearer ${{ secrets.GITHUB_TOKEN }}" \
              "https://api.github.com/repos/DataDog/dd-trace-dotnet/statuses/$sha" \
              -d '{"state":"'"$state"'","context":"'"$context"'","description":"'"$description"'","target_url":"'"$targetUrl"'"}'
          done<|MERGE_RESOLUTION|>--- conflicted
+++ resolved
@@ -8,17 +8,8 @@
     runs-on: ubuntu-latest
 
     steps:
-<<<<<<< HEAD
-      - uses: GitHubSecurityLab/actions-permissions/monitor@v1
-        with:
-          config: ${{ vars.PERMISSIONS_CONFIG }}
-
       - name: Fail if branch is not version-bump PR or bot PR
         if: ${{ !startsWith(github.ref, 'refs/heads/version-bump-') && !startsWith(github.ref, 'refs/heads/bot/') }}
-=======
-      - name: Fail if branch is not version-bump PR
-        if: ${{ !startsWith(github.ref, 'refs/heads/version-bump-') }}
->>>>>>> 2516310d
         run: |
           echo "This workflow should only be triggered on the version-bump-x.x.x or bot/* branches but found  ${{ github.ref }}"
           exit 1

name: Start code freeze

on:
  workflow_dispatch:
  milestone:
    types: [opened, created, edited]

jobs:
  start_code_freeze:
    if: | 
      github.event_name == 'workflow_dispatch' || 
      (github.event.milestone.title == 'Code Freeze' && github.event.milestone.state == 'open')
    runs-on: ubuntu-latest
    env:
      GITHUB_TOKEN: "${{ secrets.GITHUB_TOKEN }}"

    steps:
      - name: Clone dd-trace-dotnet repository
        uses: actions/checkout@v3

      - uses: ./.github/actions/code-freeze
        name: 'Freeze 25 PRs'
        with:
          page_number: 1
          github_token: ${{ secrets.GITHUB_TOKEN }}

      - uses: ./.github/actions/code-freeze
        name: 'Freeze 25 PRs'
        with:
          page_number: 2
          github_token: ${{ secrets.GITHUB_TOKEN }}

      - uses: ./.github/actions/code-freeze
        name: 'Freeze 25 PRs'
        with:
          page_number: 3
          github_token: ${{ secrets.GITHUB_TOKEN }}

      - uses: ./.github/actions/code-freeze
        name: 'Freeze 25 PRs'
        with:
          page_number: 4
          github_token: ${{ secrets.GITHUB_TOKEN }}

      - name: Trigger AAS deploy
        run: |
          curl -X POST \
<<<<<<< HEAD
            -H "Accept: application/vnd.github.v3+json" \
            -H "Authorization: Bearer ${{ secrets.GITHUB_TOKEN }}" \
              "https://api.github.com/repos/DataDog/dd-trace-dotnet/statuses/$sha" \
              -d '{"state":"failure","context":"code_freeze","description":"A code freeze is in place","target_url":"'"$targetUrl"'"}'
        done
      name: 'Update all PRs with Code Freeze status'

    - uses: ./.github/actions/deploy-aas-dev-apps
      name: 'Trigger AAS deploy'
      with:
        aas_github_token: ${{ secrets.GITHUB_TOKEN }}
=======
          -H "Accept: application/vnd.github.v3+json" \
          -H "Authorization: Bearer ${{ secrets.GH_TOKEN_PIERO }}" \
          https://api.github.com/repos/DataDog/datadog-aas-extension/dispatches \
          -d '{"event_type": "dd-trace-code-freeze", "client_payload": {"sha":"'"$GITHUB_SHA"'" } }'
>>>>>>> 76c8d9a0
<|MERGE_RESOLUTION|>--- conflicted
+++ resolved
@@ -42,24 +42,7 @@
           page_number: 4
           github_token: ${{ secrets.GITHUB_TOKEN }}
 
-      - name: Trigger AAS deploy
-        run: |
-          curl -X POST \
-<<<<<<< HEAD
-            -H "Accept: application/vnd.github.v3+json" \
-            -H "Authorization: Bearer ${{ secrets.GITHUB_TOKEN }}" \
-              "https://api.github.com/repos/DataDog/dd-trace-dotnet/statuses/$sha" \
-              -d '{"state":"failure","context":"code_freeze","description":"A code freeze is in place","target_url":"'"$targetUrl"'"}'
-        done
-      name: 'Update all PRs with Code Freeze status'
-
-    - uses: ./.github/actions/deploy-aas-dev-apps
-      name: 'Trigger AAS deploy'
-      with:
-        aas_github_token: ${{ secrets.GITHUB_TOKEN }}
-=======
-          -H "Accept: application/vnd.github.v3+json" \
-          -H "Authorization: Bearer ${{ secrets.GH_TOKEN_PIERO }}" \
-          https://api.github.com/repos/DataDog/datadog-aas-extension/dispatches \
-          -d '{"event_type": "dd-trace-code-freeze", "client_payload": {"sha":"'"$GITHUB_SHA"'" } }'
->>>>>>> 76c8d9a0
+      - uses: ./.github/actions/deploy-aas-dev-apps
+        name: 'Trigger AAS deploy'
+        with:
+          aas_github_token: ${{ secrets.GITHUB_TOKEN }}
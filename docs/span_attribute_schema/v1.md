--- conflicted
+++ resolved
@@ -1023,7 +1023,6 @@
 ### Tags
 Name | Required |
 ---------|----------------|
-<<<<<<< HEAD
 schema.definition | Yes
 schema.id | Yes
 schema.name | Yes
@@ -1041,14 +1040,6 @@
 schema.operation | Yes
 schema.type | `avro`
 schema.weight | Yes
-=======
-Tags.SchemaDefinition | Yes
-Tags.SchemaId | Yes
-Tags.SchemaName | Yes
-Tags.SchemaOperation | Yes
-Tags.SchemaType | `protobuf`
-Tags.SchemaWeight | Yes
->>>>>>> 7768ff12
 
 ## Rabbit - Admin
 ### Span properties

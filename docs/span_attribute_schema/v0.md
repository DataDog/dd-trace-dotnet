--- conflicted
+++ resolved
@@ -711,7 +711,6 @@
 ### Tags
 Name | Required |
 ---------|----------------|
-<<<<<<< HEAD
 schema.definition | Yes
 schema.id | Yes
 schema.name | Yes
@@ -729,14 +728,6 @@
 schema.operation | Yes
 schema.type | `avro`
 schema.weight | Yes
-=======
-Tags.SchemaDefinition | Yes
-Tags.SchemaId | Yes
-Tags.SchemaName | Yes
-Tags.SchemaOperation | Yes
-Tags.SchemaType | `protobuf`
-Tags.SchemaWeight | Yes
->>>>>>> 7768ff12
 
 ## RabbitMQ
 ### Span properties

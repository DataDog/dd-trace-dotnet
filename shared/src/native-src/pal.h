#pragma once

#ifdef _WIN32

#include "windows.h"
#include <process.h>

#else

#include <dlfcn.h>
#include <fstream>
#include <unistd.h>

#endif

#if MACOS
#include <libproc.h>
#include <crt_externs.h>
#endif

#include "dd_filesystem.hpp"
#include "../../../shared/src/native-src/string.h" // NOLINT
#include "../../../shared/src/native-src/util.h"
// namespace fs is an alias defined in "dd_filesystem.hpp"

namespace shared
{

template <class TLoggerPolicy>
inline shared::WSTRING GetDatadogLogFilePath(const std::string& file_name_suffix)
{
    const auto file_name = TLoggerPolicy::file_name + file_name_suffix + ".log";

    WSTRING directory = GetEnvironmentValue(TLoggerPolicy::logging_environment::log_directory);

    if (directory.length() > 0)
    {
        return directory +
#ifdef _WIN32
               WStr('\\') +
#else
               WStr('/') +
#endif
               ToWSTRING(file_name);
    }

    WSTRING path = GetEnvironmentValue(TLoggerPolicy::logging_environment::log_path);

    if (path.length() > 0)
    {
        return path;
    }

#ifdef _WIN32
    fs::path program_data_path;
    program_data_path = GetEnvironmentValue(WStr("PROGRAMDATA"));

    if (program_data_path.empty())
    {
        program_data_path = WStr(R"(C:\ProgramData)");
    }

    // on Windows WSTRING == wstring
    return (program_data_path / TLoggerPolicy::folder_path / file_name).wstring();
#else
    return ToWSTRING("/var/log/datadog/dotnet/" + file_name);
#endif
}

inline WSTRING GetCurrentProcessName()
{
#ifdef _WIN32
    const DWORD length = 260;
    WCHAR buffer[length]{};

    const DWORD len = GetModuleFileName(nullptr, buffer, length);
    const WSTRING current_process_path(buffer);
    return fs::path(current_process_path).filename();
#elif MACOS
    const int length = 260;
    char* buffer = new char[length];
    proc_name(getpid(), buffer, length);
    return ToWSTRING(std::string(buffer));
#else
    std::fstream comm("/proc/self/comm");
    std::string name;
    std::getline(comm, name);
    return ToWSTRING(name);
#endif
}

inline WSTRING GetCurrentProcessCommandLine()
{
#ifdef _WIN32
    return WSTRING(GetCommandLine());
#elif MACOS
    std::string name;
    int argCount = *_NSGetArgc();
    char ** arguments = *_NSGetArgv();
    for (int i = 0; i < argCount; i++) {
        char* currentArg = arguments[i];
        name = name + " " + std::string(currentArg);
    }
    return Trim(ToWSTRING(name));
#else
    std::string cmdline;
    char buf[1024];
    size_t len;
    FILE* fp = fopen("/proc/self/cmdline", "rb");
    if (fp)
    {
        while ((len = fread(buf, 1, sizeof(buf), fp)) > 0)
        {
<<<<<<< HEAD
            cmdline.append(buf, len); // note: `len` here is very important
=======
            cmdline.append(buf, len);
>>>>>>> 6f425500
        }
    }

    std::string name;
    std::stringstream tokens(cmdline);
    std::string tmp;
    while (getline(tokens, tmp, '\0'))
    {
        name = name + " " + tmp;
    }
    fclose(fp);
    
    return Trim(ToWSTRING(name));
#endif

    return EmptyWStr;
}

inline int GetPID()
{
#ifdef _WIN32
    return _getpid();
#else
    return getpid();
#endif
}

inline WSTRING GetCurrentModuleFileName()
{
    static WSTRING moduleFileName = EmptyWStr;
    if (moduleFileName != EmptyWStr)
    {
        // use cached version
        return moduleFileName;
    }

#ifdef _WIN32
    HMODULE hModule;
    if (GetModuleHandleExW(GET_MODULE_HANDLE_EX_FLAG_UNCHANGED_REFCOUNT | GET_MODULE_HANDLE_EX_FLAG_FROM_ADDRESS,
                           (LPCTSTR) GetCurrentModuleFileName, &hModule))
    {
        WCHAR lpFileName[1024];
        DWORD lpFileNameLength = GetModuleFileNameW(hModule, lpFileName, 1024);
        if (lpFileNameLength > 0)
        {
            moduleFileName = WSTRING(lpFileName, lpFileNameLength);
            return moduleFileName;
        }
    }
#else
    Dl_info info;
    if (dladdr((void*) GetCurrentModuleFileName, &info))
    {
        moduleFileName = ToWSTRING(ToString(info.dli_fname));
        return moduleFileName;
    }
#endif

    return EmptyWStr;
}

inline WSTRING GetProcessStartTime()
{
#if _WIN32
    FILETIME creationTime, exitTime, kernetlTime, userTime;
    if (GetProcessTimes(GetCurrentProcess(), &creationTime, &exitTime, &kernetlTime, &userTime))
    {
        SYSTEMTIME systemTime;
        if (FileTimeToSystemTime(&creationTime, &systemTime))
        {
            std::ostringstream ossMessage;

            ossMessage << std::setw(2) << std::setfill('0') << systemTime.wDay << "-" << std::setw(2)
                       << std::setfill('0') << systemTime.wMonth << "-" << systemTime.wYear << "_" << std::setw(2)
                       << std::setfill('0') << systemTime.wHour << "-" << std::setw(2) << std::setfill('0')
                       << systemTime.wMinute << "-" << std::setw(2) << std::setfill('0') << systemTime.wSecond;

            return ToWSTRING(ossMessage.str());
        }
    }
    return EmptyWStr;
#else
    return EmptyWStr;
#endif
}

} // namespace shared<|MERGE_RESOLUTION|>--- conflicted
+++ resolved
@@ -111,11 +111,7 @@
     {
         while ((len = fread(buf, 1, sizeof(buf), fp)) > 0)
         {
-<<<<<<< HEAD
-            cmdline.append(buf, len); // note: `len` here is very important
-=======
             cmdline.append(buf, len);
->>>>>>> 6f425500
         }
     }
 

--- conflicted
+++ resolved
@@ -258,48 +258,6 @@
 #endif
     }
 
-<<<<<<< HEAD
-=======
-    // copied from https://stackoverflow.com/a/60198074
-    // We replace std::mt19937 by std::mt19937_64 so we can generate 64bits numbers instead of 32bits
-    std::string GenerateUuidV4()
-    {
-        static std::random_device rd;
-        static std::mt19937_64 gen(rd());
-        static std::uniform_int_distribution<> dis(0, 15);
-        static std::uniform_int_distribution<> dis2(8, 11);
-
-        std::stringstream ss;
-        ss << std::hex;
-        for (auto i = 0; i < 8; i++)
-        {
-            ss << dis(gen);
-        }
-        ss << "-";
-        for (auto i = 0; i < 4; i++)
-        {
-            ss << dis(gen);
-        }
-        ss << "-4"; // according to the RFC, '4' is the 4 version
-        for (auto i = 0; i < 3; i++)
-        {
-            ss << dis(gen);
-        }
-        ss << "-";
-        ss << dis2(gen);
-        for (auto i = 0; i < 3; i++)
-        {
-            ss << dis(gen);
-        }
-        ss << "-";
-        for (auto i = 0; i < 12; i++)
-        {
-            ss << dis(gen);
-        }
-        return ss.str();
-    }
-
->>>>>>> b6e05040
     std::string GenerateRuntimeId()
     {
 #ifdef WIN32
@@ -317,8 +275,4 @@
         return GenerateUuidV4();
 #endif
     }
-<<<<<<< HEAD
-=======
-
->>>>>>> b6e05040
 }  // namespace trace
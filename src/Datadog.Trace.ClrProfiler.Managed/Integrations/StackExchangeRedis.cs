--- conflicted
+++ resolved
@@ -138,13 +138,7 @@
                 host = host.Substring(0, host.IndexOf(':'));
             }
 
-<<<<<<< HEAD
             var rawCommand = GetRawCommand(multiplexer, message);
-=======
-            scope.Span.SetTag(Tags.OutHost, host);
-            scope.Span.SetTag(Tags.OutPort, port);
->>>>>>> 3301394c
-
             return Redis.CreateScope(host, port, rawCommand, finishOnClose);
         }
 

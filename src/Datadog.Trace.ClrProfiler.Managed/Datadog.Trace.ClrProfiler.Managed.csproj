--- conflicted
+++ resolved
@@ -2,13 +2,9 @@
 
   <PropertyGroup>
     <RootNamespace>Datadog.Trace.ClrProfiler</RootNamespace>
-<<<<<<< HEAD
-    <Version>1.10.0</Version>
-=======
 
     <!-- NuGet -->
     <Version>1.10.1-prerelease</Version>
->>>>>>> 2ab13296
     <Title>Datadog APM - ClrProfiler</Title>
     <Description>OBSOLETE. This package is deprecated and exists only for backwards compatibility.
       Users who need manual instrumentation should reference the "Datadog.Trace" package.

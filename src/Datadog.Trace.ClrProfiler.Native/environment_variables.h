#ifndef DD_CLR_PROFILER_ENVIRONMENT_VARIABLES_H_
#define DD_CLR_PROFILER_ENVIRONMENT_VARIABLES_H_

#include "string.h" // NOLINT

namespace trace
{
namespace environment
{

    // Sets whether the profiler is enabled. Default is true.
    // Setting this to false disabled the profiler entirely.
    const WSTRING tracing_enabled = WStr("DD_TRACE_ENABLED");

    // Sets whether debug mode is enabled. Default is false.
    const WSTRING debug_enabled = WStr("DD_TRACE_DEBUG");

    // Sets the paths to integration definition JSON files.
    // Supports multiple values separated with semi-colons, for example:
    // "C:\Program Files\Datadog .NET Tracer\integrations.json;D:\temp\test_integrations.json"
    const WSTRING integrations_path = WStr("DD_INTEGRATIONS");

    // Sets the path to the profiler's home directory, for example:
    // "C:\Program Files\Datadog .NET Tracer\" or "/opt/datadog/"
    const WSTRING profiler_home_path = WStr("DD_DOTNET_TRACER_HOME");

    // Sets the filename of executables the profiler can attach to.
    // If not defined (default), the profiler will attach to any process.
    // Supports multiple values separated with semi-colons, for example:
    // "MyApp.exe;dotnet.exe"
    const WSTRING include_process_names = WStr("DD_PROFILER_PROCESSES");

    // Sets the filename of executables the profiler cannot attach to.
    // If not defined (default), the profiler will attach to any process.
    // Supports multiple values separated with semi-colons, for example:
    // "MyApp.exe;dotnet.exe"
    const WSTRING exclude_process_names = WStr("DD_PROFILER_EXCLUDE_PROCESSES");

    // Sets the Agent's host. Default is localhost.
    const WSTRING agent_host = WStr("DD_AGENT_HOST");

    // Sets the Agent's port. Default is 8126.
    const WSTRING agent_port = WStr("DD_TRACE_AGENT_PORT");

    // Sets the "env" tag for every span.
    const WSTRING env = WStr("DD_ENV");

    // Sets the default service name for every span.
    // If not set, Tracer will try to determine service name automatically
    // from application name (e.g. entry assembly or IIS application name).
    const WSTRING service_name = WStr("DD_SERVICE");

    // Sets the "service_version" tag for every span that belong to the root service (and not an external service).
    const WSTRING service_version = WStr("DD_VERSION");

    // Sets a list of integrations to disable. All other integrations will remain
    // enabled. If not set (default), all integrations are enabled. Supports
    // multiple values separated with semi-colons, for example:
    // "ElasticsearchNet;AspNetWebApi2"
    const WSTRING disabled_integrations = WStr("DD_DISABLED_INTEGRATIONS");

    // Sets the path for the profiler's log file.
    // Environment variable DD_TRACE_LOG_DIRECTORY takes precedence over this setting, if set.
    const WSTRING log_path = WStr("DD_TRACE_LOG_PATH");

    // Sets the directory for the profiler's log file.
    // If set, this setting takes precedence over environment variable DD_TRACE_LOG_PATH.
    // If not set, default is
    // "%ProgramData%"\Datadog .NET Tracer\logs\" on Windows or
    // "/var/log/datadog/dotnet/" on Linux.
    const WSTRING log_directory = WStr("DD_TRACE_LOG_DIRECTORY");

    // Sets whether to disable all JIT optimizations.
    // Default value is false (do not disable all optimizations).
    // https://github.com/dotnet/coreclr/issues/24676
    // https://github.com/dotnet/coreclr/issues/12468
    const WSTRING clr_disable_optimizations = WStr("DD_CLR_DISABLE_OPTIMIZATIONS");

    // Sets whether to intercept method calls when the caller method is inside a
    // domain-neutral assembly. This is dangerous because the integration assembly
    // Datadog.Trace.ClrProfiler.Managed.dll must also be loaded domain-neutral,
    // otherwise a sharing violation (HRESULT 0x80131401) may occur. This setting should only be
    // enabled when there is only one AppDomain or, when hosting applications in IIS,
    // the user can guarantee that all Application Pools on the system have at most
    // one application.
    // Default is false. Only used in .NET Framework 4.5 and 4.5.1.
    // https://github.com/DataDog/dd-trace-dotnet/pull/671
    const WSTRING domain_neutral_instrumentation = WStr("DD_TRACE_DOMAIN_NEUTRAL_INSTRUMENTATION");

    // Indicates whether the profiler is running in the context
    // of Azure App Services
    const WSTRING azure_app_services = WStr("DD_AZURE_APP_SERVICES");

    // The app_pool_id in the context of azure app services
    const WSTRING azure_app_services_app_pool_id = WStr("APP_POOL_ID");

    // The DOTNET_CLI_TELEMETRY_PROFILE in the context of azure app services
    const WSTRING azure_app_services_cli_telemetry_profile_value = WStr("DOTNET_CLI_TELEMETRY_PROFILE");

    // Determine whether to instrument calls into netstandard.dll.
    // Default to false for now to avoid the unexpected overhead of additional spans.
    const WSTRING netstandard_enabled = WStr("DD_TRACE_NETSTANDARD_ENABLED");

    // Enable the profiler to dump the IL original code and modification to the log.
    const WSTRING dump_il_rewrite_enabled = WStr("DD_DUMP_ILREWRITE_ENABLED");

    // Sets whether to enable JIT inlining
    const WSTRING clr_enable_inlining = WStr("DD_CLR_ENABLE_INLINING");

    // Sets whether to enable the CallTarget instrumentation mode
    const WSTRING calltarget_enabled = WStr("DD_TRACE_CALLTARGET_ENABLED");

<<<<<<< HEAD
    // Custom tracer profiler path
    const WSTRING tracer_profiler_path = WStr("DD_TRACER_PROFILER_PATH");
=======
    // Sets whether to enable NGEN images.
    const WSTRING clr_enable_ngen = WStr("DD_CLR_ENABLE_NGEN");
>>>>>>> d44c10ab

} // namespace environment
} // namespace trace

#endif<|MERGE_RESOLUTION|>--- conflicted
+++ resolved
@@ -110,13 +110,11 @@
     // Sets whether to enable the CallTarget instrumentation mode
     const WSTRING calltarget_enabled = WStr("DD_TRACE_CALLTARGET_ENABLED");
 
-<<<<<<< HEAD
     // Custom tracer profiler path
     const WSTRING tracer_profiler_path = WStr("DD_TRACER_PROFILER_PATH");
-=======
+
     // Sets whether to enable NGEN images.
     const WSTRING clr_enable_ngen = WStr("DD_CLR_ENABLE_NGEN");
->>>>>>> d44c10ab
 
 } // namespace environment
 } // namespace trace

--- conflicted
+++ resolved
@@ -3,13 +3,7 @@
 
 option(OSX "Setting compilation for OSX" OFF)
 
-<<<<<<< HEAD
-add_compile_options(-std=c++11 -fPIC -fms-extensions)
-add_compile_options(-DBIT64 -DPAL_STDCPP_COMPAT -DPLATFORM_UNIX -DUNICODE)
-add_compile_options(-Wno-invalid-noreturn -Wno-macro-redefined -Wno-c++1z-extensions)
-=======
 project("Datadog.Trace.ClrProfiler.Native" VERSION 1.21.0)
->>>>>>> a5efdf79
 
 SET(MANAGED_LOADER_DIRECTORY
     ${CMAKE_SOURCE_DIR}/../bin/ProfilerResources/netcoreapp2.0
@@ -18,47 +12,9 @@
 if (OSX)
     message(STATUS "Preparing OSX build.")
 
-<<<<<<< HEAD
-add_library("Datadog.Trace.ClrProfiler.Native.static" STATIC
-    calltarget_tokens.cpp
-    class_factory.cpp
-    clr_helpers.cpp
-    cor_profiler_base.cpp
-    cor_profiler.cpp
-    il_rewriter_wrapper.cpp
-    il_rewriter.cpp
-    integration_loader.cpp
-    integration.cpp
-    logging.cpp
-    metadata_builder.cpp
-    miniutf.cpp
-    rejit_handler.cpp
-    sig_helpers.cpp
-    string.cpp
-    util.cpp
-    ${GENERATED_OBJ_FILES}
-)
-set_target_properties("Datadog.Trace.ClrProfiler.Native.static" PROPERTIES PREFIX "")
-target_include_directories("Datadog.Trace.ClrProfiler.Native.static"
-    PUBLIC lib/coreclr/src/pal/inc/rt
-    PUBLIC lib/coreclr/src/pal/prebuilt/inc
-    PUBLIC lib/coreclr/src/pal/inc
-    PUBLIC lib/coreclr/src/inc
-    PUBLIC lib/spdlog_x64-linux/include
-    PUBLIC lib/fmt_x64-linux/include
-    PUBLIC $<BUILD_INTERFACE:/opt/re2>
-    PUBLIC $<BUILD_INTERFACE:/opt/json/include>
-)
-target_link_libraries("Datadog.Trace.ClrProfiler.Native.static"
-    /opt/re2/obj/libre2.a
-    /opt/fmt/libfmt.a
-    -static-libgcc
-    -static-libstdc++
-)
-=======
     add_compile_options(-std=c++11 -stdlib=libc++ -fPIC -fms-extensions)
     add_compile_options(-DBIT64 -DPAL_STDCPP_COMPAT -DPLATFORM_UNIX=1 -DUNICODE -DOSX)
-    add_compile_options(-Wno-invalid-noreturn -Wno-macro-redefined -Wno-pragma-pack)
+    add_compile_options(-Wno-invalid-noreturn -Wno-macro-redefined -Wno-pragma-pack -Wno-c++1z-extensions)
 
     add_custom_command(
             OUTPUT Datadog.Trace.ClrProfiler.Managed.Loader.dll.o
@@ -94,6 +50,7 @@
     )
 
     add_library("Datadog.Trace.ClrProfiler.Native.static" STATIC
+        calltarget_tokens.cpp
         class_factory.cpp
         clr_helpers.cpp
         cor_profiler_base.cpp
@@ -105,6 +62,7 @@
         logging.cpp
         metadata_builder.cpp
         miniutf.cpp
+        rejit_handler.cpp
         sig_helpers.cpp
         string.cpp
         util.cpp
@@ -129,7 +87,7 @@
 
     add_compile_options(-std=c++11 -fPIC -fms-extensions)
     add_compile_options(-DBIT64 -DPAL_STDCPP_COMPAT -DPLATFORM_UNIX -DUNICODE -DLINUX)
-    add_compile_options(-Wno-invalid-noreturn -Wno-macro-redefined -Wno-pragmas)
+    add_compile_options(-Wno-invalid-noreturn -Wno-macro-redefined -Wno-pragmas -Wno-c++1z-extensions)
 
     add_custom_command(
         OUTPUT Datadog.Trace.ClrProfiler.Managed.Loader.dll.o
@@ -153,6 +111,7 @@
     )
 
     add_library("Datadog.Trace.ClrProfiler.Native.static" STATIC
+        calltarget_tokens.cpp
         class_factory.cpp
         clr_helpers.cpp
         cor_profiler_base.cpp
@@ -164,6 +123,7 @@
         logging.cpp
         metadata_builder.cpp
         miniutf.cpp
+        rejit_handler.cpp
         sig_helpers.cpp
         string.cpp
         util.cpp
@@ -193,7 +153,6 @@
     )
 
 endif(OSX)
->>>>>>> a5efdf79
 
 set_target_properties("Datadog.Trace.ClrProfiler.Native" PROPERTIES PREFIX "")
 target_link_libraries("Datadog.Trace.ClrProfiler.Native" "Datadog.Trace.ClrProfiler.Native.static")

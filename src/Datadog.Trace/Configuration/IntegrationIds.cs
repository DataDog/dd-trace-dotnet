--- conflicted
+++ resolved
@@ -31,11 +31,8 @@
         RabbitMQ,
         Msmq,
         Kafka,
-<<<<<<< HEAD
+        CosmosDb,
         AwsSdk,
         AwsSqs,
-=======
-        CosmosDb,
->>>>>>> 96ad38ab
     }
 }
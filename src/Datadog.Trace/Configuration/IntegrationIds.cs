// ReSharper disable InconsistentNaming - Name is used for integration names
namespace Datadog.Trace.Configuration
{
    internal enum IntegrationIds
    {
        HttpMessageHandler,
        HttpSocketsHandler,
        WinHttpHandler,
        CurlHandler,
        AspNetCore,
        AdoNet,
        AspNet,
        AspNetMvc,
        AspNetWebApi2,
        GraphQL,
        MongoDb,
        XUnit,
        NUnit,
        MsTestV2,
        Wcf,
        WebRequest,
        ElasticsearchNet5,
        ElasticsearchNet, // NOTE: keep this name without the 6 to avoid breaking changes
        ServiceStackRedis,
        StackExchangeRedis,
        ServiceRemoting,
        RabbitMQ,
<<<<<<< HEAD
        AwsSdk,
=======
        Msmq
>>>>>>> 989753ba
    }
}<|MERGE_RESOLUTION|>--- conflicted
+++ resolved
@@ -25,10 +25,7 @@
         StackExchangeRedis,
         ServiceRemoting,
         RabbitMQ,
-<<<<<<< HEAD
+        Msmq,
         AwsSdk,
-=======
-        Msmq
->>>>>>> 989753ba
     }
 }
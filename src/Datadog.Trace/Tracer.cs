using System;
using System.Collections.Generic;
using System.Diagnostics;
using System.Linq;
using System.Net.Http;
using System.Reflection;
using Datadog.Trace.Agent;
using Datadog.Trace.Logging;

namespace Datadog.Trace
{
    /// <summary>
    /// The tracer is responsible for creating spans and flushing them to the Datadog agent
    /// </summary>
    public class Tracer : IDatadogTracer
    {
        private const string UnknownServiceName = "UnknownService";
        private const string DefaultTraceAgentHost = "localhost";
        private const string DefaultTraceAgentPort = "8126";
<<<<<<< HEAD
        private const string ServiceNameVariableName = "DD_SERVICE_NAME";
=======
        private const string EnvVariableName = "DD_ENV";
>>>>>>> 2288666f

        private static readonly string[] TraceAgentHostEnvironmentVariableNames =
        {
            // officially documented name
            "DD_AGENT_HOST",
            // backwards compatibility for names used in the past
            "DD_TRACE_AGENT_HOSTNAME",
            "DATADOG_TRACE_AGENT_HOSTNAME"
        };

        private static readonly string[] TraceAgentPortEnvironmentVariableNames =
        {
            // officially documented name
            "DD_TRACE_AGENT_PORT",
            // backwards compatibility for names used in the past
            "DATADOG_TRACE_AGENT_PORT"
        };

        private static readonly ILog Log = LogProvider.For<Tracer>();
        private static readonly Uri DefaultAgentUri;

        private readonly AsyncLocalScopeManager _scopeManager;
        private readonly IAgentWriter _agentWriter;
        private readonly bool _isDebugEnabled;

        static Tracer()
        {
            // create Agent uri once and save it
            DefaultAgentUri = CreateAgentUri();

            // create the default global Tracer
            Instance = Create();
        }

        internal Tracer(IAgentWriter agentWriter, string defaultServiceName = null, bool isDebugEnabled = false)
        {
            _isDebugEnabled = isDebugEnabled;
            _agentWriter = agentWriter;
            DefaultServiceName = defaultServiceName ?? CreateDefaultServiceName() ?? UnknownServiceName;

            // Register callbacks to make sure we flush the traces before exiting
            AppDomain.CurrentDomain.ProcessExit += CurrentDomain_ProcessExit;
            AppDomain.CurrentDomain.UnhandledException += CurrentDomain_UnhandledException;
            Console.CancelKeyPress += Console_CancelKeyPress;
            _scopeManager = new AsyncLocalScopeManager();
        }

        /// <summary>
        /// Gets or sets the global tracer object
        /// </summary>
        public static Tracer Instance { get; set; }

        /// <summary>
        /// Gets the active scope
        /// </summary>
        public Scope ActiveScope => _scopeManager.Active;

        /// <summary>
        /// Gets a value indicating whether debugging mode is enabled.
        /// </summary>
        /// <value><c>true</c> is debugging is enabled, otherwise <c>false</c>.</value>
        bool IDatadogTracer.IsDebugEnabled => _isDebugEnabled;

        /// <summary>
        /// Gets the default service name for traces where a service name is not specified.
        /// </summary>
        public string DefaultServiceName { get; }

        /// <summary>
        /// Gets the tracer's scope manager, which determines which span is currently active, if any.
        /// </summary>
        AsyncLocalScopeManager IDatadogTracer.ScopeManager => _scopeManager;

        /// <summary>
        /// Create a new Tracer with the given parameters
        /// </summary>
        /// <param name="agentEndpoint">The agent endpoint where the traces will be sent (default is http://localhost:8126).</param>
        /// <param name="defaultServiceName">Default name of the service (default is the name of the executing assembly).</param>
        /// <param name="isDebugEnabled">Turns on all debug logging (this may have an impact on application performance).</param>
        /// <returns>The newly created tracer</returns>
        public static Tracer Create(Uri agentEndpoint = null, string defaultServiceName = null, bool isDebugEnabled = false)
        {
            return Create(agentEndpoint ?? DefaultAgentUri, defaultServiceName, null, isDebugEnabled);
        }

        /// <summary>
        /// Make a span active and return a scope that can be disposed to close the span
        /// </summary>
        /// <param name="span">The span to activate</param>
        /// <param name="finishOnClose">If set to false, closing the returned scope will not close the enclosed span </param>
        /// <returns>A Scope object wrapping this span</returns>
        public Scope ActivateSpan(Span span, bool finishOnClose = true)
        {
            return _scopeManager.Activate(span, finishOnClose);
        }

        /// <summary>
        /// This is a shortcut for <see cref="StartSpan"/> and <see cref="ActivateSpan"/>, it creates a new span with the given parameters and makes it active.
        /// </summary>
        /// <param name="operationName">The span's operation name</param>
        /// <param name="childOf">The span's parent</param>
        /// <param name="serviceName">The span's service name</param>
        /// <param name="startTime">An explicit start time for that span</param>
        /// <param name="ignoreActiveScope">If set the span will not be a child of the currently active span</param>
        /// <param name="finishOnClose">If set to false, closing the returned scope will not close the enclosed span </param>
        /// <returns>A scope wrapping the newly created span</returns>
        public Scope StartActive(string operationName, SpanContext childOf = null, string serviceName = null, DateTimeOffset? startTime = null, bool ignoreActiveScope = false, bool finishOnClose = true)
        {
            var span = StartSpan(operationName, childOf, serviceName, startTime, ignoreActiveScope);
            return _scopeManager.Activate(span, finishOnClose);
        }

        /// <summary>
        /// This create a Span with the given parameters
        /// </summary>
        /// <param name="operationName">The span's operation name</param>
        /// <param name="childOf">The span's parent</param>
        /// <param name="serviceName">The span's service name</param>
        /// <param name="startTime">An explicit start time for that span</param>
        /// <param name="ignoreActiveScope">If set the span will not be a child of the currently active span</param>
        /// <returns>The newly created span</returns>
        public Span StartSpan(string operationName, SpanContext childOf = null, string serviceName = null, DateTimeOffset? startTime = null, bool ignoreActiveScope = false)
        {
            if (childOf == null && !ignoreActiveScope)
            {
                childOf = _scopeManager.Active?.Span?.Context;
            }

            var span = new Span(this, childOf, operationName, serviceName, startTime);

            var env = Environment.GetEnvironmentVariable(EnvVariableName);

            // automatically add the "env" tag if environment variable is defined
            if (!string.IsNullOrWhiteSpace(env))
            {
                span.SetTag(Tags.Env, env);
            }

            span.TraceContext.AddSpan(span);
            return span;
        }

        /// <summary>
        /// Writes the specified <see cref="Span"/> collection to the agent writer.
        /// </summary>
        /// <param name="trace">The <see cref="Span"/> collection to write.</param>
        void IDatadogTracer.Write(List<Span> trace)
        {
            _agentWriter.WriteTrace(trace);
        }

        internal static Tracer Create(Uri agentEndpoint, string serviceName, DelegatingHandler delegatingHandler = null, bool isDebugEnabled = false)
        {
            var api = new Api(agentEndpoint, delegatingHandler);
            var agentWriter = new AgentWriter(api);
            var tracer = new Tracer(agentWriter, serviceName, isDebugEnabled);
            return tracer;
        }

        /// <summary>
        /// Create an Uri to the Agent using host and port from
        /// environment variables or defaults if not set.
        /// </summary>
        /// <returns>An Uri that can be used to send traces to the Agent.</returns>
        internal static Uri CreateAgentUri()
        {
            var host = TraceAgentHostEnvironmentVariableNames.Select(Environment.GetEnvironmentVariable)
                                                             .FirstOrDefault(str => !string.IsNullOrEmpty(str))
                                                            ?.Trim() ?? DefaultTraceAgentHost;

            var port = TraceAgentPortEnvironmentVariableNames.Select(Environment.GetEnvironmentVariable)
                                                             .FirstOrDefault(str => !string.IsNullOrEmpty(str))
                                                            ?.Trim() ?? DefaultTraceAgentPort;

            return new Uri($"http://{host}:{port}");
        }

        /// <summary>
        /// Determines the default service name for the executing application by looking at
        /// environment variables, hosted app name (.NET Framework on IIS only), assembly name, and process name.
        /// </summary>
        /// <returns>The default service name.</returns>
        private static string CreateDefaultServiceName()
        {
            try
            {
                // allow users to override this with an environment variable
                var serviceName = Environment.GetEnvironmentVariable(ServiceNameVariableName);

                if (!string.IsNullOrWhiteSpace(serviceName))
                {
                    return serviceName;
                }

#if !NETSTANDARD2_0
                // System.Web.dll is only available on .NET Framework
                if (System.Web.Hosting.HostingEnvironment.IsHosted)
                {
                    // if we are hosted as an ASP.NET application, return "SiteName/ApplicationVirtualPath".
                    // note that ApplicationVirtualPath includes a leading slash.
                    return (System.Web.Hosting.HostingEnvironment.SiteName + System.Web.Hosting.HostingEnvironment.ApplicationVirtualPath).TrimEnd('/');
                }
#endif

                return Assembly.GetEntryAssembly()?.GetName().Name ??
                       Process.GetCurrentProcess().ProcessName;
            }
            catch (Exception ex)
            {
                Log.ErrorException("Error creating default service name.", ex);
                return null;
            }
        }

        private void CurrentDomain_ProcessExit(object sender, EventArgs e)
        {
            _agentWriter.FlushAndCloseAsync().Wait();
        }

        private void CurrentDomain_UnhandledException(object sender, UnhandledExceptionEventArgs e)
        {
            _agentWriter.FlushAndCloseAsync().Wait();
        }

        private void Console_CancelKeyPress(object sender, ConsoleCancelEventArgs e)
        {
            _agentWriter.FlushAndCloseAsync().Wait();
        }
    }
}<|MERGE_RESOLUTION|>--- conflicted
+++ resolved
@@ -17,11 +17,8 @@
         private const string UnknownServiceName = "UnknownService";
         private const string DefaultTraceAgentHost = "localhost";
         private const string DefaultTraceAgentPort = "8126";
-<<<<<<< HEAD
+        private const string EnvVariableName = "DD_ENV";
         private const string ServiceNameVariableName = "DD_SERVICE_NAME";
-=======
-        private const string EnvVariableName = "DD_ENV";
->>>>>>> 2288666f
 
         private static readonly string[] TraceAgentHostEnvironmentVariableNames =
         {

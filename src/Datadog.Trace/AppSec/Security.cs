// <copyright file="Security.cs" company="Datadog">
// Unless explicitly stated otherwise all files in this repository are licensed under the Apache 2 License.
// This product includes software developed at Datadog (https://www.datadoghq.com/). Copyright 2017 Datadog, Inc.
// </copyright>

using System;
using System.Collections.Generic;
using System.Threading;
using Datadog.Trace.AppSec.Transport;
using Datadog.Trace.AppSec.Waf;
<<<<<<< HEAD
using Datadog.Trace.Vendors.Serilog;
=======
using Datadog.Trace.Logging;
>>>>>>> 9081f864

namespace Datadog.Trace.AppSec
{
    /// <summary>
    /// The Secure is responsible cooridating app sec
    /// </summary>
    public class Security : IDatadogSecurity
    {
        private static readonly IDatadogLogger Log = DatadogLogging.GetLoggerFor<Security>();

        private static Security _instance;
        private static bool _globalInstanceInitialized;
        private static object _globalInstanceLock = new();

        private InstrumentationGateway _instrumentationGateway;
        private IPowerWaf _powerWaf;

        /// <summary>
        /// Initializes a new instance of the <see cref="Security"/> class with default settings.
        /// </summary>
        public Security()
            : this(null, null)
        {
        }

        internal Security(InstrumentationGateway instrumentationGateway = null, IPowerWaf powerWaf = null)
        {
            _instrumentationGateway = instrumentationGateway ?? new InstrumentationGateway();

            _powerWaf = powerWaf ?? new PowerWaf();

            _instrumentationGateway.InstrumentationGetwayEvent += InstrumentationGateway_InstrumentationGetwayEvent;

            var found = bool.TryParse(Environment.GetEnvironmentVariable("DD_ENABLE_SECURITY"), out var enabled);
            Enabled = found && enabled;
        }

        /// <summary>
        /// Gets or sets the global <see cref="Security"/> instance.
        /// </summary>
        public static Security Instance
        {
            get
            {
                return LazyInitializer.EnsureInitialized(ref _instance, ref _globalInstanceInitialized, ref _globalInstanceLock);
            }

            set
            {
                lock (_globalInstanceLock)
                {
                    _instance = value;
                    _globalInstanceInitialized = true;
                }
            }
        }

        /// <summary>
        /// Gets a value indicating whether security is enabled
        /// </summary>
        public bool Enabled { get; }

        /// <summary>
        /// Gets <see cref="InstrumentationGateway"/> instance
        /// </summary>
        InstrumentationGateway IDatadogSecurity.InstrumentationGateway => _instrumentationGateway;

        /// <summary>
        /// Frees resouces
        /// </summary>
        public void Dispose()
        {
            _powerWaf.Dispose();
        }

        private void RunWafAndReact(IDictionary<string, object> args, ITransport transport)
        {
<<<<<<< HEAD
            var additiveContext = transport.GetAdditiveContext();

            if (additiveContext == null)
            {
                additiveContext = _powerWaf.CreateAdditiveContext();
                transport.SetAdditiveContext(additiveContext);
            }
=======
            using var additiveContext = _powerWaf.CreateAdditiveContext();
>>>>>>> 9081f864

            // run the WAF and execute the results
            using var result = additiveContext.Run(args);
            if (result.ReturnCode == ReturnCode.Monitor || result.ReturnCode == ReturnCode.Block)
            {
                Log.Warning($"Attack detetected! Action: {result.ReturnCode} " + string.Join(", ", args.Select(x => $"{x.Key}: {x.Value}")));
            }

            if (result.ReturnCode == ReturnCode.Block)
            {
                transport.Block();
            }
        }

        private void InstrumentationGateway_InstrumentationGetwayEvent(object sender, InstrumentationGatewayEventArgs e)
        {
            RunWafAndReact(e.EventData, e.Transport);
        }
    }
}<|MERGE_RESOLUTION|>--- conflicted
+++ resolved
@@ -8,11 +8,7 @@
 using System.Threading;
 using Datadog.Trace.AppSec.Transport;
 using Datadog.Trace.AppSec.Waf;
-<<<<<<< HEAD
-using Datadog.Trace.Vendors.Serilog;
-=======
 using Datadog.Trace.Logging;
->>>>>>> 9081f864
 
 namespace Datadog.Trace.AppSec
 {
@@ -90,7 +86,6 @@
 
         private void RunWafAndReact(IDictionary<string, object> args, ITransport transport)
         {
-<<<<<<< HEAD
             var additiveContext = transport.GetAdditiveContext();
 
             if (additiveContext == null)
@@ -98,10 +93,6 @@
                 additiveContext = _powerWaf.CreateAdditiveContext();
                 transport.SetAdditiveContext(additiveContext);
             }
-=======
-            using var additiveContext = _powerWaf.CreateAdditiveContext();
->>>>>>> 9081f864
-
             // run the WAF and execute the results
             using var result = additiveContext.Run(args);
             if (result.ReturnCode == ReturnCode.Monitor || result.ReturnCode == ReturnCode.Block)

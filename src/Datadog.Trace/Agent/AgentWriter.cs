--- conflicted
+++ resolved
@@ -12,17 +12,13 @@
 {
     internal class AgentWriter : IAgentWriter
     {
-<<<<<<< HEAD
 #if NET45
         private const TaskCreationOptions TaskOptions = TaskCreationOptions.None;
 #else
         private const TaskCreationOptions TaskOptions = TaskCreationOptions.RunContinuationsAsynchronously;
 #endif
 
-        private static readonly Vendors.Serilog.ILogger Log = DatadogLogging.For<AgentWriter>();
-=======
         private static readonly IDatadogLogger Log = DatadogLogging.GetLoggerFor<AgentWriter>();
->>>>>>> cb2f9057
 
         private static readonly ArraySegment<byte> EmptyPayload;
 
@@ -72,10 +68,10 @@
             _activeBuffer = _frontBuffer;
 
             _serializationTask = automaticFlush ? Task.Factory.StartNew(SerializeTracesLoop, TaskCreationOptions.LongRunning) : Task.FromResult(true);
-            _serializationTask.ContinueWith(t => Log.SafeLogError(t.Exception, "Error in serialization task"), TaskContinuationOptions.OnlyOnFaulted);
+            _serializationTask.ContinueWith(t => Log.Error(t.Exception, "Error in serialization task"), TaskContinuationOptions.OnlyOnFaulted);
 
             _flushTask = automaticFlush ? Task.Run(FlushBuffersTaskLoopAsync) : Task.FromResult(true);
-            _flushTask.ContinueWith(t => Log.SafeLogError(t.Exception, "Error in flush task"), TaskContinuationOptions.OnlyOnFaulted);
+            _flushTask.ContinueWith(t => Log.Error(t.Exception, "Error in flush task"), TaskContinuationOptions.OnlyOnFaulted);
         }
 
         internal event Action Flushed;
@@ -95,7 +91,6 @@
         {
             if (_serializationTask.IsCompleted)
             {
-<<<<<<< HEAD
                 // Serialization thread is not running, serialize the trace in the current thread
                 SerializeTrace(trace);
             }
@@ -107,9 +102,6 @@
                 {
                     _serializationMutex.Set();
                 }
-=======
-                Log.Warning("Trace buffer is full. Dropping a trace from the buffer.");
->>>>>>> cb2f9057
             }
 
             if (_statsd != null)
@@ -249,7 +241,7 @@
             }
             catch (Exception ex)
             {
-                Log.SafeLogError(ex, "An unhandled error occurred while flushing trace buffers");
+                Log.Error(ex, "An unhandled error occurred while flushing trace buffers");
             }
         }
 
@@ -277,7 +269,7 @@
             }
             catch (Exception ex)
             {
-                Log.SafeLogError(ex, "An unhandled error occurred while flushing a buffer");
+                Log.Error(ex, "An unhandled error occurred while flushing a buffer");
             }
             finally
             {
@@ -379,11 +371,7 @@
                 }
                 catch (Exception ex)
                 {
-<<<<<<< HEAD
-                    Log.SafeLogError(ex, "An error occured in the serialization thread");
-=======
-                    Log.Error(ex, "An unhandled error occurred during the flushing task");
->>>>>>> cb2f9057
+                    Log.Error(ex, "An error occured in the serialization thread");
                 }
 
                 if (_processExit.Task.IsCompleted)

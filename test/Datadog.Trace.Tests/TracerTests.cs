using System;
using System.Linq;
using System.Threading.Tasks;
using Datadog.Trace.Agent;
using Datadog.Trace.TestHelpers;
using Moq;
using Xunit;

namespace Datadog.Trace.Tests
{
    public class TracerTests
    {
        private Mock<IAgentWriter> _writerMock;
        private Tracer _tracer;

        public TracerTests()
        {
            _writerMock = new Mock<IAgentWriter>();
            _tracer = new Tracer(_writerMock.Object);
        }

        [Fact]
        public void StartActive_SetOperationName_OperationNameIsSet()
        {
            var scope = _tracer.StartActive("Operation", null);

            Assert.Equal("Operation", scope.Span.OperationName);
        }

        [Fact]
        public void StartActive_SetOperationName_ActiveScopeIsSet()
        {
            var scope = _tracer.StartActive("Operation", null);

            var activeScope = _tracer.ActiveScope;
            Assert.Equal(scope, activeScope);
        }

        [Fact]
        public void StartActive_NoActiveScope_RootSpan()
        {
            var scope = _tracer.StartActive("Operation", null);

            Assert.True(scope.Span.IsRootSpan);
        }

        [Fact]
        public void StartActive_ActiveScope_UseCurrentScopeAsParent()
        {
            var parentScope = _tracer.StartActive("Parent");
            var childScope = _tracer.StartActive("Child");

            Assert.Equal(parentScope.Span.Context, childScope.Span.Context.Parent);
        }

        [Fact]
        public void StartActive_IgnoreActiveScope_RootSpan()
        {
            var firstScope = _tracer.StartActive("First");
            var secondScope = _tracer.StartActive("Second", ignoreActiveScope: true);

            Assert.True(secondScope.Span.IsRootSpan);
        }

        [Fact]
        public void StartActive_FinishOnClose_SpanIsFinishedWhenScopeIsClosed()
        {
            var scope = _tracer.StartActive("Operation");
            Assert.False(scope.Span.IsFinished);

            scope.Close();

            Assert.True(scope.Span.IsFinished);
            Assert.Null(_tracer.ActiveScope);
        }

        [Fact]
        public void StartActive_FinishOnClose_SpanIsFinishedWhenScopeIsDisposed()
        {
            Scope scope;
            using (scope = _tracer.StartActive("Operation"))
            {
                Assert.False(scope.Span.IsFinished);
            }

            Assert.True(scope.Span.IsFinished);
            Assert.Null(_tracer.ActiveScope);
        }

        [Fact]
        public void StartActive_NoFinishOnClose_SpanIsNotFinishedWhenScopeIsClosed()
        {
            var scope = _tracer.StartActive("Operation", finishOnClose: false);
            Assert.False(scope.Span.IsFinished);

            scope.Dispose();

            Assert.False(scope.Span.IsFinished);
            Assert.Null(_tracer.ActiveScope);
        }

        [Fact]
        public void StartActive_SetParentManually_ParentIsSet()
        {
            var parent = _tracer.StartSpan("Parent");
            var child = _tracer.StartActive("Child", childOf: parent.Context);

            Assert.Equal(parent.Context, child.Span.Context.Parent);
        }

        [Fact]
        public void StartActive_SetParentManuallyFromExternalContext_ParentIsSet()
        {
            const ulong traceId = 11;
            const ulong parentId = 7;
            var parent = new SpanContext(traceId, parentId);
            var child = _tracer.StartActive("Child", childOf: parent);

            Assert.True(child.Span.IsRootSpan);
            Assert.Equal(traceId, parent.TraceId);
            Assert.Equal(parentId, parent.SpanId);
            Assert.Null(parent.TraceContext);
            Assert.Equal(parent, child.Span.Context.Parent);
            Assert.NotNull(child.Span.TraceContext);
        }

        [Fact]
        public void StartActive_NoServiceName_DefaultServiceName()
        {
            var scope = _tracer.StartActive("Operation");

            Assert.Contains(scope.Span.ServiceName, TestRunners.ValidNames);
        }

        [Fact]
        public void StartActive_SetServiceName_ServiceNameIsSet()
        {
            var scope = _tracer.StartActive("Operation", serviceName: "MyAwesomeService");

            Assert.Equal("MyAwesomeService", scope.Span.ServiceName);
        }

        [Fact]
        public void StartActive_SetParentServiceName_ChildServiceNameIsSet()
        {
            var parent = _tracer.StartActive("Parent", serviceName: "MyAwesomeService");
            var child = _tracer.StartActive("Child");

            Assert.Equal("MyAwesomeService", child.Span.ServiceName);
        }

        [Fact]
        public void StartActive_SetStartTime_StartTimeIsProperlySet()
        {
            var startTime = new DateTimeOffset(2017, 01, 01, 0, 0, 0, TimeSpan.Zero);
            var scope = _tracer.StartActive("Operation", startTime: startTime);

            Assert.Equal(startTime, scope.Span.StartTime);
        }

        [Fact]
        public void StartManual_SetOperationName_OperationNameIsSet()
        {
            var span = _tracer.StartSpan("Operation", null);

            Assert.Equal("Operation", span.OperationName);
        }

        [Fact]
        public void StartManual_SetOperationName_ActiveScopeIsNotSet()
        {
            _tracer.StartSpan("Operation", null);

            Assert.Null(_tracer.ActiveScope);
        }

        [Fact]
        public void StartManual_NoActiveScope_RootSpan()
        {
            var scope = _tracer.StartActive("Operation", null);

            Assert.True(scope.Span.IsRootSpan);
        }

        [Fact]
        public void StartManula_ActiveScope_UseCurrentScopeAsParent()
        {
            var parentSpan = _tracer.StartSpan("Parent");
            _tracer.ActivateSpan(parentSpan);
            var childSpan = _tracer.StartSpan("Child");

            Assert.Equal(parentSpan.Context, childSpan.Context.Parent);
        }

        [Fact]
        public void StartManual_IgnoreActiveScope_RootSpan()
        {
            var firstSpan = _tracer.StartSpan("First");
            _tracer.ActivateSpan(firstSpan);
            var secondSpan = _tracer.StartSpan("Second", ignoreActiveScope: true);

            Assert.True(secondSpan.IsRootSpan);
        }

        [Fact]
        public void StartActive_2ChildrenOfRoot_ChildrenParentProperlySet()
        {
            var root = _tracer.StartActive("Root");
            var child1 = _tracer.StartActive("Child1");
            child1.Dispose();
            var child2 = _tracer.StartActive("Child2");

            Assert.Equal(root.Span.TraceContext, child1.Span.TraceContext);
            Assert.Equal(root.Span.Context.SpanId, child1.Span.Context.ParentId);
            Assert.Equal(root.Span.TraceContext, child2.Span.TraceContext);
            Assert.Equal(root.Span.Context.SpanId, child2.Span.Context.ParentId);
        }

        [Fact]
        public void StartActive_2LevelChildren_ChildrenParentProperlySet()
        {
            var root = _tracer.StartActive("Root");
            var child1 = _tracer.StartActive("Child1");
            var child2 = _tracer.StartActive("Child2");

            Assert.Equal(root.Span.TraceContext, child1.Span.TraceContext);
            Assert.Equal(root.Span.Context.SpanId, child1.Span.Context.ParentId);
            Assert.Equal(root.Span.TraceContext, child2.Span.TraceContext);
            Assert.Equal(child1.Span.Context.SpanId, child2.Span.Context.ParentId);
        }

        [Fact]
        public async Task StartActive_AsyncChildrenCreation_ChildrenParentProperlySet()
        {
            var tcs = new TaskCompletionSource<bool>();

            var root = _tracer.StartActive("Root");

            Func<Tracer, Task<Scope>> createSpanAsync = async (t) =>
            {
                await tcs.Task;
                return t.StartActive("AsyncChild");
            };
            var tasks = Enumerable.Range(0, 10).Select(x => createSpanAsync(_tracer)).ToArray();

            var syncChild = _tracer.StartActive("SyncChild");
            tcs.SetResult(true);

            Assert.Equal(root.Span.TraceContext, syncChild.Span.TraceContext);
            Assert.Equal(root.Span.Context.SpanId, syncChild.Span.Context.ParentId);
            foreach (var task in tasks)
            {
                var span = await task;
                Assert.Equal(root.Span.TraceContext, span.Span.TraceContext);
                Assert.Equal(root.Span.Context.SpanId, span.Span.Context.ParentId);
            }
        }

        [Theory]
        [InlineData("ddagent", "5000", "http://ddagent:5000")]
        [InlineData("", "", "http://localhost:8126")]
        [InlineData(null, null, "http://localhost:8126")]
        public void SetHostAndPortEnvironmentVariables(string host, string port, string expectedUri)
        {
            string originalHost = Environment.GetEnvironmentVariable("DD_AGENT_HOST");
            string originalPort = Environment.GetEnvironmentVariable("DD_TRACE_AGENT_PORT");

            Environment.SetEnvironmentVariable("DD_AGENT_HOST", host);
            Environment.SetEnvironmentVariable("DD_TRACE_AGENT_PORT", port);

            Uri uri = Tracer.CreateAgentUri();
            Assert.Equal(new Uri(expectedUri), uri);

            // reset the environment variables to their original values (if any) when done
            Environment.SetEnvironmentVariable("DD_AGENT_HOST", originalHost);
            Environment.SetEnvironmentVariable("DD_TRACE_AGENT_PORT", originalPort);
        }

        [Theory]
<<<<<<< HEAD
        // if no service name is specified, fallback to a best guess (e.g. assembly name, process name)
        [InlineData(null, null, null, null)]
        // if only one is set, use that one
        [InlineData("envService", null, null, "envService")]
        [InlineData(null, "tracerService", null, "tracerService")]
        [InlineData(null, null, "spanService", "spanService")]
        // if more than one is set, follow precedence: span > tracer > env > default
        [InlineData(null, "tracerService", "spanService", "spanService")]
        [InlineData("envService", null, "spanService", "spanService")]
        [InlineData("envService", "tracerService", null, "tracerService")]
        [InlineData("envService", "tracerService", "spanService", "spanService")]
        public void SetServiceName(string envServiceName, string tracerServiceName, string spanServiceName, string expectedServiceName)
        {
            var name = "DD_SERVICE_NAME";
            string originalEnv = Environment.GetEnvironmentVariable(name);
            Environment.SetEnvironmentVariable(name, envServiceName);

            var tracer = new Tracer(_writerMock.Object, defaultServiceName: tracerServiceName);
            Span span = tracer.StartSpan("operationName", serviceName: spanServiceName);

            if (expectedServiceName == null)
            {
                Assert.Contains(span.ServiceName, TestRunners.ValidNames);
            }
            else
            {
                Assert.Equal(expectedServiceName, span.ServiceName);
            }

            // reset the environment variable to its original values (if any) when done
=======
        [InlineData(null)]
        [InlineData("test")]
        public void SetEnvEnvironmentVariable(string env)
        {
            var name = "DD_ENV";
            string originalEnv = Environment.GetEnvironmentVariable(name);

            Environment.SetEnvironmentVariable(name, env);
            Span span = Tracer.Instance.StartSpan("operation");

            Assert.Equal(env, span.GetTag(Tags.Env));

            // reset the environment variable to its original value (if any) when done
>>>>>>> 2288666f
            Environment.SetEnvironmentVariable(name, originalEnv);
        }
    }
}<|MERGE_RESOLUTION|>--- conflicted
+++ resolved
@@ -277,7 +277,23 @@
         }
 
         [Theory]
-<<<<<<< HEAD
+        [InlineData(null)]
+        [InlineData("test")]
+        public void SetEnvEnvironmentVariable(string env)
+        {
+            var name = "DD_ENV";
+            string originalEnv = Environment.GetEnvironmentVariable(name);
+
+            Environment.SetEnvironmentVariable(name, env);
+            Span span = Tracer.Instance.StartSpan("operation");
+
+            Assert.Equal(env, span.GetTag(Tags.Env));
+
+            // reset the environment variable to its original value (if any) when done
+            Environment.SetEnvironmentVariable(name, originalEnv);
+        }
+
+        [Theory]
         // if no service name is specified, fallback to a best guess (e.g. assembly name, process name)
         [InlineData(null, null, null, null)]
         // if only one is set, use that one
@@ -308,21 +324,6 @@
             }
 
             // reset the environment variable to its original values (if any) when done
-=======
-        [InlineData(null)]
-        [InlineData("test")]
-        public void SetEnvEnvironmentVariable(string env)
-        {
-            var name = "DD_ENV";
-            string originalEnv = Environment.GetEnvironmentVariable(name);
-
-            Environment.SetEnvironmentVariable(name, env);
-            Span span = Tracer.Instance.StartSpan("operation");
-
-            Assert.Equal(env, span.GetTag(Tags.Env));
-
-            // reset the environment variable to its original value (if any) when done
->>>>>>> 2288666f
             Environment.SetEnvironmentVariable(name, originalEnv);
         }
     }

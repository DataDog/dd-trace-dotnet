--- conflicted
+++ resolved
@@ -42,10 +42,6 @@
             Output.WriteLine($"Configuration: {EnvironmentTools.GetBuildConfiguration()}");
             Output.WriteLine($"TargetFramework: {EnvironmentHelper.GetTargetFramework()}");
             Output.WriteLine($".NET Core: {EnvironmentHelper.IsCoreClr()}");
-<<<<<<< HEAD
-            Output.WriteLine($"Application: {EnvironmentHelper.GetSampleApplicationPath()}");
-=======
->>>>>>> f0a7aa03
             Output.WriteLine($"Profiler DLL: {EnvironmentHelper.GetProfilerPath()}");
         }
 
@@ -55,17 +51,10 @@
 
         protected ITestOutputHelper Output { get; }
 
-<<<<<<< HEAD
         public Process StartSample(int traceAgentPort, string arguments, string packageVersion, int aspNetCorePort, string framework = "")
         {
             // get path to sample app that the profiler will attach to
             string sampleAppPath = EnvironmentHelper.GetSampleApplicationPath(packageVersion, framework);
-=======
-        public Process StartSample(int traceAgentPort, string arguments, string packageVersion, int aspNetCorePort)
-        {
-            // get path to sample app that the profiler will attach to
-            string sampleAppPath = EnvironmentHelper.GetSampleApplicationPath(packageVersion);
->>>>>>> f0a7aa03
             if (!File.Exists(sampleAppPath))
             {
                 throw new Exception($"application not found: {sampleAppPath}");
@@ -73,11 +62,8 @@
 
             // get full paths to integration definitions
             IEnumerable<string> integrationPaths = Directory.EnumerateFiles(".", "*integrations.json").Select(Path.GetFullPath);
-<<<<<<< HEAD
-=======
 
             Output.WriteLine($"Starting Application: {sampleAppPath}");
->>>>>>> f0a7aa03
             return ProfilerHelper.StartProcessWithProfiler(
                 EnvironmentHelper.GetSampleExecutionSource(),
                 sampleAppPath,

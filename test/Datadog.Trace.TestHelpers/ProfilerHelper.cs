using System;
using System.Collections.Generic;
using System.Diagnostics;
using System.IO;

namespace Datadog.Trace.TestHelpers
{
    public class ProfilerHelper
    {
        private const string DotNetCoreExecutable = "dotnet.exe";

        public static Process StartProcessWithProfiler(
            string appPath,
            bool coreClr,
            IEnumerable<string> integrationPaths,
            string profilerClsid,
            string profilerDllPath,
            string arguments = null,
            bool redirectStandardInput = false,
            int traceAgentPort = 9696)
        {
            if (appPath == null)
            {
                throw new ArgumentNullException(nameof(appPath));
            }

            if (integrationPaths == null)
            {
                throw new ArgumentNullException(nameof(integrationPaths));
            }

            if (profilerClsid == null)
            {
                throw new ArgumentNullException(nameof(profilerClsid));
            }

            // clear all relevant environment variables to start with a clean slate
            ClearProfilerEnvironmentVariables();

            ProcessStartInfo startInfo;

            if (coreClr)
            {
                // .NET Core
                startInfo = new ProcessStartInfo(DotNetCoreExecutable, $"{appPath} ${arguments ?? string.Empty}");

                startInfo.EnvironmentVariables["CORECLR_ENABLE_PROFILING"] = "1";
                startInfo.EnvironmentVariables["CORECLR_PROFILER"] = profilerClsid;
                startInfo.EnvironmentVariables["CORECLR_PROFILER_PATH"] = profilerDllPath;

                startInfo.EnvironmentVariables["DD_PROFILER_PROCESSES"] = DotNetCoreExecutable;
            }
            else
            {
                // .NET Framework
                startInfo = new ProcessStartInfo(appPath, $"{arguments ?? string.Empty}");

                startInfo.EnvironmentVariables["COR_ENABLE_PROFILING"] = "1";
                startInfo.EnvironmentVariables["COR_PROFILER"] = profilerClsid;
                startInfo.EnvironmentVariables["COR_PROFILER_PATH"] = profilerDllPath;

                string executableFileName = Path.GetFileName(appPath);
                startInfo.EnvironmentVariables["DD_PROFILER_PROCESSES"] = executableFileName;
            }

            string integrations = string.Join(";", integrationPaths);
            startInfo.EnvironmentVariables["DD_INTEGRATIONS"] = integrations;
<<<<<<< HEAD
            startInfo.EnvironmentVariables["DATADOG_INTEGRATIONS"] = integrations;
            startInfo.EnvironmentVariables["DD_TRACE_AGENT_HOSTNAME"] = "localhost";
            startInfo.EnvironmentVariables["DD_TRACE_AGENT_PORT"] = traceAgentPort.ToString();
=======
>>>>>>> 5bcc6ac0

            startInfo.UseShellExecute = false;
            startInfo.CreateNoWindow = true;
            startInfo.RedirectStandardOutput = true;
            startInfo.RedirectStandardError = true;
            startInfo.RedirectStandardInput = redirectStandardInput;

            return Process.Start(startInfo);
        }

        public static void ClearProfilerEnvironmentVariables()
        {
            var environmentVariables = new[]
                                       {
                                           // .NET Core
                                           "CORECLR_ENABLE_PROFILING",
                                           "CORECLR_PROFILER",
                                           "CORECLR_PROFILER_PATH",
                                           "CORECLR_PROFILER_PATH_32",
                                           "CORECLR_PROFILER_PATH_64",

                                           // .NET Framework
                                           "COR_ENABLE_PROFILING",
                                           "COR_PROFILER",
                                           "COR_PROFILER_PATH",

                                           // Datadog
                                           "DD_PROFILER_PROCESSES",
                                           "DD_INTEGRATIONS",
                                           "DATADOG_PROFILER_PROCESSES",
                                           "DATADOG_INTEGRATIONS",
                                       };

            foreach (string variable in environmentVariables)
            {
                Environment.SetEnvironmentVariable(variable, null);
            }
        }
    }
}<|MERGE_RESOLUTION|>--- conflicted
+++ resolved
@@ -65,12 +65,8 @@
 
             string integrations = string.Join(";", integrationPaths);
             startInfo.EnvironmentVariables["DD_INTEGRATIONS"] = integrations;
-<<<<<<< HEAD
-            startInfo.EnvironmentVariables["DATADOG_INTEGRATIONS"] = integrations;
             startInfo.EnvironmentVariables["DD_TRACE_AGENT_HOSTNAME"] = "localhost";
             startInfo.EnvironmentVariables["DD_TRACE_AGENT_PORT"] = traceAgentPort.ToString();
-=======
->>>>>>> 5bcc6ac0
 
             startInfo.UseShellExecute = false;
             startInfo.CreateNoWindow = true;

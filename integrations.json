[
  {
    "name": "aspNetCoreMvc2",
    "method_replacements": [
      {
        "caller": {
          "assembly": "Microsoft.AspNetCore.Mvc.Core",
          "type": "Microsoft.AspNetCore.Mvc.Internal.ResourceInvoker"
        },
        "target": {
          "assembly": "Microsoft.AspNetCore.Mvc.Core",
          "type": "Microsoft.AspNetCore.Mvc.Internal.MvcCoreDiagnosticSourceExtensions",
          "method": "BeforeAction"
        },
        "wrapper": {
          "assembly": "Datadog.Trace.ClrProfiler.Managed, Version=0.3.2.0, Culture=neutral, PublicKeyToken=def86d061d0d2eeb",
          "type": "Datadog.Trace.ClrProfiler.Integrations.AspNetCoreMvc2Integration",
          "method": "BeforeAction",
          "signature": [ 0, 4, 28, 28, 28, 28, 28 ]
        }
      },
      {
        "caller": {
          "assembly": "Microsoft.AspNetCore.Mvc.Core",
          "type": "Microsoft.AspNetCore.Mvc.Internal.ResourceInvoker"
        },
        "target": {
          "assembly": "Microsoft.AspNetCore.Mvc.Core",
          "type": "Microsoft.AspNetCore.Mvc.Internal.MvcCoreDiagnosticSourceExtensions",
          "method": "AfterAction"
        },
        "wrapper": {
          "assembly": "Datadog.Trace.ClrProfiler.Managed, Version=0.3.2.0, Culture=neutral, PublicKeyToken=def86d061d0d2eeb",
          "type": "Datadog.Trace.ClrProfiler.Integrations.AspNetCoreMvc2Integration",
          "method": "AfterAction",
          "signature": [ 0, 4, 1, 28, 28, 28, 28 ]
        }
      }
    ]
  },
  {
    "name": "aspNetMvc5",
    "method_replacements": [
      {
        "caller": {
          "assembly": "System.Web.Mvc"
        },
        "target": {
          "assembly": "System.Web.Mvc",
          "type": "System.Web.Mvc.Async.IAsyncActionInvoker",
          "method": "BeginInvokeAction"
        },
        "wrapper": {
          "assembly": "Datadog.Trace.ClrProfiler.Managed, Version=0.3.2.0, Culture=neutral, PublicKeyToken=def86d061d0d2eeb",
          "type": "Datadog.Trace.ClrProfiler.Integrations.AspNetMvc5Integration",
          "method": "BeginInvokeAction",
          "signature": [ 0, 5, 28, 28, 28, 28, 28, 28 ]
        }
      },
      {
        "caller": {
          "assembly": "System.Web.Mvc"
        },
        "target": {
          "assembly": "System.Web.Mvc",
          "type": "System.Web.Mvc.Async.IAsyncActionInvoker",
          "method": "EndInvokeAction"
        },
        "wrapper": {
          "assembly": "Datadog.Trace.ClrProfiler.Managed, Version=0.3.2.0, Culture=neutral, PublicKeyToken=def86d061d0d2eeb",
          "type": "Datadog.Trace.ClrProfiler.Integrations.AspNetMvc5Integration",
          "method": "EndInvokeAction",
          "signature": [ 0, 2, 2, 28, 28 ]
        }
      }
    ]
  },
  {
    "name": "aspNetWebApi2",
    "method_replacements": [
      {
        "caller": {},
        "target": {
          "assembly": "System.Web.Http",
          "type": "System.Web.Http.Controllers.IHttpController",
          "method": "ExecuteAsync"
        },
        "wrapper": {
          "assembly": "Datadog.Trace.ClrProfiler.Managed, Version=0.3.2.0, Culture=neutral, PublicKeyToken=def86d061d0d2eeb",
          "type": "Datadog.Trace.ClrProfiler.Integrations.AspNetWebApi2Integration",
          "method": "ExecuteAsync",
          "signature": [ 0, 3, 28, 28, 28, 28 ]
        }
      }
    ]
  },
  {
    "name": "SqlServer",
    "method_replacements": [
      {
        "caller": {
          "assembly": "System.Data",
          "type": "System.Data.SqlClient.SqlCommand"
        },
        "target": {
          "assembly": "System.Data",
          "type": "System.Data.SqlClient.SqlCommand",
          "method": "ExecuteReader",
          "signature": [ 32, 2, 12, 82, 8, 11, 82, 91, 14 ]
        },
        "wrapper": {
          "assembly": "Datadog.Trace.ClrProfiler.Managed, Version=0.3.2.0, Culture=neutral, PublicKeyToken=def86d061d0d2eeb",
          "type": "Datadog.Trace.ClrProfiler.Integrations.SqlServer",
          "method": "ExecuteReaderWithMethod",
          "signature": [ 0, 3, 28, 28, 8, 14 ]
        }
      },
      {
        "caller": {},
        "target": {
          "assembly": "System.Data.SqlClient",
          "type": "System.Data.SqlClient.SqlCommand",
          "method": "ExecuteReader",
          "signature": [ 32, 1, 12, 87, 12, 11, 92 ]
        },
        "wrapper": {
          "assembly": "Datadog.Trace.ClrProfiler.Managed, Version=0.3.2.0, Culture=neutral, PublicKeyToken=def86d061d0d2eeb",
          "type": "Datadog.Trace.ClrProfiler.Integrations.SqlServer",
          "method": "ExecuteReader",
          "signature": [ 0, 2, 28, 28, 8 ]
        }
      }
    ]
  },
  {
    "name": "StackExchangeRedis",
    "method_replacements": [
      {
        "caller": {
          "assembly": "StackExchange.Redis"
        },
        "target": {
          "assembly": "StackExchange.Redis",
          "type": "StackExchange.Redis.ConnectionMultiplexer",
          "method": "ExecuteSyncImpl"
        },
        "wrapper": {
          "assembly": "Datadog.Trace.ClrProfiler.Managed, Version=0.3.2.0, Culture=neutral, PublicKeyToken=def86d061d0d2eeb",
          "type": "Datadog.Trace.ClrProfiler.Integrations.StackExchange.Redis.ConnectionMultiplexer",
          "method": "ExecuteSyncImpl",
          "signature": "10 01 04 1E 00 1C 1C 1C 1C"
        }
      },
      {
        "caller": {
          "assembly": "StackExchange.Redis"
        },
        "target": {
          "assembly": "StackExchange.Redis",
          "type": "StackExchange.Redis.ConnectionMultiplexer",
          "method": "ExecuteAsyncImpl"
        },
        "wrapper": {
          "assembly": "Datadog.Trace.ClrProfiler.Managed, Version=0.3.2.0, Culture=neutral, PublicKeyToken=def86d061d0d2eeb",
          "type": "Datadog.Trace.ClrProfiler.Integrations.StackExchange.Redis.ConnectionMultiplexer",
          "method": "ExecuteAsyncImpl",
<<<<<<< HEAD
          "signature": "00 05 1C 1C 1C 1C 1C 1C"
        }
      }
    ]
  },
  {
    "name": "ServiceStackRedis",
    "method_replacements": [
      {
        "caller": {
          "assembly": "ServiceStack.Redis"
        },
        "target": {
          "assembly": "ServiceStack.Redis",
          "type": "ServiceStack.Redis.RedisNativeClient",
          "method": "SendReceive"
        },
        "wrapper": {
          "assembly": "Datadog.Trace.ClrProfiler.Managed, Version=0.3.1.0, Culture=neutral, PublicKeyToken=def86d061d0d2eeb",
          "type": "Datadog.Trace.ClrProfiler.Integrations.ServiceStack.Redis.RedisNativeClient",
          "method": "SendReceive",
          "signature": "10 01 05 1E 00 1C 1D 1D 05 1C 1C 02"
        }
      }
    ]
  },
  {
    "name": "Elasticsearch",
    "method_replacements": [
      {
        "caller": {
          "assembly": "Elasticsearch.Net"
        },
        "target": {
          "assembly": "Elasticsearch.Net",
          "type": "Elasticsearch.Net.IRequestPipeline",
          "method": "CallElasticsearch"
        },
        "wrapper": {
          "assembly": "Datadog.Trace.ClrProfiler.Managed, Version=0.3.1.0, Culture=neutral, PublicKeyToken=def86d061d0d2eeb",
          "type": "Datadog.Trace.ClrProfiler.Integrations.Elasticsearch.Net.Pipeline",
          "method": "CallElasticsearch",
          "signature": "10 01 02 1C 1C 1C"
=======
          "signature": "10 01 05 1C 1C 1C 1C 1C 1C"
        }
      },
      {
        "caller": {
          "assembly": "StackExchange.Redis"
        },
        "target": {
          "assembly": "StackExchange.Redis",
          "type": "StackExchange.Redis.RedisBase",
          "method": "ExecuteAsync"
        },
        "wrapper": {
          "assembly": "Datadog.Trace.ClrProfiler.Managed, Version=0.3.2.0, Culture=neutral, PublicKeyToken=def86d061d0d2eeb",
          "type": "Datadog.Trace.ClrProfiler.Integrations.StackExchange.Redis.RedisBatch",
          "method": "ExecuteAsync",
          "signature": "10 01 04 1C 1C 1C 1C 1C"
>>>>>>> fc1bf128
        }
      }
    ]
  },
  {
    "name": "ServiceStackRedis",
    "method_replacements": [
      {
        "caller": {
          "assembly": "Elasticsearch.Net"
        },
        "target": {
<<<<<<< HEAD
          "assembly": "Elasticsearch.Net",
          "type": "Elasticsearch.Net.IRequestPipeline",
          "method": "CallElasticsearchAsync"
        },
        "wrapper": {
          "assembly": "Datadog.Trace.ClrProfiler.Managed, Version=0.3.1.0, Culture=neutral, PublicKeyToken=def86d061d0d2eeb",
          "type": "Datadog.Trace.ClrProfiler.Integrations.Elasticsearch.Net.Pipeline",
          "method": "CallElasticsearchAsync",
          "signature": "10 01 03 1C 1C 1C 1C"
=======
          "assembly": "ServiceStack.Redis",
          "type": "ServiceStack.Redis.RedisNativeClient",
          "method": "SendReceive"
        },
        "wrapper": {
          "assembly": "Datadog.Trace.ClrProfiler.Managed, Version=0.3.2.0, Culture=neutral, PublicKeyToken=def86d061d0d2eeb",
          "type": "Datadog.Trace.ClrProfiler.Integrations.ServiceStack.Redis.RedisNativeClient",
          "method": "SendReceive",
          "signature": "10 01 05 1E 00 1C 1D 1D 05 1C 1C 02"
>>>>>>> fc1bf128
        }
      }
    ]
  }
]<|MERGE_RESOLUTION|>--- conflicted
+++ resolved
@@ -164,8 +164,23 @@
           "assembly": "Datadog.Trace.ClrProfiler.Managed, Version=0.3.2.0, Culture=neutral, PublicKeyToken=def86d061d0d2eeb",
           "type": "Datadog.Trace.ClrProfiler.Integrations.StackExchange.Redis.ConnectionMultiplexer",
           "method": "ExecuteAsyncImpl",
-<<<<<<< HEAD
-          "signature": "00 05 1C 1C 1C 1C 1C 1C"
+          "signature": "10 01 05 1C 1C 1C 1C 1C 1C"
+        }
+      },
+      {
+        "caller": {
+          "assembly": "StackExchange.Redis"
+        },
+        "target": {
+          "assembly": "StackExchange.Redis",
+          "type": "StackExchange.Redis.RedisBase",
+          "method": "ExecuteAsync"
+        },
+        "wrapper": {
+          "assembly": "Datadog.Trace.ClrProfiler.Managed, Version=0.3.2.0, Culture=neutral, PublicKeyToken=def86d061d0d2eeb",
+          "type": "Datadog.Trace.ClrProfiler.Integrations.StackExchange.Redis.RedisBatch",
+          "method": "ExecuteAsync",
+          "signature": "10 01 04 1C 1C 1C 1C 1C"
         }
       }
     ]
@@ -183,7 +198,7 @@
           "method": "SendReceive"
         },
         "wrapper": {
-          "assembly": "Datadog.Trace.ClrProfiler.Managed, Version=0.3.1.0, Culture=neutral, PublicKeyToken=def86d061d0d2eeb",
+          "assembly": "Datadog.Trace.ClrProfiler.Managed, Version=0.3.2.0, Culture=neutral, PublicKeyToken=def86d061d0d2eeb",
           "type": "Datadog.Trace.ClrProfiler.Integrations.ServiceStack.Redis.RedisNativeClient",
           "method": "SendReceive",
           "signature": "10 01 05 1E 00 1C 1D 1D 05 1C 1C 02"
@@ -208,38 +223,13 @@
           "type": "Datadog.Trace.ClrProfiler.Integrations.Elasticsearch.Net.Pipeline",
           "method": "CallElasticsearch",
           "signature": "10 01 02 1C 1C 1C"
-=======
-          "signature": "10 01 05 1C 1C 1C 1C 1C 1C"
-        }
-      },
-      {
-        "caller": {
-          "assembly": "StackExchange.Redis"
-        },
-        "target": {
-          "assembly": "StackExchange.Redis",
-          "type": "StackExchange.Redis.RedisBase",
-          "method": "ExecuteAsync"
-        },
-        "wrapper": {
-          "assembly": "Datadog.Trace.ClrProfiler.Managed, Version=0.3.2.0, Culture=neutral, PublicKeyToken=def86d061d0d2eeb",
-          "type": "Datadog.Trace.ClrProfiler.Integrations.StackExchange.Redis.RedisBatch",
-          "method": "ExecuteAsync",
-          "signature": "10 01 04 1C 1C 1C 1C 1C"
->>>>>>> fc1bf128
-        }
-      }
-    ]
-  },
-  {
-    "name": "ServiceStackRedis",
-    "method_replacements": [
+        }
+      },
       {
         "caller": {
           "assembly": "Elasticsearch.Net"
         },
         "target": {
-<<<<<<< HEAD
           "assembly": "Elasticsearch.Net",
           "type": "Elasticsearch.Net.IRequestPipeline",
           "method": "CallElasticsearchAsync"
@@ -249,17 +239,6 @@
           "type": "Datadog.Trace.ClrProfiler.Integrations.Elasticsearch.Net.Pipeline",
           "method": "CallElasticsearchAsync",
           "signature": "10 01 03 1C 1C 1C 1C"
-=======
-          "assembly": "ServiceStack.Redis",
-          "type": "ServiceStack.Redis.RedisNativeClient",
-          "method": "SendReceive"
-        },
-        "wrapper": {
-          "assembly": "Datadog.Trace.ClrProfiler.Managed, Version=0.3.2.0, Culture=neutral, PublicKeyToken=def86d061d0d2eeb",
-          "type": "Datadog.Trace.ClrProfiler.Integrations.ServiceStack.Redis.RedisNativeClient",
-          "method": "SendReceive",
-          "signature": "10 01 05 1E 00 1C 1D 1D 05 1C 1C 02"
->>>>>>> fc1bf128
         }
       }
     ]

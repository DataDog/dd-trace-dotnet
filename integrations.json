[
  {
    "name": "HttpMessageHandler",
    "method_replacements": [
      {
        "caller": {},
        "target": {
          "assembly": "System.Net.Http",
          "type": "System.Net.Http.WinHttpHandler",
          "method": "SendAsync",
          "signature_types": [
            "System.Threading.Tasks.Task`1<System.Net.Http.HttpResponseMessage>",
            "System.Net.Http.HttpRequestMessage",
            "System.Threading.CancellationToken"
          ],
          "minimum_major": 4,
          "minimum_minor": 0,
          "minimum_patch": 0,
          "maximum_major": 5,
          "maximum_minor": 65535,
          "maximum_patch": 65535
        },
        "wrapper": {
          "assembly": "Datadog.Trace.ClrProfiler.Managed, Version=1.20.1.0, Culture=neutral, PublicKeyToken=def86d061d0d2eeb",
          "type": "Datadog.Trace.ClrProfiler.AutoInstrumentation.WinHttpHandler.WinHttpHandlerIntegration",
          "action": "CallTargetModification"
        }
      },
      {
        "caller": {},
        "target": {
          "assembly": "System.Net.Http",
          "type": "System.Net.Http.SocketsHttpHandler",
          "method": "SendAsync",
          "signature_types": [
            "System.Threading.Tasks.Task`1<System.Net.Http.HttpResponseMessage>",
            "System.Net.Http.HttpRequestMessage",
            "System.Threading.CancellationToken"
          ],
          "minimum_major": 4,
          "minimum_minor": 0,
          "minimum_patch": 0,
          "maximum_major": 5,
          "maximum_minor": 65535,
          "maximum_patch": 65535
        },
        "wrapper": {
          "assembly": "Datadog.Trace.ClrProfiler.Managed, Version=1.20.1.0, Culture=neutral, PublicKeyToken=def86d061d0d2eeb",
          "type": "Datadog.Trace.ClrProfiler.AutoInstrumentation.SocketsHttpHandler.SocketsHttpHandlerIntegration",
          "action": "CallTargetModification"
        }
      },
      {
        "caller": {},
        "target": {
          "assembly": "System.Net.Http",
          "type": "System.Net.Http.HttpClientHandler",
          "method": "SendAsync",
          "signature_types": [
            "System.Threading.Tasks.Task`1<System.Net.Http.HttpResponseMessage>",
            "System.Net.Http.HttpRequestMessage",
            "System.Threading.CancellationToken"
          ],
          "minimum_major": 4,
          "minimum_minor": 0,
          "minimum_patch": 0,
          "maximum_major": 5,
          "maximum_minor": 65535,
          "maximum_patch": 65535
        },
        "wrapper": {
          "assembly": "Datadog.Trace.ClrProfiler.Managed, Version=1.20.1.0, Culture=neutral, PublicKeyToken=def86d061d0d2eeb",
          "type": "Datadog.Trace.ClrProfiler.AutoInstrumentation.HttpClientHandler.HttpClientHandlerIntegration",
          "action": "CallTargetModification"
        }
      }
    ]
  },
  {
    "name": "AspNetMvc",
    "method_replacements": [
      {
        "caller": {
          "assembly": "System.Web.Mvc"
        },
        "target": {
          "assembly": "System.Web.Mvc",
          "type": "System.Web.Mvc.Async.IAsyncActionInvoker",
          "method": "BeginInvokeAction",
          "signature_types": [
            "System.IAsyncResult",
            "System.Web.Mvc.ControllerContext",
            "System.String",
            "System.AsyncCallback",
            "System.Object"
          ],
          "minimum_major": 4,
          "minimum_minor": 0,
          "minimum_patch": 0,
          "maximum_major": 5,
          "maximum_minor": 65535,
          "maximum_patch": 65535
        },
        "wrapper": {
          "assembly": "Datadog.Trace.ClrProfiler.Managed, Version=1.21.0.0, Culture=neutral, PublicKeyToken=def86d061d0d2eeb",
          "type": "Datadog.Trace.ClrProfiler.Integrations.AspNetMvcIntegration",
          "method": "BeginInvokeAction",
          "signature": "00 08 1C 1C 1C 1C 1C 1C 08 08 0A",
          "action": "ReplaceTargetMethod"
        }
      },
      {
        "caller": {
          "assembly": "System.Web.Mvc"
        },
        "target": {
          "assembly": "System.Web.Mvc",
          "type": "System.Web.Mvc.Async.IAsyncActionInvoker",
          "method": "EndInvokeAction",
          "signature_types": [
            "System.Boolean",
            "System.IAsyncResult"
          ],
          "minimum_major": 4,
          "minimum_minor": 0,
          "minimum_patch": 0,
          "maximum_major": 5,
          "maximum_minor": 65535,
          "maximum_patch": 65535
        },
        "wrapper": {
          "assembly": "Datadog.Trace.ClrProfiler.Managed, Version=1.21.0.0, Culture=neutral, PublicKeyToken=def86d061d0d2eeb",
          "type": "Datadog.Trace.ClrProfiler.Integrations.AspNetMvcIntegration",
          "method": "EndInvokeAction",
          "signature": "00 05 02 1C 1C 08 08 0A",
          "action": "ReplaceTargetMethod"
        }
      }
    ]
  },
  {
    "name": "AspNetWebApi2",
    "method_replacements": [
      {
        "caller": {},
        "target": {
          "assembly": "System.Web.Http",
          "type": "System.Web.Http.Controllers.IHttpController",
          "method": "ExecuteAsync",
          "signature_types": [
            "System.Threading.Tasks.Task`1<System.Net.Http.HttpResponseMessage>",
            "System.Web.Http.Controllers.HttpControllerContext",
            "System.Threading.CancellationToken"
          ],
          "minimum_major": 5,
          "minimum_minor": 1,
          "minimum_patch": 0,
          "maximum_major": 5,
          "maximum_minor": 65535,
          "maximum_patch": 65535
        },
        "wrapper": {
          "assembly": "Datadog.Trace.ClrProfiler.Managed, Version=1.21.0.0, Culture=neutral, PublicKeyToken=def86d061d0d2eeb",
          "type": "Datadog.Trace.ClrProfiler.Integrations.AspNetWebApi2Integration",
          "method": "ExecuteAsync",
          "signature": "00 06 1C 1C 1C 1C 08 08 0A",
          "action": "ReplaceTargetMethod"
        }
      }
    ]
  },
  {
    "name": "DbCommand",
    "method_replacements": [
      {
        "caller": {},
        "target": {
          "assembly": "System.Data",
          "type": "System.Data.Common.DbCommand",
          "method": "ExecuteReader",
          "signature_types": [
            "System.Data.Common.DbDataReader"
          ],
          "minimum_major": 2,
          "minimum_minor": 0,
          "minimum_patch": 0,
          "maximum_major": 4,
          "maximum_minor": 65535,
          "maximum_patch": 65535
        },
        "wrapper": {
          "assembly": "Datadog.Trace.ClrProfiler.Managed, Version=1.21.0.0, Culture=neutral, PublicKeyToken=def86d061d0d2eeb",
          "type": "Datadog.Trace.ClrProfiler.Integrations.AdoNet.DbCommandIntegration",
          "method": "ExecuteReader",
          "signature": "00 04 1C 1C 08 08 0A",
          "action": "ReplaceTargetMethod"
        }
      },
      {
        "caller": {},
        "target": {
          "assembly": "System.Data.Common",
          "type": "System.Data.Common.DbCommand",
          "method": "ExecuteReader",
          "signature_types": [
            "System.Data.Common.DbDataReader"
          ],
          "minimum_major": 4,
          "minimum_minor": 0,
          "minimum_patch": 0,
          "maximum_major": 5,
          "maximum_minor": 65535,
          "maximum_patch": 65535
        },
        "wrapper": {
          "assembly": "Datadog.Trace.ClrProfiler.Managed, Version=1.21.0.0, Culture=neutral, PublicKeyToken=def86d061d0d2eeb",
          "type": "Datadog.Trace.ClrProfiler.Integrations.AdoNet.DbCommandIntegration",
          "method": "ExecuteReader",
          "signature": "00 04 1C 1C 08 08 0A",
          "action": "ReplaceTargetMethod"
        }
      },
      {
        "caller": {},
        "target": {
          "assembly": "netstandard",
          "type": "System.Data.Common.DbCommand",
          "method": "ExecuteReader",
          "signature_types": [
            "System.Data.Common.DbDataReader"
          ],
          "minimum_major": 2,
          "minimum_minor": 0,
          "minimum_patch": 0,
          "maximum_major": 2,
          "maximum_minor": 65535,
          "maximum_patch": 65535
        },
        "wrapper": {
          "assembly": "Datadog.Trace.ClrProfiler.Managed, Version=1.21.0.0, Culture=neutral, PublicKeyToken=def86d061d0d2eeb",
          "type": "Datadog.Trace.ClrProfiler.Integrations.AdoNet.DbCommandIntegration",
          "method": "ExecuteReader",
          "signature": "00 04 1C 1C 08 08 0A",
          "action": "ReplaceTargetMethod"
        }
      },
      {
        "caller": {},
        "target": {
          "assembly": "System.Data",
          "type": "System.Data.Common.DbCommand",
          "method": "ExecuteReader",
          "signature_types": [
            "System.Data.Common.DbDataReader",
            "System.Data.CommandBehavior"
          ],
          "minimum_major": 2,
          "minimum_minor": 0,
          "minimum_patch": 0,
          "maximum_major": 4,
          "maximum_minor": 65535,
          "maximum_patch": 65535
        },
        "wrapper": {
          "assembly": "Datadog.Trace.ClrProfiler.Managed, Version=1.21.0.0, Culture=neutral, PublicKeyToken=def86d061d0d2eeb",
          "type": "Datadog.Trace.ClrProfiler.Integrations.AdoNet.DbCommandIntegration",
          "method": "ExecuteReaderWithBehavior",
          "signature": "00 05 1C 1C 08 08 08 0A",
          "action": "ReplaceTargetMethod"
        }
      },
      {
        "caller": {},
        "target": {
          "assembly": "System.Data.Common",
          "type": "System.Data.Common.DbCommand",
          "method": "ExecuteReader",
          "signature_types": [
            "System.Data.Common.DbDataReader",
            "System.Data.CommandBehavior"
          ],
          "minimum_major": 4,
          "minimum_minor": 0,
          "minimum_patch": 0,
          "maximum_major": 5,
          "maximum_minor": 65535,
          "maximum_patch": 65535
        },
        "wrapper": {
          "assembly": "Datadog.Trace.ClrProfiler.Managed, Version=1.21.0.0, Culture=neutral, PublicKeyToken=def86d061d0d2eeb",
          "type": "Datadog.Trace.ClrProfiler.Integrations.AdoNet.DbCommandIntegration",
          "method": "ExecuteReaderWithBehavior",
          "signature": "00 05 1C 1C 08 08 08 0A",
          "action": "ReplaceTargetMethod"
        }
      },
      {
        "caller": {},
        "target": {
          "assembly": "netstandard",
          "type": "System.Data.Common.DbCommand",
          "method": "ExecuteReader",
          "signature_types": [
            "System.Data.Common.DbDataReader",
            "System.Data.CommandBehavior"
          ],
          "minimum_major": 2,
          "minimum_minor": 0,
          "minimum_patch": 0,
          "maximum_major": 2,
          "maximum_minor": 65535,
          "maximum_patch": 65535
        },
        "wrapper": {
          "assembly": "Datadog.Trace.ClrProfiler.Managed, Version=1.21.0.0, Culture=neutral, PublicKeyToken=def86d061d0d2eeb",
          "type": "Datadog.Trace.ClrProfiler.Integrations.AdoNet.DbCommandIntegration",
          "method": "ExecuteReaderWithBehavior",
          "signature": "00 05 1C 1C 08 08 08 0A",
          "action": "ReplaceTargetMethod"
        }
      },
      {
        "caller": {},
        "target": {
          "assembly": "System.Data",
          "type": "System.Data.Common.DbCommand",
          "method": "ExecuteReaderAsync",
          "signature_types": [
            "System.Threading.Tasks.Task`1<System.Data.Common.DbDataReader>",
            "System.Data.CommandBehavior",
            "System.Threading.CancellationToken"
          ],
          "minimum_major": 4,
          "minimum_minor": 0,
          "minimum_patch": 0,
          "maximum_major": 5,
          "maximum_minor": 65535,
          "maximum_patch": 65535
        },
        "wrapper": {
          "assembly": "Datadog.Trace.ClrProfiler.Managed, Version=1.21.0.0, Culture=neutral, PublicKeyToken=def86d061d0d2eeb",
          "type": "Datadog.Trace.ClrProfiler.Integrations.AdoNet.DbCommandIntegration",
          "method": "ExecuteReaderAsync",
          "signature": "00 06 1C 1C 08 1C 08 08 0A",
          "action": "ReplaceTargetMethod"
        }
      },
      {
        "caller": {},
        "target": {
          "assembly": "System.Data.Common",
          "type": "System.Data.Common.DbCommand",
          "method": "ExecuteReaderAsync",
          "signature_types": [
            "System.Threading.Tasks.Task`1<System.Data.Common.DbDataReader>",
            "System.Data.CommandBehavior",
            "System.Threading.CancellationToken"
          ],
          "minimum_major": 4,
          "minimum_minor": 0,
          "minimum_patch": 0,
          "maximum_major": 5,
          "maximum_minor": 65535,
          "maximum_patch": 65535
        },
        "wrapper": {
          "assembly": "Datadog.Trace.ClrProfiler.Managed, Version=1.21.0.0, Culture=neutral, PublicKeyToken=def86d061d0d2eeb",
          "type": "Datadog.Trace.ClrProfiler.Integrations.AdoNet.DbCommandIntegration",
          "method": "ExecuteReaderAsync",
          "signature": "00 06 1C 1C 08 1C 08 08 0A",
          "action": "ReplaceTargetMethod"
        }
      },
      {
        "caller": {},
        "target": {
          "assembly": "netstandard",
          "type": "System.Data.Common.DbCommand",
          "method": "ExecuteReaderAsync",
          "signature_types": [
            "System.Threading.Tasks.Task`1<System.Data.Common.DbDataReader>",
            "System.Data.CommandBehavior",
            "System.Threading.CancellationToken"
          ],
          "minimum_major": 2,
          "minimum_minor": 0,
          "minimum_patch": 0,
          "maximum_major": 2,
          "maximum_minor": 65535,
          "maximum_patch": 65535
        },
        "wrapper": {
          "assembly": "Datadog.Trace.ClrProfiler.Managed, Version=1.21.0.0, Culture=neutral, PublicKeyToken=def86d061d0d2eeb",
          "type": "Datadog.Trace.ClrProfiler.Integrations.AdoNet.DbCommandIntegration",
          "method": "ExecuteReaderAsync",
          "signature": "00 06 1C 1C 08 1C 08 08 0A",
          "action": "ReplaceTargetMethod"
        }
      },
      {
        "caller": {},
        "target": {
          "assembly": "System.Data",
          "type": "System.Data.Common.DbCommand",
          "method": "ExecuteNonQuery",
          "signature_types": [
            "System.Int32"
          ],
          "minimum_major": 2,
          "minimum_minor": 0,
          "minimum_patch": 0,
          "maximum_major": 4,
          "maximum_minor": 65535,
          "maximum_patch": 65535
        },
        "wrapper": {
          "assembly": "Datadog.Trace.ClrProfiler.Managed, Version=1.21.0.0, Culture=neutral, PublicKeyToken=def86d061d0d2eeb",
          "type": "Datadog.Trace.ClrProfiler.Integrations.AdoNet.DbCommandIntegration",
          "method": "ExecuteNonQuery",
          "signature": "00 04 08 1C 08 08 0A",
          "action": "ReplaceTargetMethod"
        }
      },
      {
        "caller": {},
        "target": {
          "assembly": "System.Data.Common",
          "type": "System.Data.Common.DbCommand",
          "method": "ExecuteNonQuery",
          "signature_types": [
            "System.Int32"
          ],
          "minimum_major": 4,
          "minimum_minor": 0,
          "minimum_patch": 0,
          "maximum_major": 5,
          "maximum_minor": 65535,
          "maximum_patch": 65535
        },
        "wrapper": {
          "assembly": "Datadog.Trace.ClrProfiler.Managed, Version=1.21.0.0, Culture=neutral, PublicKeyToken=def86d061d0d2eeb",
          "type": "Datadog.Trace.ClrProfiler.Integrations.AdoNet.DbCommandIntegration",
          "method": "ExecuteNonQuery",
          "signature": "00 04 08 1C 08 08 0A",
          "action": "ReplaceTargetMethod"
        }
      },
      {
        "caller": {},
        "target": {
          "assembly": "netstandard",
          "type": "System.Data.Common.DbCommand",
          "method": "ExecuteNonQuery",
          "signature_types": [
            "System.Int32"
          ],
          "minimum_major": 2,
          "minimum_minor": 0,
          "minimum_patch": 0,
          "maximum_major": 2,
          "maximum_minor": 65535,
          "maximum_patch": 65535
        },
        "wrapper": {
          "assembly": "Datadog.Trace.ClrProfiler.Managed, Version=1.21.0.0, Culture=neutral, PublicKeyToken=def86d061d0d2eeb",
          "type": "Datadog.Trace.ClrProfiler.Integrations.AdoNet.DbCommandIntegration",
          "method": "ExecuteNonQuery",
          "signature": "00 04 08 1C 08 08 0A",
          "action": "ReplaceTargetMethod"
        }
      },
      {
        "caller": {},
        "target": {
          "assembly": "System.Data",
          "type": "System.Data.Common.DbCommand",
          "method": "ExecuteNonQueryAsync",
          "signature_types": [
            "System.Threading.Tasks.Task`1<System.Int32>",
            "System.Threading.CancellationToken"
          ],
          "minimum_major": 4,
          "minimum_minor": 0,
          "minimum_patch": 0,
          "maximum_major": 5,
          "maximum_minor": 65535,
          "maximum_patch": 65535
        },
        "wrapper": {
          "assembly": "Datadog.Trace.ClrProfiler.Managed, Version=1.21.0.0, Culture=neutral, PublicKeyToken=def86d061d0d2eeb",
          "type": "Datadog.Trace.ClrProfiler.Integrations.AdoNet.DbCommandIntegration",
          "method": "ExecuteNonQueryAsync",
          "signature": "00 05 1C 1C 1C 08 08 0A",
          "action": "ReplaceTargetMethod"
        }
      },
      {
        "caller": {},
        "target": {
          "assembly": "System.Data.Common",
          "type": "System.Data.Common.DbCommand",
          "method": "ExecuteNonQueryAsync",
          "signature_types": [
            "System.Threading.Tasks.Task`1<System.Int32>",
            "System.Threading.CancellationToken"
          ],
          "minimum_major": 4,
          "minimum_minor": 0,
          "minimum_patch": 0,
          "maximum_major": 5,
          "maximum_minor": 65535,
          "maximum_patch": 65535
        },
        "wrapper": {
          "assembly": "Datadog.Trace.ClrProfiler.Managed, Version=1.21.0.0, Culture=neutral, PublicKeyToken=def86d061d0d2eeb",
          "type": "Datadog.Trace.ClrProfiler.Integrations.AdoNet.DbCommandIntegration",
          "method": "ExecuteNonQueryAsync",
          "signature": "00 05 1C 1C 1C 08 08 0A",
          "action": "ReplaceTargetMethod"
        }
      },
      {
        "caller": {},
        "target": {
          "assembly": "netstandard",
          "type": "System.Data.Common.DbCommand",
          "method": "ExecuteNonQueryAsync",
          "signature_types": [
            "System.Threading.Tasks.Task`1<System.Int32>",
            "System.Threading.CancellationToken"
          ],
          "minimum_major": 2,
          "minimum_minor": 0,
          "minimum_patch": 0,
          "maximum_major": 2,
          "maximum_minor": 65535,
          "maximum_patch": 65535
        },
        "wrapper": {
          "assembly": "Datadog.Trace.ClrProfiler.Managed, Version=1.21.0.0, Culture=neutral, PublicKeyToken=def86d061d0d2eeb",
          "type": "Datadog.Trace.ClrProfiler.Integrations.AdoNet.DbCommandIntegration",
          "method": "ExecuteNonQueryAsync",
          "signature": "00 05 1C 1C 1C 08 08 0A",
          "action": "ReplaceTargetMethod"
        }
      },
      {
        "caller": {},
        "target": {
          "assembly": "System.Data",
          "type": "System.Data.Common.DbCommand",
          "method": "ExecuteScalar",
          "signature_types": [
            "System.Object"
          ],
          "minimum_major": 2,
          "minimum_minor": 0,
          "minimum_patch": 0,
          "maximum_major": 4,
          "maximum_minor": 65535,
          "maximum_patch": 65535
        },
        "wrapper": {
          "assembly": "Datadog.Trace.ClrProfiler.Managed, Version=1.21.0.0, Culture=neutral, PublicKeyToken=def86d061d0d2eeb",
          "type": "Datadog.Trace.ClrProfiler.Integrations.AdoNet.DbCommandIntegration",
          "method": "ExecuteScalar",
          "signature": "00 04 1C 1C 08 08 0A",
          "action": "ReplaceTargetMethod"
        }
      },
      {
        "caller": {},
        "target": {
          "assembly": "System.Data.Common",
          "type": "System.Data.Common.DbCommand",
          "method": "ExecuteScalar",
          "signature_types": [
            "System.Object"
          ],
          "minimum_major": 4,
          "minimum_minor": 0,
          "minimum_patch": 0,
          "maximum_major": 5,
          "maximum_minor": 65535,
          "maximum_patch": 65535
        },
        "wrapper": {
          "assembly": "Datadog.Trace.ClrProfiler.Managed, Version=1.21.0.0, Culture=neutral, PublicKeyToken=def86d061d0d2eeb",
          "type": "Datadog.Trace.ClrProfiler.Integrations.AdoNet.DbCommandIntegration",
          "method": "ExecuteScalar",
          "signature": "00 04 1C 1C 08 08 0A",
          "action": "ReplaceTargetMethod"
        }
      },
      {
        "caller": {},
        "target": {
          "assembly": "netstandard",
          "type": "System.Data.Common.DbCommand",
          "method": "ExecuteScalar",
          "signature_types": [
            "System.Object"
          ],
          "minimum_major": 2,
          "minimum_minor": 0,
          "minimum_patch": 0,
          "maximum_major": 2,
          "maximum_minor": 65535,
          "maximum_patch": 65535
        },
        "wrapper": {
          "assembly": "Datadog.Trace.ClrProfiler.Managed, Version=1.21.0.0, Culture=neutral, PublicKeyToken=def86d061d0d2eeb",
          "type": "Datadog.Trace.ClrProfiler.Integrations.AdoNet.DbCommandIntegration",
          "method": "ExecuteScalar",
          "signature": "00 04 1C 1C 08 08 0A",
          "action": "ReplaceTargetMethod"
        }
      },
      {
        "caller": {},
        "target": {
          "assembly": "System.Data",
          "type": "System.Data.Common.DbCommand",
          "method": "ExecuteScalarAsync",
          "signature_types": [
            "System.Threading.Tasks.Task`1<System.Object>",
            "System.Threading.CancellationToken"
          ],
          "minimum_major": 4,
          "minimum_minor": 0,
          "minimum_patch": 0,
          "maximum_major": 5,
          "maximum_minor": 65535,
          "maximum_patch": 65535
        },
        "wrapper": {
          "assembly": "Datadog.Trace.ClrProfiler.Managed, Version=1.21.0.0, Culture=neutral, PublicKeyToken=def86d061d0d2eeb",
          "type": "Datadog.Trace.ClrProfiler.Integrations.AdoNet.DbCommandIntegration",
          "method": "ExecuteScalarAsync",
          "signature": "00 05 1C 1C 1C 08 08 0A",
          "action": "ReplaceTargetMethod"
        }
      },
      {
        "caller": {},
        "target": {
          "assembly": "System.Data.Common",
          "type": "System.Data.Common.DbCommand",
          "method": "ExecuteScalarAsync",
          "signature_types": [
            "System.Threading.Tasks.Task`1<System.Object>",
            "System.Threading.CancellationToken"
          ],
          "minimum_major": 4,
          "minimum_minor": 0,
          "minimum_patch": 0,
          "maximum_major": 5,
          "maximum_minor": 65535,
          "maximum_patch": 65535
        },
        "wrapper": {
          "assembly": "Datadog.Trace.ClrProfiler.Managed, Version=1.21.0.0, Culture=neutral, PublicKeyToken=def86d061d0d2eeb",
          "type": "Datadog.Trace.ClrProfiler.Integrations.AdoNet.DbCommandIntegration",
          "method": "ExecuteScalarAsync",
          "signature": "00 05 1C 1C 1C 08 08 0A",
          "action": "ReplaceTargetMethod"
        }
      },
      {
        "caller": {},
        "target": {
          "assembly": "netstandard",
          "type": "System.Data.Common.DbCommand",
          "method": "ExecuteScalarAsync",
          "signature_types": [
            "System.Threading.Tasks.Task`1<System.Object>",
            "System.Threading.CancellationToken"
          ],
          "minimum_major": 2,
          "minimum_minor": 0,
          "minimum_patch": 0,
          "maximum_major": 2,
          "maximum_minor": 65535,
          "maximum_patch": 65535
        },
        "wrapper": {
          "assembly": "Datadog.Trace.ClrProfiler.Managed, Version=1.21.0.0, Culture=neutral, PublicKeyToken=def86d061d0d2eeb",
          "type": "Datadog.Trace.ClrProfiler.Integrations.AdoNet.DbCommandIntegration",
          "method": "ExecuteScalarAsync",
          "signature": "00 05 1C 1C 1C 08 08 0A",
          "action": "ReplaceTargetMethod"
        }
      }
    ]
  },
  {
    "name": "ElasticsearchNet5",
    "method_replacements": [
      {
        "caller": {
          "assembly": "Elasticsearch.Net"
        },
        "target": {
          "assembly": "Elasticsearch.Net",
          "type": "Elasticsearch.Net.IRequestPipeline",
          "method": "CallElasticsearch",
          "signature_types": [
            "Elasticsearch.Net.ElasticsearchResponse`1<T>",
            "Elasticsearch.Net.RequestData"
          ],
          "minimum_major": 5,
          "minimum_minor": 0,
          "minimum_patch": 0,
          "maximum_major": 5,
          "maximum_minor": 65535,
          "maximum_patch": 65535
        },
        "wrapper": {
          "assembly": "Datadog.Trace.ClrProfiler.Managed, Version=1.21.0.0, Culture=neutral, PublicKeyToken=def86d061d0d2eeb",
          "type": "Datadog.Trace.ClrProfiler.Integrations.ElasticsearchNet5Integration",
          "method": "CallElasticsearch",
          "signature": "10 01 05 1C 1C 1C 08 08 0A",
          "action": "ReplaceTargetMethod"
        }
      },
      {
        "caller": {
          "assembly": "Elasticsearch.Net"
        },
        "target": {
          "assembly": "Elasticsearch.Net",
          "type": "Elasticsearch.Net.IRequestPipeline",
          "method": "CallElasticsearchAsync",
          "signature_types": [
            "System.Threading.Tasks.Task`1<Elasticsearch.Net.ElasticsearchResponse`1<T>>",
            "Elasticsearch.Net.RequestData",
            "System.Threading.CancellationToken"
          ],
          "minimum_major": 5,
          "minimum_minor": 0,
          "minimum_patch": 0,
          "maximum_major": 5,
          "maximum_minor": 65535,
          "maximum_patch": 65535
        },
        "wrapper": {
          "assembly": "Datadog.Trace.ClrProfiler.Managed, Version=1.21.0.0, Culture=neutral, PublicKeyToken=def86d061d0d2eeb",
          "type": "Datadog.Trace.ClrProfiler.Integrations.ElasticsearchNet5Integration",
          "method": "CallElasticsearchAsync",
          "signature": "10 01 06 1C 1C 1C 1C 08 08 0A",
          "action": "ReplaceTargetMethod"
        }
      }
    ]
  },
  {
    "name": "ElasticsearchNet6",
    "method_replacements": [
      {
        "caller": {
          "assembly": "Elasticsearch.Net"
        },
        "target": {
          "assembly": "Elasticsearch.Net",
          "type": "Elasticsearch.Net.IRequestPipeline",
          "method": "CallElasticsearch",
          "signature_types": [
            "T",
            "Elasticsearch.Net.RequestData"
          ],
          "minimum_major": 6,
          "minimum_minor": 0,
          "minimum_patch": 0,
          "maximum_major": 6,
          "maximum_minor": 65535,
          "maximum_patch": 65535
        },
        "wrapper": {
          "assembly": "Datadog.Trace.ClrProfiler.Managed, Version=1.21.0.0, Culture=neutral, PublicKeyToken=def86d061d0d2eeb",
          "type": "Datadog.Trace.ClrProfiler.Integrations.ElasticsearchNet6Integration",
          "method": "CallElasticsearch",
          "signature": "10 01 05 1C 1C 1C 08 08 0A",
          "action": "ReplaceTargetMethod"
        }
      },
      {
        "caller": {
          "assembly": "Elasticsearch.Net"
        },
        "target": {
          "assembly": "Elasticsearch.Net",
          "type": "Elasticsearch.Net.IRequestPipeline",
          "method": "CallElasticsearchAsync",
          "signature_types": [
            "System.Threading.Tasks.Task`1<T>",
            "Elasticsearch.Net.RequestData",
            "System.Threading.CancellationToken"
          ],
          "minimum_major": 6,
          "minimum_minor": 0,
          "minimum_patch": 0,
          "maximum_major": 6,
          "maximum_minor": 65535,
          "maximum_patch": 65535
        },
        "wrapper": {
          "assembly": "Datadog.Trace.ClrProfiler.Managed, Version=1.21.0.0, Culture=neutral, PublicKeyToken=def86d061d0d2eeb",
          "type": "Datadog.Trace.ClrProfiler.Integrations.ElasticsearchNet6Integration",
          "method": "CallElasticsearchAsync",
          "signature": "10 01 06 1C 1C 1C 1C 08 08 0A",
          "action": "ReplaceTargetMethod"
        }
      }
    ]
  },
  {
    "name": "GraphQL",
    "method_replacements": [
      {
        "caller": {},
        "target": {
          "assembly": "GraphQL",
          "type": "GraphQL.Validation.IDocumentValidator",
          "method": "Validate",
          "signature_types": [
            "GraphQL.Validation.IValidationResult",
            "System.String",
            "GraphQL.Types.ISchema",
            "GraphQL.Language.AST.Document",
            "System.Collections.Generic.IEnumerable`1<GraphQL.Validation.IValidationRule>",
            "_",
            "GraphQL.Inputs"
          ],
          "minimum_major": 2,
          "minimum_minor": 3,
          "minimum_patch": 0,
          "maximum_major": 2,
          "maximum_minor": 65535,
          "maximum_patch": 65535
        },
        "wrapper": {
          "assembly": "Datadog.Trace.ClrProfiler.Managed, Version=1.21.0.0, Culture=neutral, PublicKeyToken=def86d061d0d2eeb",
          "type": "Datadog.Trace.ClrProfiler.Integrations.GraphQLIntegration",
          "method": "Validate",
          "signature": "00 0A 1C 1C 1C 1C 1C 1C 1C 1C 08 08 0A",
          "action": "ReplaceTargetMethod"
        }
      },
      {
        "caller": {},
        "target": {
          "assembly": "GraphQL",
          "type": "GraphQL.Execution.IExecutionStrategy",
          "method": "ExecuteAsync",
          "signature_types": [
            "System.Threading.Tasks.Task`1<GraphQL.ExecutionResult>",
            "GraphQL.Execution.ExecutionContext"
          ],
          "minimum_major": 2,
          "minimum_minor": 3,
          "minimum_patch": 0,
          "maximum_major": 2,
          "maximum_minor": 65535,
          "maximum_patch": 65535
        },
        "wrapper": {
          "assembly": "Datadog.Trace.ClrProfiler.Managed, Version=1.21.0.0, Culture=neutral, PublicKeyToken=def86d061d0d2eeb",
          "type": "Datadog.Trace.ClrProfiler.Integrations.GraphQLIntegration",
          "method": "ExecuteAsync",
          "signature": "00 05 1C 1C 1C 08 08 0A",
          "action": "ReplaceTargetMethod"
        }
      }
    ]
  },
  {
<<<<<<< HEAD
=======
    "name": "HttpMessageHandler",
    "method_replacements": [
      {
        "caller": {},
        "target": {
          "assembly": "System.Net.Http",
          "type": "System.Net.Http.HttpMessageHandler",
          "method": "SendAsync",
          "signature_types": [
            "System.Threading.Tasks.Task`1<System.Net.Http.HttpResponseMessage>",
            "System.Net.Http.HttpRequestMessage",
            "System.Threading.CancellationToken"
          ],
          "minimum_major": 4,
          "minimum_minor": 0,
          "minimum_patch": 0,
          "maximum_major": 5,
          "maximum_minor": 65535,
          "maximum_patch": 65535
        },
        "wrapper": {
          "assembly": "Datadog.Trace.ClrProfiler.Managed, Version=1.21.0.0, Culture=neutral, PublicKeyToken=def86d061d0d2eeb",
          "type": "Datadog.Trace.ClrProfiler.Integrations.HttpMessageHandlerIntegration",
          "method": "HttpMessageHandler_SendAsync",
          "signature": "00 06 1C 1C 1C 1C 08 08 0A",
          "action": "ReplaceTargetMethod"
        }
      },
      {
        "caller": {},
        "target": {
          "assembly": "System.Net.Http",
          "type": "System.Net.Http.HttpClientHandler",
          "method": "SendAsync",
          "signature_types": [
            "System.Threading.Tasks.Task`1<System.Net.Http.HttpResponseMessage>",
            "System.Net.Http.HttpRequestMessage",
            "System.Threading.CancellationToken"
          ],
          "minimum_major": 4,
          "minimum_minor": 0,
          "minimum_patch": 0,
          "maximum_major": 5,
          "maximum_minor": 65535,
          "maximum_patch": 65535
        },
        "wrapper": {
          "assembly": "Datadog.Trace.ClrProfiler.Managed, Version=1.21.0.0, Culture=neutral, PublicKeyToken=def86d061d0d2eeb",
          "type": "Datadog.Trace.ClrProfiler.Integrations.HttpMessageHandlerIntegration",
          "method": "HttpClientHandler_SendAsync",
          "signature": "00 06 1C 1C 1C 1C 08 08 0A",
          "action": "ReplaceTargetMethod"
        }
      }
    ]
  },
  {
>>>>>>> 7a01450e
    "name": "IDbCommand",
    "method_replacements": [
      {
        "caller": {},
        "target": {
          "assembly": "System.Data",
          "type": "System.Data.IDbCommand",
          "method": "ExecuteReader",
          "signature_types": [
            "System.Data.IDataReader"
          ],
          "minimum_major": 2,
          "minimum_minor": 0,
          "minimum_patch": 0,
          "maximum_major": 4,
          "maximum_minor": 65535,
          "maximum_patch": 65535
        },
        "wrapper": {
          "assembly": "Datadog.Trace.ClrProfiler.Managed, Version=1.21.0.0, Culture=neutral, PublicKeyToken=def86d061d0d2eeb",
          "type": "Datadog.Trace.ClrProfiler.Integrations.AdoNet.IDbCommandIntegration",
          "method": "ExecuteReader",
          "signature": "00 04 1C 1C 08 08 0A",
          "action": "ReplaceTargetMethod"
        }
      },
      {
        "caller": {},
        "target": {
          "assembly": "System.Data.Common",
          "type": "System.Data.IDbCommand",
          "method": "ExecuteReader",
          "signature_types": [
            "System.Data.IDataReader"
          ],
          "minimum_major": 4,
          "minimum_minor": 0,
          "minimum_patch": 0,
          "maximum_major": 5,
          "maximum_minor": 65535,
          "maximum_patch": 65535
        },
        "wrapper": {
          "assembly": "Datadog.Trace.ClrProfiler.Managed, Version=1.21.0.0, Culture=neutral, PublicKeyToken=def86d061d0d2eeb",
          "type": "Datadog.Trace.ClrProfiler.Integrations.AdoNet.IDbCommandIntegration",
          "method": "ExecuteReader",
          "signature": "00 04 1C 1C 08 08 0A",
          "action": "ReplaceTargetMethod"
        }
      },
      {
        "caller": {},
        "target": {
          "assembly": "netstandard",
          "type": "System.Data.IDbCommand",
          "method": "ExecuteReader",
          "signature_types": [
            "System.Data.IDataReader"
          ],
          "minimum_major": 2,
          "minimum_minor": 0,
          "minimum_patch": 0,
          "maximum_major": 2,
          "maximum_minor": 65535,
          "maximum_patch": 65535
        },
        "wrapper": {
          "assembly": "Datadog.Trace.ClrProfiler.Managed, Version=1.21.0.0, Culture=neutral, PublicKeyToken=def86d061d0d2eeb",
          "type": "Datadog.Trace.ClrProfiler.Integrations.AdoNet.IDbCommandIntegration",
          "method": "ExecuteReader",
          "signature": "00 04 1C 1C 08 08 0A",
          "action": "ReplaceTargetMethod"
        }
      },
      {
        "caller": {},
        "target": {
          "assembly": "System.Data",
          "type": "System.Data.IDbCommand",
          "method": "ExecuteReader",
          "signature_types": [
            "System.Data.IDataReader",
            "System.Data.CommandBehavior"
          ],
          "minimum_major": 2,
          "minimum_minor": 0,
          "minimum_patch": 0,
          "maximum_major": 4,
          "maximum_minor": 65535,
          "maximum_patch": 65535
        },
        "wrapper": {
          "assembly": "Datadog.Trace.ClrProfiler.Managed, Version=1.21.0.0, Culture=neutral, PublicKeyToken=def86d061d0d2eeb",
          "type": "Datadog.Trace.ClrProfiler.Integrations.AdoNet.IDbCommandIntegration",
          "method": "ExecuteReaderWithBehavior",
          "signature": "00 05 1C 1C 08 08 08 0A",
          "action": "ReplaceTargetMethod"
        }
      },
      {
        "caller": {},
        "target": {
          "assembly": "System.Data.Common",
          "type": "System.Data.IDbCommand",
          "method": "ExecuteReader",
          "signature_types": [
            "System.Data.IDataReader",
            "System.Data.CommandBehavior"
          ],
          "minimum_major": 4,
          "minimum_minor": 0,
          "minimum_patch": 0,
          "maximum_major": 5,
          "maximum_minor": 65535,
          "maximum_patch": 65535
        },
        "wrapper": {
          "assembly": "Datadog.Trace.ClrProfiler.Managed, Version=1.21.0.0, Culture=neutral, PublicKeyToken=def86d061d0d2eeb",
          "type": "Datadog.Trace.ClrProfiler.Integrations.AdoNet.IDbCommandIntegration",
          "method": "ExecuteReaderWithBehavior",
          "signature": "00 05 1C 1C 08 08 08 0A",
          "action": "ReplaceTargetMethod"
        }
      },
      {
        "caller": {},
        "target": {
          "assembly": "netstandard",
          "type": "System.Data.IDbCommand",
          "method": "ExecuteReader",
          "signature_types": [
            "System.Data.IDataReader",
            "System.Data.CommandBehavior"
          ],
          "minimum_major": 2,
          "minimum_minor": 0,
          "minimum_patch": 0,
          "maximum_major": 2,
          "maximum_minor": 65535,
          "maximum_patch": 65535
        },
        "wrapper": {
          "assembly": "Datadog.Trace.ClrProfiler.Managed, Version=1.21.0.0, Culture=neutral, PublicKeyToken=def86d061d0d2eeb",
          "type": "Datadog.Trace.ClrProfiler.Integrations.AdoNet.IDbCommandIntegration",
          "method": "ExecuteReaderWithBehavior",
          "signature": "00 05 1C 1C 08 08 08 0A",
          "action": "ReplaceTargetMethod"
        }
      },
      {
        "caller": {},
        "target": {
          "assembly": "System.Data",
          "type": "System.Data.IDbCommand",
          "method": "ExecuteNonQuery",
          "signature_types": [
            "System.Int32"
          ],
          "minimum_major": 2,
          "minimum_minor": 0,
          "minimum_patch": 0,
          "maximum_major": 4,
          "maximum_minor": 65535,
          "maximum_patch": 65535
        },
        "wrapper": {
          "assembly": "Datadog.Trace.ClrProfiler.Managed, Version=1.21.0.0, Culture=neutral, PublicKeyToken=def86d061d0d2eeb",
          "type": "Datadog.Trace.ClrProfiler.Integrations.AdoNet.IDbCommandIntegration",
          "method": "ExecuteNonQuery",
          "signature": "00 04 08 1C 08 08 0A",
          "action": "ReplaceTargetMethod"
        }
      },
      {
        "caller": {},
        "target": {
          "assembly": "System.Data.Common",
          "type": "System.Data.IDbCommand",
          "method": "ExecuteNonQuery",
          "signature_types": [
            "System.Int32"
          ],
          "minimum_major": 4,
          "minimum_minor": 0,
          "minimum_patch": 0,
          "maximum_major": 5,
          "maximum_minor": 65535,
          "maximum_patch": 65535
        },
        "wrapper": {
          "assembly": "Datadog.Trace.ClrProfiler.Managed, Version=1.21.0.0, Culture=neutral, PublicKeyToken=def86d061d0d2eeb",
          "type": "Datadog.Trace.ClrProfiler.Integrations.AdoNet.IDbCommandIntegration",
          "method": "ExecuteNonQuery",
          "signature": "00 04 08 1C 08 08 0A",
          "action": "ReplaceTargetMethod"
        }
      },
      {
        "caller": {},
        "target": {
          "assembly": "netstandard",
          "type": "System.Data.IDbCommand",
          "method": "ExecuteNonQuery",
          "signature_types": [
            "System.Int32"
          ],
          "minimum_major": 2,
          "minimum_minor": 0,
          "minimum_patch": 0,
          "maximum_major": 2,
          "maximum_minor": 65535,
          "maximum_patch": 65535
        },
        "wrapper": {
          "assembly": "Datadog.Trace.ClrProfiler.Managed, Version=1.21.0.0, Culture=neutral, PublicKeyToken=def86d061d0d2eeb",
          "type": "Datadog.Trace.ClrProfiler.Integrations.AdoNet.IDbCommandIntegration",
          "method": "ExecuteNonQuery",
          "signature": "00 04 08 1C 08 08 0A",
          "action": "ReplaceTargetMethod"
        }
      },
      {
        "caller": {},
        "target": {
          "assembly": "System.Data",
          "type": "System.Data.IDbCommand",
          "method": "ExecuteScalar",
          "signature_types": [
            "System.Object"
          ],
          "minimum_major": 2,
          "minimum_minor": 0,
          "minimum_patch": 0,
          "maximum_major": 4,
          "maximum_minor": 65535,
          "maximum_patch": 65535
        },
        "wrapper": {
          "assembly": "Datadog.Trace.ClrProfiler.Managed, Version=1.21.0.0, Culture=neutral, PublicKeyToken=def86d061d0d2eeb",
          "type": "Datadog.Trace.ClrProfiler.Integrations.AdoNet.IDbCommandIntegration",
          "method": "ExecuteScalar",
          "signature": "00 04 1C 1C 08 08 0A",
          "action": "ReplaceTargetMethod"
        }
      },
      {
        "caller": {},
        "target": {
          "assembly": "System.Data.Common",
          "type": "System.Data.IDbCommand",
          "method": "ExecuteScalar",
          "signature_types": [
            "System.Object"
          ],
          "minimum_major": 4,
          "minimum_minor": 0,
          "minimum_patch": 0,
          "maximum_major": 5,
          "maximum_minor": 65535,
          "maximum_patch": 65535
        },
        "wrapper": {
          "assembly": "Datadog.Trace.ClrProfiler.Managed, Version=1.21.0.0, Culture=neutral, PublicKeyToken=def86d061d0d2eeb",
          "type": "Datadog.Trace.ClrProfiler.Integrations.AdoNet.IDbCommandIntegration",
          "method": "ExecuteScalar",
          "signature": "00 04 1C 1C 08 08 0A",
          "action": "ReplaceTargetMethod"
        }
      },
      {
        "caller": {},
        "target": {
          "assembly": "netstandard",
          "type": "System.Data.IDbCommand",
          "method": "ExecuteScalar",
          "signature_types": [
            "System.Object"
          ],
          "minimum_major": 2,
          "minimum_minor": 0,
          "minimum_patch": 0,
          "maximum_major": 2,
          "maximum_minor": 65535,
          "maximum_patch": 65535
        },
        "wrapper": {
          "assembly": "Datadog.Trace.ClrProfiler.Managed, Version=1.21.0.0, Culture=neutral, PublicKeyToken=def86d061d0d2eeb",
          "type": "Datadog.Trace.ClrProfiler.Integrations.AdoNet.IDbCommandIntegration",
          "method": "ExecuteScalar",
          "signature": "00 04 1C 1C 08 08 0A",
          "action": "ReplaceTargetMethod"
        }
      }
    ]
  },
  {
    "name": "MongoDb",
    "method_replacements": [
      {
        "caller": {},
        "target": {
          "assembly": "MongoDB.Driver.Core",
          "type": "MongoDB.Driver.Core.WireProtocol.IWireProtocol",
          "method": "Execute",
          "signature_types": [
            "System.Void",
            "MongoDB.Driver.Core.Connections.IConnection",
            "System.Threading.CancellationToken"
          ],
          "minimum_major": 2,
          "minimum_minor": 2,
          "minimum_patch": 0,
          "maximum_major": 2,
          "maximum_minor": 65535,
          "maximum_patch": 65535
        },
        "wrapper": {
          "assembly": "Datadog.Trace.ClrProfiler.Managed, Version=1.21.0.0, Culture=neutral, PublicKeyToken=def86d061d0d2eeb",
          "type": "Datadog.Trace.ClrProfiler.Integrations.MongoDbIntegration",
          "method": "Execute",
          "signature": "00 06 01 1C 1C 1C 08 08 0A",
          "action": "ReplaceTargetMethod"
        }
      },
      {
        "caller": {},
        "target": {
          "assembly": "MongoDB.Driver.Core",
          "type": "MongoDB.Driver.Core.WireProtocol.IWireProtocol`1",
          "method": "Execute",
          "signature_types": [
            "T",
            "MongoDB.Driver.Core.Connections.IConnection",
            "System.Threading.CancellationToken"
          ],
          "minimum_major": 2,
          "minimum_minor": 2,
          "minimum_patch": 0,
          "maximum_major": 2,
          "maximum_minor": 65535,
          "maximum_patch": 65535
        },
        "wrapper": {
          "assembly": "Datadog.Trace.ClrProfiler.Managed, Version=1.21.0.0, Culture=neutral, PublicKeyToken=def86d061d0d2eeb",
          "type": "Datadog.Trace.ClrProfiler.Integrations.MongoDbIntegration",
          "method": "ExecuteGeneric",
          "signature": "00 06 1C 1C 1C 1C 08 08 0A",
          "action": "ReplaceTargetMethod"
        }
      },
      {
        "caller": {},
        "target": {
          "assembly": "MongoDB.Driver.Core",
          "type": "MongoDB.Driver.Core.WireProtocol.IWireProtocol",
          "method": "ExecuteAsync",
          "signature_types": [
            "System.Threading.Tasks.Task",
            "MongoDB.Driver.Core.Connections.IConnection",
            "System.Threading.CancellationToken"
          ],
          "minimum_major": 2,
          "minimum_minor": 1,
          "minimum_patch": 0,
          "maximum_major": 2,
          "maximum_minor": 65535,
          "maximum_patch": 65535
        },
        "wrapper": {
          "assembly": "Datadog.Trace.ClrProfiler.Managed, Version=1.21.0.0, Culture=neutral, PublicKeyToken=def86d061d0d2eeb",
          "type": "Datadog.Trace.ClrProfiler.Integrations.MongoDbIntegration",
          "method": "ExecuteAsync",
          "signature": "00 06 1C 1C 1C 1C 08 08 0A",
          "action": "ReplaceTargetMethod"
        }
      },
      {
        "caller": {},
        "target": {
          "assembly": "MongoDB.Driver.Core",
          "type": "MongoDB.Driver.Core.WireProtocol.IWireProtocol`1",
          "method": "ExecuteAsync",
          "signature_types": [
            "System.Threading.Tasks.Task`1<T>",
            "MongoDB.Driver.Core.Connections.IConnection",
            "System.Threading.CancellationToken"
          ],
          "minimum_major": 2,
          "minimum_minor": 1,
          "minimum_patch": 0,
          "maximum_major": 2,
          "maximum_minor": 65535,
          "maximum_patch": 65535
        },
        "wrapper": {
          "assembly": "Datadog.Trace.ClrProfiler.Managed, Version=1.21.0.0, Culture=neutral, PublicKeyToken=def86d061d0d2eeb",
          "type": "Datadog.Trace.ClrProfiler.Integrations.MongoDbIntegration",
          "method": "ExecuteAsyncGeneric",
          "signature": "00 06 1C 1C 1C 1C 08 08 0A",
          "action": "ReplaceTargetMethod"
        }
      }
    ]
  },
  {
    "name": "NpgsqlCommand",
    "method_replacements": [
      {
        "caller": {},
        "target": {
          "assembly": "Npgsql",
          "type": "Npgsql.NpgsqlCommand",
          "method": "ExecuteReader",
          "signature_types": [
            "Npgsql.NpgsqlDataReader"
          ],
          "minimum_major": 4,
          "minimum_minor": 0,
          "minimum_patch": 0,
          "maximum_major": 4,
          "maximum_minor": 65535,
          "maximum_patch": 65535
        },
        "wrapper": {
          "assembly": "Datadog.Trace.ClrProfiler.Managed, Version=1.21.0.0, Culture=neutral, PublicKeyToken=def86d061d0d2eeb",
          "type": "Datadog.Trace.ClrProfiler.Integrations.AdoNet.NpgsqlCommandIntegration",
          "method": "ExecuteReader",
          "signature": "00 04 1C 1C 08 08 0A",
          "action": "ReplaceTargetMethod"
        }
      },
      {
        "caller": {},
        "target": {
          "assembly": "Npgsql",
          "type": "Npgsql.NpgsqlCommand",
          "method": "ExecuteReader",
          "signature_types": [
            "Npgsql.NpgsqlDataReader",
            "System.Data.CommandBehavior"
          ],
          "minimum_major": 4,
          "minimum_minor": 0,
          "minimum_patch": 0,
          "maximum_major": 4,
          "maximum_minor": 65535,
          "maximum_patch": 65535
        },
        "wrapper": {
          "assembly": "Datadog.Trace.ClrProfiler.Managed, Version=1.21.0.0, Culture=neutral, PublicKeyToken=def86d061d0d2eeb",
          "type": "Datadog.Trace.ClrProfiler.Integrations.AdoNet.NpgsqlCommandIntegration",
          "method": "ExecuteReaderWithBehavior",
          "signature": "00 05 1C 1C 08 08 08 0A",
          "action": "ReplaceTargetMethod"
        }
      },
      {
        "caller": {},
        "target": {
          "assembly": "Npgsql",
          "type": "Npgsql.NpgsqlCommand",
          "method": "ExecuteReaderAsync",
          "signature_types": [
            "System.Threading.Tasks.Task`1<Npgsql.NpgsqlDataReader>",
            "System.Threading.CancellationToken"
          ],
          "minimum_major": 4,
          "minimum_minor": 0,
          "minimum_patch": 0,
          "maximum_major": 4,
          "maximum_minor": 65535,
          "maximum_patch": 65535
        },
        "wrapper": {
          "assembly": "Datadog.Trace.ClrProfiler.Managed, Version=1.21.0.0, Culture=neutral, PublicKeyToken=def86d061d0d2eeb",
          "type": "Datadog.Trace.ClrProfiler.Integrations.AdoNet.NpgsqlCommandIntegration",
          "method": "ExecuteReaderAsync",
          "signature": "00 05 1C 1C 1C 08 08 0A",
          "action": "ReplaceTargetMethod"
        }
      },
      {
        "caller": {},
        "target": {
          "assembly": "Npgsql",
          "type": "Npgsql.NpgsqlCommand",
          "method": "ExecuteReaderAsync",
          "signature_types": [
            "System.Threading.Tasks.Task`1<Npgsql.NpgsqlDataReader>",
            "System.Data.CommandBehavior",
            "System.Threading.CancellationToken"
          ],
          "minimum_major": 4,
          "minimum_minor": 0,
          "minimum_patch": 0,
          "maximum_major": 4,
          "maximum_minor": 65535,
          "maximum_patch": 65535
        },
        "wrapper": {
          "assembly": "Datadog.Trace.ClrProfiler.Managed, Version=1.21.0.0, Culture=neutral, PublicKeyToken=def86d061d0d2eeb",
          "type": "Datadog.Trace.ClrProfiler.Integrations.AdoNet.NpgsqlCommandIntegration",
          "method": "ExecuteReaderAsyncWithBehaviorAndCancellation",
          "signature": "00 06 1C 1C 08 1C 08 08 0A",
          "action": "ReplaceTargetMethod"
        }
      },
      {
        "caller": {},
        "target": {
          "assembly": "Npgsql",
          "type": "Npgsql.NpgsqlCommand",
          "method": "ExecuteNonQuery",
          "signature_types": [
            "System.Int32"
          ],
          "minimum_major": 4,
          "minimum_minor": 0,
          "minimum_patch": 0,
          "maximum_major": 4,
          "maximum_minor": 65535,
          "maximum_patch": 65535
        },
        "wrapper": {
          "assembly": "Datadog.Trace.ClrProfiler.Managed, Version=1.21.0.0, Culture=neutral, PublicKeyToken=def86d061d0d2eeb",
          "type": "Datadog.Trace.ClrProfiler.Integrations.AdoNet.NpgsqlCommandIntegration",
          "method": "ExecuteNonQuery",
          "signature": "00 04 08 1C 08 08 0A",
          "action": "ReplaceTargetMethod"
        }
      },
      {
        "caller": {},
        "target": {
          "assembly": "Npgsql",
          "type": "Npgsql.NpgsqlCommand",
          "method": "ExecuteNonQueryAsync",
          "signature_types": [
            "System.Threading.Tasks.Task`1<System.Int32>",
            "System.Threading.CancellationToken"
          ],
          "minimum_major": 4,
          "minimum_minor": 0,
          "minimum_patch": 0,
          "maximum_major": 4,
          "maximum_minor": 65535,
          "maximum_patch": 65535
        },
        "wrapper": {
          "assembly": "Datadog.Trace.ClrProfiler.Managed, Version=1.21.0.0, Culture=neutral, PublicKeyToken=def86d061d0d2eeb",
          "type": "Datadog.Trace.ClrProfiler.Integrations.AdoNet.NpgsqlCommandIntegration",
          "method": "ExecuteNonQueryAsync",
          "signature": "00 05 1C 1C 1C 08 08 0A",
          "action": "ReplaceTargetMethod"
        }
      },
      {
        "caller": {},
        "target": {
          "assembly": "Npgsql",
          "type": "Npgsql.NpgsqlCommand",
          "method": "ExecuteScalar",
          "signature_types": [
            "System.Object"
          ],
          "minimum_major": 4,
          "minimum_minor": 0,
          "minimum_patch": 0,
          "maximum_major": 4,
          "maximum_minor": 65535,
          "maximum_patch": 65535
        },
        "wrapper": {
          "assembly": "Datadog.Trace.ClrProfiler.Managed, Version=1.21.0.0, Culture=neutral, PublicKeyToken=def86d061d0d2eeb",
          "type": "Datadog.Trace.ClrProfiler.Integrations.AdoNet.NpgsqlCommandIntegration",
          "method": "ExecuteScalar",
          "signature": "00 04 1C 1C 08 08 0A",
          "action": "ReplaceTargetMethod"
        }
      },
      {
        "caller": {},
        "target": {
          "assembly": "Npgsql",
          "type": "Npgsql.NpgsqlCommand",
          "method": "ExecuteScalarAsync",
          "signature_types": [
            "System.Threading.Tasks.Task`1<System.Object>",
            "System.Threading.CancellationToken"
          ],
          "minimum_major": 4,
          "minimum_minor": 0,
          "minimum_patch": 0,
          "maximum_major": 4,
          "maximum_minor": 65535,
          "maximum_patch": 65535
        },
        "wrapper": {
          "assembly": "Datadog.Trace.ClrProfiler.Managed, Version=1.21.0.0, Culture=neutral, PublicKeyToken=def86d061d0d2eeb",
          "type": "Datadog.Trace.ClrProfiler.Integrations.AdoNet.NpgsqlCommandIntegration",
          "method": "ExecuteScalarAsync",
          "signature": "00 05 1C 1C 1C 08 08 0A",
          "action": "ReplaceTargetMethod"
        }
      }
    ]
  },
  {
    "name": "NUnit",
    "method_replacements": [
      {
        "caller": {},
        "target": {
          "assembly": "nunit.framework",
          "type": "NUnit.Framework.Internal.Commands.TestCommand",
          "method": "Execute",
          "signature_types": [
            "NUnit.Framework.Internal.TestResult",
            "NUnit.Framework.Internal.TestExecutionContext"
          ],
          "minimum_major": 3,
          "minimum_minor": 0,
          "minimum_patch": 0,
          "maximum_major": 3,
          "maximum_minor": 65535,
          "maximum_patch": 65535
        },
        "wrapper": {
          "assembly": "Datadog.Trace.ClrProfiler.Managed, Version=1.21.0.0, Culture=neutral, PublicKeyToken=def86d061d0d2eeb",
          "type": "Datadog.Trace.ClrProfiler.Integrations.Testing.NUnitIntegration",
          "method": "TestCommand_Execute",
          "signature": "00 05 1C 1C 1C 08 08 0A",
          "action": "ReplaceTargetMethod"
        }
      },
      {
        "caller": {},
        "target": {
          "assembly": "nunit.framework",
          "type": "NUnit.Framework.Internal.Execution.WorkShift",
          "method": "ShutDown",
          "signature_types": [
            "System.Void"
          ],
          "minimum_major": 3,
          "minimum_minor": 0,
          "minimum_patch": 0,
          "maximum_major": 3,
          "maximum_minor": 65535,
          "maximum_patch": 65535
        },
        "wrapper": {
          "assembly": "Datadog.Trace.ClrProfiler.Managed, Version=1.21.0.0, Culture=neutral, PublicKeyToken=def86d061d0d2eeb",
          "type": "Datadog.Trace.ClrProfiler.Integrations.Testing.NUnitIntegration",
          "method": "WorkShift_ShutDown",
          "signature": "00 04 01 1C 08 08 0A",
          "action": "ReplaceTargetMethod"
        }
      }
    ]
  },
  {
    "name": "ServiceStackRedis",
    "method_replacements": [
      {
        "caller": {
          "assembly": "ServiceStack.Redis"
        },
        "target": {
          "assembly": "ServiceStack.Redis",
          "type": "ServiceStack.Redis.RedisNativeClient",
          "method": "SendReceive",
          "signature_types": [
            "T",
            "System.Byte[][]",
            "System.Func`1<T>",
            "System.Action`1<System.Func`1<T>>",
            "System.Boolean"
          ],
          "minimum_major": 4,
          "minimum_minor": 0,
          "minimum_patch": 0,
          "maximum_major": 5,
          "maximum_minor": 65535,
          "maximum_patch": 65535
        },
        "wrapper": {
          "assembly": "Datadog.Trace.ClrProfiler.Managed, Version=1.21.0.0, Culture=neutral, PublicKeyToken=def86d061d0d2eeb",
          "type": "Datadog.Trace.ClrProfiler.Integrations.ServiceStackRedisIntegration",
          "method": "SendReceive",
          "signature": "10 01 08 1E 00 1C 1D 1D 05 1C 1C 02 08 08 0A",
          "action": "ReplaceTargetMethod"
        }
      }
    ]
  },
  {
    "name": "SqlCommand",
    "method_replacements": [
      {
        "caller": {},
        "target": {
          "assembly": "System.Data",
          "type": "System.Data.SqlClient.SqlCommand",
          "method": "ExecuteReader",
          "signature_types": [
            "System.Data.SqlClient.SqlDataReader"
          ],
          "minimum_major": 2,
          "minimum_minor": 0,
          "minimum_patch": 0,
          "maximum_major": 4,
          "maximum_minor": 65535,
          "maximum_patch": 65535
        },
        "wrapper": {
          "assembly": "Datadog.Trace.ClrProfiler.Managed, Version=1.21.0.0, Culture=neutral, PublicKeyToken=def86d061d0d2eeb",
          "type": "Datadog.Trace.ClrProfiler.Integrations.AdoNet.SqlCommandIntegration",
          "method": "SystemSqlClientExecuteReader",
          "signature": "00 04 1C 1C 08 08 0A",
          "action": "ReplaceTargetMethod"
        }
      },
      {
        "caller": {},
        "target": {
          "assembly": "System.Data.SqlClient",
          "type": "System.Data.SqlClient.SqlCommand",
          "method": "ExecuteReader",
          "signature_types": [
            "System.Data.SqlClient.SqlDataReader"
          ],
          "minimum_major": 4,
          "minimum_minor": 0,
          "minimum_patch": 0,
          "maximum_major": 4,
          "maximum_minor": 65535,
          "maximum_patch": 65535
        },
        "wrapper": {
          "assembly": "Datadog.Trace.ClrProfiler.Managed, Version=1.21.0.0, Culture=neutral, PublicKeyToken=def86d061d0d2eeb",
          "type": "Datadog.Trace.ClrProfiler.Integrations.AdoNet.SqlCommandIntegration",
          "method": "SystemSqlClientExecuteReader",
          "signature": "00 04 1C 1C 08 08 0A",
          "action": "ReplaceTargetMethod"
        }
      },
      {
        "caller": {},
        "target": {
          "assembly": "Microsoft.Data.SqlClient",
          "type": "Microsoft.Data.SqlClient.SqlCommand",
          "method": "ExecuteReader",
          "signature_types": [
            "Microsoft.Data.SqlClient.SqlDataReader"
          ],
          "minimum_major": 1,
          "minimum_minor": 0,
          "minimum_patch": 0,
          "maximum_major": 2,
          "maximum_minor": 65535,
          "maximum_patch": 65535
        },
        "wrapper": {
<<<<<<< HEAD
          "assembly": "Datadog.Trace.ClrProfiler.Managed, Version=1.20.1.0, Culture=neutral, PublicKeyToken=def86d061d0d2eeb",
=======
          "assembly": "Datadog.Trace.ClrProfiler.Managed, Version=1.21.0.0, Culture=neutral, PublicKeyToken=def86d061d0d2eeb",
>>>>>>> 7a01450e
          "type": "Datadog.Trace.ClrProfiler.Integrations.AdoNet.SqlCommandIntegration",
          "method": "MicrosoftSqlClientExecuteReader",
          "signature": "00 04 1C 1C 08 08 0A",
          "action": "ReplaceTargetMethod"
        }
      },
      {
        "caller": {},
        "target": {
          "assembly": "System.Data",
          "type": "System.Data.SqlClient.SqlCommand",
          "method": "ExecuteReader",
          "signature_types": [
            "System.Data.SqlClient.SqlDataReader",
            "System.Data.CommandBehavior"
          ],
          "minimum_major": 2,
          "minimum_minor": 0,
          "minimum_patch": 0,
          "maximum_major": 4,
          "maximum_minor": 65535,
          "maximum_patch": 65535
        },
        "wrapper": {
          "assembly": "Datadog.Trace.ClrProfiler.Managed, Version=1.21.0.0, Culture=neutral, PublicKeyToken=def86d061d0d2eeb",
          "type": "Datadog.Trace.ClrProfiler.Integrations.AdoNet.SqlCommandIntegration",
          "method": "SystemSqlClientExecuteReaderWithBehavior",
          "signature": "00 05 1C 1C 08 08 08 0A",
          "action": "ReplaceTargetMethod"
        }
      },
      {
        "caller": {},
        "target": {
          "assembly": "System.Data.SqlClient",
          "type": "System.Data.SqlClient.SqlCommand",
          "method": "ExecuteReader",
          "signature_types": [
            "System.Data.SqlClient.SqlDataReader",
            "System.Data.CommandBehavior"
          ],
          "minimum_major": 4,
          "minimum_minor": 0,
          "minimum_patch": 0,
          "maximum_major": 4,
          "maximum_minor": 65535,
          "maximum_patch": 65535
        },
        "wrapper": {
          "assembly": "Datadog.Trace.ClrProfiler.Managed, Version=1.21.0.0, Culture=neutral, PublicKeyToken=def86d061d0d2eeb",
          "type": "Datadog.Trace.ClrProfiler.Integrations.AdoNet.SqlCommandIntegration",
          "method": "SystemSqlClientExecuteReaderWithBehavior",
          "signature": "00 05 1C 1C 08 08 08 0A",
          "action": "ReplaceTargetMethod"
        }
      },
      {
        "caller": {},
        "target": {
          "assembly": "Microsoft.Data.SqlClient",
          "type": "Microsoft.Data.SqlClient.SqlCommand",
          "method": "ExecuteReader",
          "signature_types": [
            "Microsoft.Data.SqlClient.SqlDataReader",
            "System.Data.CommandBehavior"
          ],
          "minimum_major": 1,
          "minimum_minor": 0,
          "minimum_patch": 0,
          "maximum_major": 2,
          "maximum_minor": 65535,
          "maximum_patch": 65535
        },
        "wrapper": {
<<<<<<< HEAD
          "assembly": "Datadog.Trace.ClrProfiler.Managed, Version=1.20.1.0, Culture=neutral, PublicKeyToken=def86d061d0d2eeb",
=======
          "assembly": "Datadog.Trace.ClrProfiler.Managed, Version=1.21.0.0, Culture=neutral, PublicKeyToken=def86d061d0d2eeb",
>>>>>>> 7a01450e
          "type": "Datadog.Trace.ClrProfiler.Integrations.AdoNet.SqlCommandIntegration",
          "method": "MicrosoftSqlClientExecuteReaderWithBehavior",
          "signature": "00 05 1C 1C 08 08 08 0A",
          "action": "ReplaceTargetMethod"
        }
      },
      {
        "caller": {},
        "target": {
          "assembly": "System.Data",
          "type": "System.Data.SqlClient.SqlCommand",
          "method": "ExecuteReaderAsync",
          "signature_types": [
            "System.Threading.Tasks.Task`1<System.Data.SqlClient.SqlDataReader>",
            "System.Data.CommandBehavior",
            "System.Threading.CancellationToken"
          ],
          "minimum_major": 4,
          "minimum_minor": 0,
          "minimum_patch": 0,
          "maximum_major": 4,
          "maximum_minor": 65535,
          "maximum_patch": 65535
        },
        "wrapper": {
          "assembly": "Datadog.Trace.ClrProfiler.Managed, Version=1.21.0.0, Culture=neutral, PublicKeyToken=def86d061d0d2eeb",
          "type": "Datadog.Trace.ClrProfiler.Integrations.AdoNet.SqlCommandIntegration",
          "method": "SystemSqlClientExecuteReaderAsync",
          "signature": "00 06 1C 1C 08 1C 08 08 0A",
          "action": "ReplaceTargetMethod"
        }
      },
      {
        "caller": {},
        "target": {
          "assembly": "System.Data.SqlClient",
          "type": "System.Data.SqlClient.SqlCommand",
          "method": "ExecuteReaderAsync",
          "signature_types": [
            "System.Threading.Tasks.Task`1<System.Data.SqlClient.SqlDataReader>",
            "System.Data.CommandBehavior",
            "System.Threading.CancellationToken"
          ],
          "minimum_major": 4,
          "minimum_minor": 0,
          "minimum_patch": 0,
          "maximum_major": 4,
          "maximum_minor": 65535,
          "maximum_patch": 65535
        },
        "wrapper": {
          "assembly": "Datadog.Trace.ClrProfiler.Managed, Version=1.21.0.0, Culture=neutral, PublicKeyToken=def86d061d0d2eeb",
          "type": "Datadog.Trace.ClrProfiler.Integrations.AdoNet.SqlCommandIntegration",
          "method": "SystemSqlClientExecuteReaderAsync",
          "signature": "00 06 1C 1C 08 1C 08 08 0A",
          "action": "ReplaceTargetMethod"
        }
      },
      {
        "caller": {},
        "target": {
          "assembly": "Microsoft.Data.SqlClient",
          "type": "Microsoft.Data.SqlClient.SqlCommand",
          "method": "ExecuteReaderAsync",
          "signature_types": [
            "System.Threading.Tasks.Task`1<Microsoft.Data.SqlClient.SqlDataReader>",
            "System.Data.CommandBehavior",
            "System.Threading.CancellationToken"
          ],
          "minimum_major": 1,
          "minimum_minor": 0,
          "minimum_patch": 0,
          "maximum_major": 2,
          "maximum_minor": 65535,
          "maximum_patch": 65535
        },
        "wrapper": {
<<<<<<< HEAD
          "assembly": "Datadog.Trace.ClrProfiler.Managed, Version=1.20.1.0, Culture=neutral, PublicKeyToken=def86d061d0d2eeb",
=======
          "assembly": "Datadog.Trace.ClrProfiler.Managed, Version=1.21.0.0, Culture=neutral, PublicKeyToken=def86d061d0d2eeb",
>>>>>>> 7a01450e
          "type": "Datadog.Trace.ClrProfiler.Integrations.AdoNet.SqlCommandIntegration",
          "method": "MicrosoftSqlClientExecuteReaderAsync",
          "signature": "00 06 1C 1C 08 1C 08 08 0A",
          "action": "ReplaceTargetMethod"
        }
      },
      {
        "caller": {},
        "target": {
          "assembly": "System.Data",
          "type": "System.Data.SqlClient.SqlCommand",
          "method": "ExecuteNonQuery",
          "signature_types": [
            "System.Int32"
          ],
          "minimum_major": 2,
          "minimum_minor": 0,
          "minimum_patch": 0,
          "maximum_major": 4,
          "maximum_minor": 65535,
          "maximum_patch": 65535
        },
        "wrapper": {
          "assembly": "Datadog.Trace.ClrProfiler.Managed, Version=1.21.0.0, Culture=neutral, PublicKeyToken=def86d061d0d2eeb",
          "type": "Datadog.Trace.ClrProfiler.Integrations.AdoNet.SqlCommandIntegration",
          "method": "SystemSqlClientExecuteNonQuery",
          "signature": "00 04 08 1C 08 08 0A",
          "action": "ReplaceTargetMethod"
        }
      },
      {
        "caller": {},
        "target": {
          "assembly": "System.Data.SqlClient",
          "type": "System.Data.SqlClient.SqlCommand",
          "method": "ExecuteNonQuery",
          "signature_types": [
            "System.Int32"
          ],
          "minimum_major": 4,
          "minimum_minor": 0,
          "minimum_patch": 0,
          "maximum_major": 4,
          "maximum_minor": 65535,
          "maximum_patch": 65535
        },
        "wrapper": {
          "assembly": "Datadog.Trace.ClrProfiler.Managed, Version=1.21.0.0, Culture=neutral, PublicKeyToken=def86d061d0d2eeb",
          "type": "Datadog.Trace.ClrProfiler.Integrations.AdoNet.SqlCommandIntegration",
          "method": "SystemSqlClientExecuteNonQuery",
          "signature": "00 04 08 1C 08 08 0A",
          "action": "ReplaceTargetMethod"
        }
      },
      {
        "caller": {},
        "target": {
          "assembly": "Microsoft.Data.SqlClient",
          "type": "Microsoft.Data.SqlClient.SqlCommand",
          "method": "ExecuteNonQuery",
          "signature_types": [
            "System.Int32"
          ],
          "minimum_major": 1,
          "minimum_minor": 0,
          "minimum_patch": 0,
          "maximum_major": 2,
          "maximum_minor": 65535,
          "maximum_patch": 65535
        },
        "wrapper": {
<<<<<<< HEAD
          "assembly": "Datadog.Trace.ClrProfiler.Managed, Version=1.20.1.0, Culture=neutral, PublicKeyToken=def86d061d0d2eeb",
=======
          "assembly": "Datadog.Trace.ClrProfiler.Managed, Version=1.21.0.0, Culture=neutral, PublicKeyToken=def86d061d0d2eeb",
>>>>>>> 7a01450e
          "type": "Datadog.Trace.ClrProfiler.Integrations.AdoNet.SqlCommandIntegration",
          "method": "MicrosoftSqlClientExecuteNonQuery",
          "signature": "00 04 08 1C 08 08 0A",
          "action": "ReplaceTargetMethod"
        }
      },
      {
        "caller": {},
        "target": {
          "assembly": "System.Data",
          "type": "System.Data.SqlClient.SqlCommand",
          "method": "ExecuteNonQueryAsync",
          "signature_types": [
            "System.Threading.Tasks.Task`1<System.Int32>",
            "System.Threading.CancellationToken"
          ],
          "minimum_major": 4,
          "minimum_minor": 0,
          "minimum_patch": 0,
          "maximum_major": 4,
          "maximum_minor": 65535,
          "maximum_patch": 65535
        },
        "wrapper": {
          "assembly": "Datadog.Trace.ClrProfiler.Managed, Version=1.21.0.0, Culture=neutral, PublicKeyToken=def86d061d0d2eeb",
          "type": "Datadog.Trace.ClrProfiler.Integrations.AdoNet.SqlCommandIntegration",
          "method": "SystemSqlClientExecuteNonQueryAsync",
          "signature": "00 05 1C 1C 1C 08 08 0A",
          "action": "ReplaceTargetMethod"
        }
      },
      {
        "caller": {},
        "target": {
          "assembly": "System.Data.SqlClient",
          "type": "System.Data.SqlClient.SqlCommand",
          "method": "ExecuteNonQueryAsync",
          "signature_types": [
            "System.Threading.Tasks.Task`1<System.Int32>",
            "System.Threading.CancellationToken"
          ],
          "minimum_major": 4,
          "minimum_minor": 0,
          "minimum_patch": 0,
          "maximum_major": 4,
          "maximum_minor": 65535,
          "maximum_patch": 65535
        },
        "wrapper": {
          "assembly": "Datadog.Trace.ClrProfiler.Managed, Version=1.21.0.0, Culture=neutral, PublicKeyToken=def86d061d0d2eeb",
          "type": "Datadog.Trace.ClrProfiler.Integrations.AdoNet.SqlCommandIntegration",
          "method": "SystemSqlClientExecuteNonQueryAsync",
          "signature": "00 05 1C 1C 1C 08 08 0A",
          "action": "ReplaceTargetMethod"
        }
      },
      {
        "caller": {},
        "target": {
          "assembly": "Microsoft.Data.SqlClient",
          "type": "Microsoft.Data.SqlClient.SqlCommand",
          "method": "ExecuteNonQueryAsync",
          "signature_types": [
            "System.Threading.Tasks.Task`1<System.Int32>",
            "System.Threading.CancellationToken"
          ],
          "minimum_major": 1,
          "minimum_minor": 0,
          "minimum_patch": 0,
          "maximum_major": 2,
          "maximum_minor": 65535,
          "maximum_patch": 65535
        },
        "wrapper": {
<<<<<<< HEAD
          "assembly": "Datadog.Trace.ClrProfiler.Managed, Version=1.20.1.0, Culture=neutral, PublicKeyToken=def86d061d0d2eeb",
=======
          "assembly": "Datadog.Trace.ClrProfiler.Managed, Version=1.21.0.0, Culture=neutral, PublicKeyToken=def86d061d0d2eeb",
>>>>>>> 7a01450e
          "type": "Datadog.Trace.ClrProfiler.Integrations.AdoNet.SqlCommandIntegration",
          "method": "MicrosoftSqlClientExecuteNonQueryAsync",
          "signature": "00 05 1C 1C 1C 08 08 0A",
          "action": "ReplaceTargetMethod"
        }
      },
      {
        "caller": {},
        "target": {
          "assembly": "System.Data",
          "type": "System.Data.SqlClient.SqlCommand",
          "method": "ExecuteScalar",
          "signature_types": [
            "System.Object"
          ],
          "minimum_major": 2,
          "minimum_minor": 0,
          "minimum_patch": 0,
          "maximum_major": 4,
          "maximum_minor": 65535,
          "maximum_patch": 65535
        },
        "wrapper": {
          "assembly": "Datadog.Trace.ClrProfiler.Managed, Version=1.21.0.0, Culture=neutral, PublicKeyToken=def86d061d0d2eeb",
          "type": "Datadog.Trace.ClrProfiler.Integrations.AdoNet.SqlCommandIntegration",
          "method": "SystemSqlClientExecuteScalar",
          "signature": "00 04 1C 1C 08 08 0A",
          "action": "ReplaceTargetMethod"
        }
      },
      {
        "caller": {},
        "target": {
          "assembly": "System.Data.SqlClient",
          "type": "System.Data.SqlClient.SqlCommand",
          "method": "ExecuteScalar",
          "signature_types": [
            "System.Object"
          ],
          "minimum_major": 4,
          "minimum_minor": 0,
          "minimum_patch": 0,
          "maximum_major": 4,
          "maximum_minor": 65535,
          "maximum_patch": 65535
        },
        "wrapper": {
          "assembly": "Datadog.Trace.ClrProfiler.Managed, Version=1.21.0.0, Culture=neutral, PublicKeyToken=def86d061d0d2eeb",
          "type": "Datadog.Trace.ClrProfiler.Integrations.AdoNet.SqlCommandIntegration",
          "method": "SystemSqlClientExecuteScalar",
          "signature": "00 04 1C 1C 08 08 0A",
          "action": "ReplaceTargetMethod"
        }
      },
      {
        "caller": {},
        "target": {
          "assembly": "Microsoft.Data.SqlClient",
          "type": "Microsoft.Data.SqlClient.SqlCommand",
          "method": "ExecuteScalar",
          "signature_types": [
            "System.Object"
          ],
          "minimum_major": 1,
          "minimum_minor": 0,
          "minimum_patch": 0,
          "maximum_major": 2,
          "maximum_minor": 65535,
          "maximum_patch": 65535
        },
        "wrapper": {
<<<<<<< HEAD
          "assembly": "Datadog.Trace.ClrProfiler.Managed, Version=1.20.1.0, Culture=neutral, PublicKeyToken=def86d061d0d2eeb",
=======
          "assembly": "Datadog.Trace.ClrProfiler.Managed, Version=1.21.0.0, Culture=neutral, PublicKeyToken=def86d061d0d2eeb",
>>>>>>> 7a01450e
          "type": "Datadog.Trace.ClrProfiler.Integrations.AdoNet.SqlCommandIntegration",
          "method": "MicrosoftSqlClientExecuteScalar",
          "signature": "00 04 1C 1C 08 08 0A",
          "action": "ReplaceTargetMethod"
        }
      },
      {
        "caller": {},
        "target": {
          "assembly": "System.Data",
          "type": "System.Data.SqlClient.SqlCommand",
          "method": "ExecuteScalarAsync",
          "signature_types": [
            "System.Threading.Tasks.Task`1<System.Object>",
            "System.Threading.CancellationToken"
          ],
          "minimum_major": 4,
          "minimum_minor": 0,
          "minimum_patch": 0,
          "maximum_major": 4,
          "maximum_minor": 65535,
          "maximum_patch": 65535
        },
        "wrapper": {
          "assembly": "Datadog.Trace.ClrProfiler.Managed, Version=1.21.0.0, Culture=neutral, PublicKeyToken=def86d061d0d2eeb",
          "type": "Datadog.Trace.ClrProfiler.Integrations.AdoNet.SqlCommandIntegration",
          "method": "SystemSqlClientExecuteScalarAsync",
          "signature": "00 05 1C 1C 1C 08 08 0A",
          "action": "ReplaceTargetMethod"
        }
      },
      {
        "caller": {},
        "target": {
          "assembly": "System.Data.SqlClient",
          "type": "System.Data.SqlClient.SqlCommand",
          "method": "ExecuteScalarAsync",
          "signature_types": [
            "System.Threading.Tasks.Task`1<System.Object>",
            "System.Threading.CancellationToken"
          ],
          "minimum_major": 4,
          "minimum_minor": 0,
          "minimum_patch": 0,
          "maximum_major": 4,
          "maximum_minor": 65535,
          "maximum_patch": 65535
        },
        "wrapper": {
          "assembly": "Datadog.Trace.ClrProfiler.Managed, Version=1.21.0.0, Culture=neutral, PublicKeyToken=def86d061d0d2eeb",
          "type": "Datadog.Trace.ClrProfiler.Integrations.AdoNet.SqlCommandIntegration",
          "method": "SystemSqlClientExecuteScalarAsync",
          "signature": "00 05 1C 1C 1C 08 08 0A",
          "action": "ReplaceTargetMethod"
        }
      },
      {
        "caller": {},
        "target": {
          "assembly": "Microsoft.Data.SqlClient",
          "type": "Microsoft.Data.SqlClient.SqlCommand",
          "method": "ExecuteScalarAsync",
          "signature_types": [
            "System.Threading.Tasks.Task`1<System.Object>",
            "System.Threading.CancellationToken"
          ],
          "minimum_major": 1,
          "minimum_minor": 0,
          "minimum_patch": 0,
          "maximum_major": 2,
          "maximum_minor": 65535,
          "maximum_patch": 65535
        },
        "wrapper": {
<<<<<<< HEAD
          "assembly": "Datadog.Trace.ClrProfiler.Managed, Version=1.20.1.0, Culture=neutral, PublicKeyToken=def86d061d0d2eeb",
=======
          "assembly": "Datadog.Trace.ClrProfiler.Managed, Version=1.21.0.0, Culture=neutral, PublicKeyToken=def86d061d0d2eeb",
>>>>>>> 7a01450e
          "type": "Datadog.Trace.ClrProfiler.Integrations.AdoNet.SqlCommandIntegration",
          "method": "MicrosoftSqlClientExecuteScalarAsync",
          "signature": "00 05 1C 1C 1C 08 08 0A",
          "action": "ReplaceTargetMethod"
        }
      }
    ]
  },
  {
    "name": "StackExchangeRedis",
    "method_replacements": [
      {
        "caller": {
          "assembly": "StackExchange.Redis"
        },
        "target": {
          "assembly": "StackExchange.Redis",
          "type": "StackExchange.Redis.ConnectionMultiplexer",
          "method": "ExecuteSyncImpl",
          "signature_types": [
            "T",
            "StackExchange.Redis.Message",
            "StackExchange.Redis.ResultProcessor`1<T>",
            "StackExchange.Redis.ServerEndPoint"
          ],
          "minimum_major": 1,
          "minimum_minor": 0,
          "minimum_patch": 0,
          "maximum_major": 2,
          "maximum_minor": 65535,
          "maximum_patch": 65535
        },
        "wrapper": {
          "assembly": "Datadog.Trace.ClrProfiler.Managed, Version=1.21.0.0, Culture=neutral, PublicKeyToken=def86d061d0d2eeb",
          "type": "Datadog.Trace.ClrProfiler.Integrations.StackExchange.Redis.ConnectionMultiplexer",
          "method": "ExecuteSyncImpl",
          "signature": "10 01 07 1E 00 1C 1C 1C 1C 08 08 0A",
          "action": "ReplaceTargetMethod"
        }
      },
      {
        "caller": {
          "assembly": "StackExchange.Redis.StrongName"
        },
        "target": {
          "assembly": "StackExchange.Redis.StrongName",
          "type": "StackExchange.Redis.ConnectionMultiplexer",
          "method": "ExecuteSyncImpl",
          "signature_types": [
            "T",
            "StackExchange.Redis.Message",
            "StackExchange.Redis.ResultProcessor`1<T>",
            "StackExchange.Redis.ServerEndPoint"
          ],
          "minimum_major": 1,
          "minimum_minor": 0,
          "minimum_patch": 0,
          "maximum_major": 2,
          "maximum_minor": 65535,
          "maximum_patch": 65535
        },
        "wrapper": {
          "assembly": "Datadog.Trace.ClrProfiler.Managed, Version=1.21.0.0, Culture=neutral, PublicKeyToken=def86d061d0d2eeb",
          "type": "Datadog.Trace.ClrProfiler.Integrations.StackExchange.Redis.ConnectionMultiplexer",
          "method": "ExecuteSyncImpl",
          "signature": "10 01 07 1E 00 1C 1C 1C 1C 08 08 0A",
          "action": "ReplaceTargetMethod"
        }
      },
      {
        "caller": {
          "assembly": "StackExchange.Redis"
        },
        "target": {
          "assembly": "StackExchange.Redis",
          "type": "StackExchange.Redis.ConnectionMultiplexer",
          "method": "ExecuteAsyncImpl",
          "signature_types": [
            "System.Threading.Tasks.Task`1<T>",
            "StackExchange.Redis.Message",
            "StackExchange.Redis.ResultProcessor`1<T>",
            "System.Object",
            "StackExchange.Redis.ServerEndPoint"
          ],
          "minimum_major": 1,
          "minimum_minor": 0,
          "minimum_patch": 0,
          "maximum_major": 2,
          "maximum_minor": 65535,
          "maximum_patch": 65535
        },
        "wrapper": {
          "assembly": "Datadog.Trace.ClrProfiler.Managed, Version=1.21.0.0, Culture=neutral, PublicKeyToken=def86d061d0d2eeb",
          "type": "Datadog.Trace.ClrProfiler.Integrations.StackExchange.Redis.ConnectionMultiplexer",
          "method": "ExecuteAsyncImpl",
          "signature": "10 01 08 1C 1C 1C 1C 1C 1C 08 08 0A",
          "action": "ReplaceTargetMethod"
        }
      },
      {
        "caller": {
          "assembly": "StackExchange.Redis.StrongName"
        },
        "target": {
          "assembly": "StackExchange.Redis.StrongName",
          "type": "StackExchange.Redis.ConnectionMultiplexer",
          "method": "ExecuteAsyncImpl",
          "signature_types": [
            "System.Threading.Tasks.Task`1<T>",
            "StackExchange.Redis.Message",
            "StackExchange.Redis.ResultProcessor`1<T>",
            "System.Object",
            "StackExchange.Redis.ServerEndPoint"
          ],
          "minimum_major": 1,
          "minimum_minor": 0,
          "minimum_patch": 0,
          "maximum_major": 2,
          "maximum_minor": 65535,
          "maximum_patch": 65535
        },
        "wrapper": {
          "assembly": "Datadog.Trace.ClrProfiler.Managed, Version=1.21.0.0, Culture=neutral, PublicKeyToken=def86d061d0d2eeb",
          "type": "Datadog.Trace.ClrProfiler.Integrations.StackExchange.Redis.ConnectionMultiplexer",
          "method": "ExecuteAsyncImpl",
          "signature": "10 01 08 1C 1C 1C 1C 1C 1C 08 08 0A",
          "action": "ReplaceTargetMethod"
        }
      },
      {
        "caller": {
          "assembly": "StackExchange.Redis"
        },
        "target": {
          "assembly": "StackExchange.Redis",
          "type": "StackExchange.Redis.RedisBase",
          "method": "ExecuteAsync",
          "signature_types": [
            "System.Threading.Tasks.Task`1<T>",
            "StackExchange.Redis.Message",
            "StackExchange.Redis.ResultProcessor`1<T>",
            "StackExchange.Redis.ServerEndPoint"
          ],
          "minimum_major": 1,
          "minimum_minor": 0,
          "minimum_patch": 0,
          "maximum_major": 2,
          "maximum_minor": 65535,
          "maximum_patch": 65535
        },
        "wrapper": {
          "assembly": "Datadog.Trace.ClrProfiler.Managed, Version=1.21.0.0, Culture=neutral, PublicKeyToken=def86d061d0d2eeb",
          "type": "Datadog.Trace.ClrProfiler.Integrations.StackExchange.Redis.RedisBatch",
          "method": "ExecuteAsync",
          "signature": "10 01 07 1C 1C 1C 1C 1C 08 08 0A",
          "action": "ReplaceTargetMethod"
        }
      },
      {
        "caller": {
          "assembly": "StackExchange.Redis.StrongName"
        },
        "target": {
          "assembly": "StackExchange.Redis.StrongName",
          "type": "StackExchange.Redis.RedisBase",
          "method": "ExecuteAsync",
          "signature_types": [
            "System.Threading.Tasks.Task`1<T>",
            "StackExchange.Redis.Message",
            "StackExchange.Redis.ResultProcessor`1<T>",
            "StackExchange.Redis.ServerEndPoint"
          ],
          "minimum_major": 1,
          "minimum_minor": 0,
          "minimum_patch": 0,
          "maximum_major": 2,
          "maximum_minor": 65535,
          "maximum_patch": 65535
        },
        "wrapper": {
          "assembly": "Datadog.Trace.ClrProfiler.Managed, Version=1.21.0.0, Culture=neutral, PublicKeyToken=def86d061d0d2eeb",
          "type": "Datadog.Trace.ClrProfiler.Integrations.StackExchange.Redis.RedisBatch",
          "method": "ExecuteAsync",
          "signature": "10 01 07 1C 1C 1C 1C 1C 08 08 0A",
          "action": "ReplaceTargetMethod"
        }
      }
    ]
  },
  {
    "name": "Wcf",
    "method_replacements": [
      {
        "caller": {},
        "target": {
          "assembly": "System.ServiceModel",
          "type": "System.ServiceModel.Dispatcher.ChannelHandler",
          "method": "HandleRequest",
          "signature_types": [
            "System.Boolean",
            "System.ServiceModel.Channels.RequestContext",
            "System.ServiceModel.OperationContext"
          ],
          "minimum_major": 4,
          "minimum_minor": 0,
          "minimum_patch": 0,
          "maximum_major": 4,
          "maximum_minor": 65535,
          "maximum_patch": 65535
        },
        "wrapper": {
          "assembly": "Datadog.Trace.ClrProfiler.Managed, Version=1.21.0.0, Culture=neutral, PublicKeyToken=def86d061d0d2eeb",
          "type": "Datadog.Trace.ClrProfiler.Integrations.WcfIntegration",
          "method": "HandleRequest",
          "signature": "00 06 02 1C 1C 1C 08 08 0A",
          "action": "ReplaceTargetMethod"
        }
      }
    ]
  },
  {
    "name": "WebRequest",
    "method_replacements": [
      {
        "caller": {},
        "target": {
          "assembly": "System",
          "type": "System.Net.WebRequest",
          "method": "GetResponse",
          "signature_types": [
            "System.Net.WebResponse"
          ],
          "minimum_major": 4,
          "minimum_minor": 0,
          "minimum_patch": 0,
          "maximum_major": 4,
          "maximum_minor": 65535,
          "maximum_patch": 65535
        },
        "wrapper": {
          "assembly": "Datadog.Trace.ClrProfiler.Managed, Version=1.21.0.0, Culture=neutral, PublicKeyToken=def86d061d0d2eeb",
          "type": "Datadog.Trace.ClrProfiler.Integrations.WebRequestIntegration",
          "method": "GetResponse",
          "signature": "00 04 1C 1C 08 08 0A",
          "action": "ReplaceTargetMethod"
        }
      },
      {
        "caller": {},
        "target": {
          "assembly": "System.Net.Requests",
          "type": "System.Net.WebRequest",
          "method": "GetResponse",
          "signature_types": [
            "System.Net.WebResponse"
          ],
          "minimum_major": 4,
          "minimum_minor": 0,
          "minimum_patch": 0,
          "maximum_major": 5,
          "maximum_minor": 65535,
          "maximum_patch": 65535
        },
        "wrapper": {
          "assembly": "Datadog.Trace.ClrProfiler.Managed, Version=1.21.0.0, Culture=neutral, PublicKeyToken=def86d061d0d2eeb",
          "type": "Datadog.Trace.ClrProfiler.Integrations.WebRequestIntegration",
          "method": "GetResponse",
          "signature": "00 04 1C 1C 08 08 0A",
          "action": "ReplaceTargetMethod"
        }
      },
      {
        "caller": {},
        "target": {
          "assembly": "System",
          "type": "System.Net.WebRequest",
          "method": "GetResponseAsync",
          "signature_types": [
            "System.Threading.Tasks.Task`1<System.Net.WebResponse>"
          ],
          "minimum_major": 4,
          "minimum_minor": 0,
          "minimum_patch": 0,
          "maximum_major": 4,
          "maximum_minor": 65535,
          "maximum_patch": 65535
        },
        "wrapper": {
          "assembly": "Datadog.Trace.ClrProfiler.Managed, Version=1.21.0.0, Culture=neutral, PublicKeyToken=def86d061d0d2eeb",
          "type": "Datadog.Trace.ClrProfiler.Integrations.WebRequestIntegration",
          "method": "GetResponseAsync",
          "signature": "00 04 1C 1C 08 08 0A",
          "action": "ReplaceTargetMethod"
        }
      },
      {
        "caller": {},
        "target": {
          "assembly": "System.Net.Requests",
          "type": "System.Net.WebRequest",
          "method": "GetResponseAsync",
          "signature_types": [
            "System.Threading.Tasks.Task`1<System.Net.WebResponse>"
          ],
          "minimum_major": 4,
          "minimum_minor": 0,
          "minimum_patch": 0,
          "maximum_major": 5,
          "maximum_minor": 65535,
          "maximum_patch": 65535
        },
        "wrapper": {
          "assembly": "Datadog.Trace.ClrProfiler.Managed, Version=1.21.0.0, Culture=neutral, PublicKeyToken=def86d061d0d2eeb",
          "type": "Datadog.Trace.ClrProfiler.Integrations.WebRequestIntegration",
          "method": "GetResponseAsync",
          "signature": "00 04 1C 1C 08 08 0A",
          "action": "ReplaceTargetMethod"
        }
      }
    ]
  },
  {
    "name": "XUnit",
    "method_replacements": [
      {
        "caller": {},
        "target": {
          "assembly": "xunit.execution.dotnet",
          "type": "Xunit.Sdk.TestInvoker`1",
          "method": "RunAsync",
          "signature_types": [
            "System.Threading.Tasks.Task`1<System.Decimal>"
          ],
          "minimum_major": 2,
          "minimum_minor": 2,
          "minimum_patch": 0,
          "maximum_major": 2,
          "maximum_minor": 65535,
          "maximum_patch": 65535
        },
        "wrapper": {
          "assembly": "Datadog.Trace.ClrProfiler.Managed, Version=1.21.0.0, Culture=neutral, PublicKeyToken=def86d061d0d2eeb",
          "type": "Datadog.Trace.ClrProfiler.Integrations.Testing.XUnitIntegration",
          "method": "TestInvoker_RunAsync",
          "signature": "00 04 1C 1C 08 08 0A",
          "action": "ReplaceTargetMethod"
        }
      },
      {
        "caller": {},
        "target": {
          "assembly": "xunit.execution.desktop",
          "type": "Xunit.Sdk.TestInvoker`1",
          "method": "RunAsync",
          "signature_types": [
            "System.Threading.Tasks.Task`1<System.Decimal>"
          ],
          "minimum_major": 2,
          "minimum_minor": 2,
          "minimum_patch": 0,
          "maximum_major": 2,
          "maximum_minor": 65535,
          "maximum_patch": 65535
        },
        "wrapper": {
          "assembly": "Datadog.Trace.ClrProfiler.Managed, Version=1.21.0.0, Culture=neutral, PublicKeyToken=def86d061d0d2eeb",
          "type": "Datadog.Trace.ClrProfiler.Integrations.Testing.XUnitIntegration",
          "method": "TestInvoker_RunAsync",
          "signature": "00 04 1C 1C 08 08 0A",
          "action": "ReplaceTargetMethod"
        }
      },
      {
        "caller": {},
        "target": {
          "assembly": "xunit.execution.dotnet",
          "type": "Xunit.Sdk.TestRunner`1",
          "method": "RunAsync",
          "signature_types": [
            "System.Threading.Tasks.Task`1<Xunit.Sdk.RunSummary>"
          ],
          "minimum_major": 2,
          "minimum_minor": 2,
          "minimum_patch": 0,
          "maximum_major": 2,
          "maximum_minor": 65535,
          "maximum_patch": 65535
        },
        "wrapper": {
          "assembly": "Datadog.Trace.ClrProfiler.Managed, Version=1.21.0.0, Culture=neutral, PublicKeyToken=def86d061d0d2eeb",
          "type": "Datadog.Trace.ClrProfiler.Integrations.Testing.XUnitIntegration",
          "method": "TestRunner_RunAsync",
          "signature": "00 04 1C 1C 08 08 0A",
          "action": "ReplaceTargetMethod"
        }
      },
      {
        "caller": {},
        "target": {
          "assembly": "xunit.execution.desktop",
          "type": "Xunit.Sdk.TestRunner`1",
          "method": "RunAsync",
          "signature_types": [
            "System.Threading.Tasks.Task`1<Xunit.Sdk.RunSummary>"
          ],
          "minimum_major": 2,
          "minimum_minor": 2,
          "minimum_patch": 0,
          "maximum_major": 2,
          "maximum_minor": 65535,
          "maximum_patch": 65535
        },
        "wrapper": {
          "assembly": "Datadog.Trace.ClrProfiler.Managed, Version=1.21.0.0, Culture=neutral, PublicKeyToken=def86d061d0d2eeb",
          "type": "Datadog.Trace.ClrProfiler.Integrations.Testing.XUnitIntegration",
          "method": "TestRunner_RunAsync",
          "signature": "00 04 1C 1C 08 08 0A",
          "action": "ReplaceTargetMethod"
        }
      },
      {
        "caller": {},
        "target": {
          "assembly": "xunit.execution.dotnet",
          "type": "Xunit.Sdk.TestAssemblyRunner`1",
          "method": "RunTestCollectionAsync",
          "signature_types": [
            "System.Threading.Tasks.Task`1<Xunit.Sdk.RunSummary>",
            "Xunit.Sdk.IMessageBus",
            "Xunit.Abstractions.ITestCollection",
            "System.Collections.Generic.IEnumerable`1<T>",
            "System.Threading.CancellationTokenSource"
          ],
          "minimum_major": 2,
          "minimum_minor": 2,
          "minimum_patch": 0,
          "maximum_major": 2,
          "maximum_minor": 65535,
          "maximum_patch": 65535
        },
        "wrapper": {
          "assembly": "Datadog.Trace.ClrProfiler.Managed, Version=1.21.0.0, Culture=neutral, PublicKeyToken=def86d061d0d2eeb",
          "type": "Datadog.Trace.ClrProfiler.Integrations.Testing.XUnitIntegration",
          "method": "AssemblyRunner_RunAsync",
          "signature": "00 08 1C 1C 1C 1C 1C 1C 08 08 0A",
          "action": "ReplaceTargetMethod"
        }
      },
      {
        "caller": {},
        "target": {
          "assembly": "xunit.execution.desktop",
          "type": "Xunit.Sdk.TestAssemblyRunner`1",
          "method": "RunTestCollectionAsync",
          "signature_types": [
            "System.Threading.Tasks.Task`1<Xunit.Sdk.RunSummary>",
            "Xunit.Sdk.IMessageBus",
            "Xunit.Abstractions.ITestCollection",
            "System.Collections.Generic.IEnumerable`1<T>",
            "System.Threading.CancellationTokenSource"
          ],
          "minimum_major": 2,
          "minimum_minor": 2,
          "minimum_patch": 0,
          "maximum_major": 2,
          "maximum_minor": 65535,
          "maximum_patch": 65535
        },
        "wrapper": {
          "assembly": "Datadog.Trace.ClrProfiler.Managed, Version=1.21.0.0, Culture=neutral, PublicKeyToken=def86d061d0d2eeb",
          "type": "Datadog.Trace.ClrProfiler.Integrations.Testing.XUnitIntegration",
          "method": "AssemblyRunner_RunAsync",
          "signature": "00 08 1C 1C 1C 1C 1C 1C 08 08 0A",
          "action": "ReplaceTargetMethod"
        }
      },
      {
        "caller": {},
        "target": {
          "assembly": "xunit.execution.dotnet",
          "type": "Xunit.Sdk.TestOutputHelper",
          "method": "QueueTestOutput",
          "signature_types": [
            "System.Void",
            "System.String"
          ],
          "minimum_major": 2,
          "minimum_minor": 2,
          "minimum_patch": 0,
          "maximum_major": 2,
          "maximum_minor": 65535,
          "maximum_patch": 65535
        },
        "wrapper": {
          "assembly": "Datadog.Trace.ClrProfiler.Managed, Version=1.21.0.0, Culture=neutral, PublicKeyToken=def86d061d0d2eeb",
          "type": "Datadog.Trace.ClrProfiler.Integrations.Testing.XUnitIntegration",
          "method": "TestOutputHelper_QueueTestOutput",
          "signature": "00 05 01 1C 1C 08 08 0A",
          "action": "ReplaceTargetMethod"
        }
      },
      {
        "caller": {},
        "target": {
          "assembly": "xunit.execution.desktop",
          "type": "Xunit.Sdk.TestOutputHelper",
          "method": "QueueTestOutput",
          "signature_types": [
            "System.Void",
            "System.String"
          ],
          "minimum_major": 2,
          "minimum_minor": 2,
          "minimum_patch": 0,
          "maximum_major": 2,
          "maximum_minor": 65535,
          "maximum_patch": 65535
        },
        "wrapper": {
          "assembly": "Datadog.Trace.ClrProfiler.Managed, Version=1.21.0.0, Culture=neutral, PublicKeyToken=def86d061d0d2eeb",
          "type": "Datadog.Trace.ClrProfiler.Integrations.Testing.XUnitIntegration",
          "method": "TestOutputHelper_QueueTestOutput",
          "signature": "00 05 01 1C 1C 08 08 0A",
          "action": "ReplaceTargetMethod"
        }
      }
    ]
  }
]<|MERGE_RESOLUTION|>--- conflicted
+++ resolved
@@ -21,7 +21,7 @@
           "maximum_patch": 65535
         },
         "wrapper": {
-          "assembly": "Datadog.Trace.ClrProfiler.Managed, Version=1.20.1.0, Culture=neutral, PublicKeyToken=def86d061d0d2eeb",
+          "assembly": "Datadog.Trace.ClrProfiler.Managed, Version=1.21.0.0, Culture=neutral, PublicKeyToken=def86d061d0d2eeb",
           "type": "Datadog.Trace.ClrProfiler.AutoInstrumentation.WinHttpHandler.WinHttpHandlerIntegration",
           "action": "CallTargetModification"
         }
@@ -45,7 +45,7 @@
           "maximum_patch": 65535
         },
         "wrapper": {
-          "assembly": "Datadog.Trace.ClrProfiler.Managed, Version=1.20.1.0, Culture=neutral, PublicKeyToken=def86d061d0d2eeb",
+          "assembly": "Datadog.Trace.ClrProfiler.Managed, Version=1.21.0.0, Culture=neutral, PublicKeyToken=def86d061d0d2eeb",
           "type": "Datadog.Trace.ClrProfiler.AutoInstrumentation.SocketsHttpHandler.SocketsHttpHandlerIntegration",
           "action": "CallTargetModification"
         }
@@ -69,7 +69,7 @@
           "maximum_patch": 65535
         },
         "wrapper": {
-          "assembly": "Datadog.Trace.ClrProfiler.Managed, Version=1.20.1.0, Culture=neutral, PublicKeyToken=def86d061d0d2eeb",
+          "assembly": "Datadog.Trace.ClrProfiler.Managed, Version=1.21.0.0, Culture=neutral, PublicKeyToken=def86d061d0d2eeb",
           "type": "Datadog.Trace.ClrProfiler.AutoInstrumentation.HttpClientHandler.HttpClientHandlerIntegration",
           "action": "CallTargetModification"
         }
@@ -874,66 +874,6 @@
     ]
   },
   {
-<<<<<<< HEAD
-=======
-    "name": "HttpMessageHandler",
-    "method_replacements": [
-      {
-        "caller": {},
-        "target": {
-          "assembly": "System.Net.Http",
-          "type": "System.Net.Http.HttpMessageHandler",
-          "method": "SendAsync",
-          "signature_types": [
-            "System.Threading.Tasks.Task`1<System.Net.Http.HttpResponseMessage>",
-            "System.Net.Http.HttpRequestMessage",
-            "System.Threading.CancellationToken"
-          ],
-          "minimum_major": 4,
-          "minimum_minor": 0,
-          "minimum_patch": 0,
-          "maximum_major": 5,
-          "maximum_minor": 65535,
-          "maximum_patch": 65535
-        },
-        "wrapper": {
-          "assembly": "Datadog.Trace.ClrProfiler.Managed, Version=1.21.0.0, Culture=neutral, PublicKeyToken=def86d061d0d2eeb",
-          "type": "Datadog.Trace.ClrProfiler.Integrations.HttpMessageHandlerIntegration",
-          "method": "HttpMessageHandler_SendAsync",
-          "signature": "00 06 1C 1C 1C 1C 08 08 0A",
-          "action": "ReplaceTargetMethod"
-        }
-      },
-      {
-        "caller": {},
-        "target": {
-          "assembly": "System.Net.Http",
-          "type": "System.Net.Http.HttpClientHandler",
-          "method": "SendAsync",
-          "signature_types": [
-            "System.Threading.Tasks.Task`1<System.Net.Http.HttpResponseMessage>",
-            "System.Net.Http.HttpRequestMessage",
-            "System.Threading.CancellationToken"
-          ],
-          "minimum_major": 4,
-          "minimum_minor": 0,
-          "minimum_patch": 0,
-          "maximum_major": 5,
-          "maximum_minor": 65535,
-          "maximum_patch": 65535
-        },
-        "wrapper": {
-          "assembly": "Datadog.Trace.ClrProfiler.Managed, Version=1.21.0.0, Culture=neutral, PublicKeyToken=def86d061d0d2eeb",
-          "type": "Datadog.Trace.ClrProfiler.Integrations.HttpMessageHandlerIntegration",
-          "method": "HttpClientHandler_SendAsync",
-          "signature": "00 06 1C 1C 1C 1C 08 08 0A",
-          "action": "ReplaceTargetMethod"
-        }
-      }
-    ]
-  },
-  {
->>>>>>> 7a01450e
     "name": "IDbCommand",
     "method_replacements": [
       {
@@ -1698,11 +1638,7 @@
           "maximum_patch": 65535
         },
         "wrapper": {
-<<<<<<< HEAD
-          "assembly": "Datadog.Trace.ClrProfiler.Managed, Version=1.20.1.0, Culture=neutral, PublicKeyToken=def86d061d0d2eeb",
-=======
-          "assembly": "Datadog.Trace.ClrProfiler.Managed, Version=1.21.0.0, Culture=neutral, PublicKeyToken=def86d061d0d2eeb",
->>>>>>> 7a01450e
+          "assembly": "Datadog.Trace.ClrProfiler.Managed, Version=1.21.0.0, Culture=neutral, PublicKeyToken=def86d061d0d2eeb",
           "type": "Datadog.Trace.ClrProfiler.Integrations.AdoNet.SqlCommandIntegration",
           "method": "MicrosoftSqlClientExecuteReader",
           "signature": "00 04 1C 1C 08 08 0A",
@@ -1777,11 +1713,7 @@
           "maximum_patch": 65535
         },
         "wrapper": {
-<<<<<<< HEAD
-          "assembly": "Datadog.Trace.ClrProfiler.Managed, Version=1.20.1.0, Culture=neutral, PublicKeyToken=def86d061d0d2eeb",
-=======
-          "assembly": "Datadog.Trace.ClrProfiler.Managed, Version=1.21.0.0, Culture=neutral, PublicKeyToken=def86d061d0d2eeb",
->>>>>>> 7a01450e
+          "assembly": "Datadog.Trace.ClrProfiler.Managed, Version=1.21.0.0, Culture=neutral, PublicKeyToken=def86d061d0d2eeb",
           "type": "Datadog.Trace.ClrProfiler.Integrations.AdoNet.SqlCommandIntegration",
           "method": "MicrosoftSqlClientExecuteReaderWithBehavior",
           "signature": "00 05 1C 1C 08 08 08 0A",
@@ -1859,11 +1791,7 @@
           "maximum_patch": 65535
         },
         "wrapper": {
-<<<<<<< HEAD
-          "assembly": "Datadog.Trace.ClrProfiler.Managed, Version=1.20.1.0, Culture=neutral, PublicKeyToken=def86d061d0d2eeb",
-=======
-          "assembly": "Datadog.Trace.ClrProfiler.Managed, Version=1.21.0.0, Culture=neutral, PublicKeyToken=def86d061d0d2eeb",
->>>>>>> 7a01450e
+          "assembly": "Datadog.Trace.ClrProfiler.Managed, Version=1.21.0.0, Culture=neutral, PublicKeyToken=def86d061d0d2eeb",
           "type": "Datadog.Trace.ClrProfiler.Integrations.AdoNet.SqlCommandIntegration",
           "method": "MicrosoftSqlClientExecuteReaderAsync",
           "signature": "00 06 1C 1C 08 1C 08 08 0A",
@@ -1935,11 +1863,7 @@
           "maximum_patch": 65535
         },
         "wrapper": {
-<<<<<<< HEAD
-          "assembly": "Datadog.Trace.ClrProfiler.Managed, Version=1.20.1.0, Culture=neutral, PublicKeyToken=def86d061d0d2eeb",
-=======
-          "assembly": "Datadog.Trace.ClrProfiler.Managed, Version=1.21.0.0, Culture=neutral, PublicKeyToken=def86d061d0d2eeb",
->>>>>>> 7a01450e
+          "assembly": "Datadog.Trace.ClrProfiler.Managed, Version=1.21.0.0, Culture=neutral, PublicKeyToken=def86d061d0d2eeb",
           "type": "Datadog.Trace.ClrProfiler.Integrations.AdoNet.SqlCommandIntegration",
           "method": "MicrosoftSqlClientExecuteNonQuery",
           "signature": "00 04 08 1C 08 08 0A",
@@ -2014,11 +1938,7 @@
           "maximum_patch": 65535
         },
         "wrapper": {
-<<<<<<< HEAD
-          "assembly": "Datadog.Trace.ClrProfiler.Managed, Version=1.20.1.0, Culture=neutral, PublicKeyToken=def86d061d0d2eeb",
-=======
-          "assembly": "Datadog.Trace.ClrProfiler.Managed, Version=1.21.0.0, Culture=neutral, PublicKeyToken=def86d061d0d2eeb",
->>>>>>> 7a01450e
+          "assembly": "Datadog.Trace.ClrProfiler.Managed, Version=1.21.0.0, Culture=neutral, PublicKeyToken=def86d061d0d2eeb",
           "type": "Datadog.Trace.ClrProfiler.Integrations.AdoNet.SqlCommandIntegration",
           "method": "MicrosoftSqlClientExecuteNonQueryAsync",
           "signature": "00 05 1C 1C 1C 08 08 0A",
@@ -2090,11 +2010,7 @@
           "maximum_patch": 65535
         },
         "wrapper": {
-<<<<<<< HEAD
-          "assembly": "Datadog.Trace.ClrProfiler.Managed, Version=1.20.1.0, Culture=neutral, PublicKeyToken=def86d061d0d2eeb",
-=======
-          "assembly": "Datadog.Trace.ClrProfiler.Managed, Version=1.21.0.0, Culture=neutral, PublicKeyToken=def86d061d0d2eeb",
->>>>>>> 7a01450e
+          "assembly": "Datadog.Trace.ClrProfiler.Managed, Version=1.21.0.0, Culture=neutral, PublicKeyToken=def86d061d0d2eeb",
           "type": "Datadog.Trace.ClrProfiler.Integrations.AdoNet.SqlCommandIntegration",
           "method": "MicrosoftSqlClientExecuteScalar",
           "signature": "00 04 1C 1C 08 08 0A",
@@ -2169,11 +2085,7 @@
           "maximum_patch": 65535
         },
         "wrapper": {
-<<<<<<< HEAD
-          "assembly": "Datadog.Trace.ClrProfiler.Managed, Version=1.20.1.0, Culture=neutral, PublicKeyToken=def86d061d0d2eeb",
-=======
-          "assembly": "Datadog.Trace.ClrProfiler.Managed, Version=1.21.0.0, Culture=neutral, PublicKeyToken=def86d061d0d2eeb",
->>>>>>> 7a01450e
+          "assembly": "Datadog.Trace.ClrProfiler.Managed, Version=1.21.0.0, Culture=neutral, PublicKeyToken=def86d061d0d2eeb",
           "type": "Datadog.Trace.ClrProfiler.Integrations.AdoNet.SqlCommandIntegration",
           "method": "MicrosoftSqlClientExecuteScalarAsync",
           "signature": "00 05 1C 1C 1C 08 08 0A",

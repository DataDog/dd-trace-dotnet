--- conflicted
+++ resolved
@@ -277,7 +277,7 @@
           "maximum_patch": 65535
         },
         "wrapper": {
-          "assembly": "Datadog.Trace.ClrProfiler.Managed, Version=1.27.0.0, Culture=neutral, PublicKeyToken=def86d061d0d2eeb",
+          "assembly": "Datadog.Trace.ClrProfiler.Managed, Version=1.27.1.0, Culture=neutral, PublicKeyToken=def86d061d0d2eeb",
           "type": "Datadog.Trace.ClrProfiler.AutoInstrumentation.AWS.SDK.RuntimePipelineInvokeAsyncIntegration",
           "action": "CallTargetModification"
         }
@@ -300,7 +300,7 @@
           "maximum_patch": 65535
         },
         "wrapper": {
-          "assembly": "Datadog.Trace.ClrProfiler.Managed, Version=1.27.0.0, Culture=neutral, PublicKeyToken=def86d061d0d2eeb",
+          "assembly": "Datadog.Trace.ClrProfiler.Managed, Version=1.27.1.0, Culture=neutral, PublicKeyToken=def86d061d0d2eeb",
           "type": "Datadog.Trace.ClrProfiler.AutoInstrumentation.AWS.SDK.RuntimePipelineInvokeSyncIntegration",
           "action": "CallTargetModification"
         }
@@ -329,7 +329,7 @@
           "maximum_patch": 65535
         },
         "wrapper": {
-          "assembly": "Datadog.Trace.ClrProfiler.Managed, Version=1.27.0.0, Culture=neutral, PublicKeyToken=def86d061d0d2eeb",
+          "assembly": "Datadog.Trace.ClrProfiler.Managed, Version=1.27.1.0, Culture=neutral, PublicKeyToken=def86d061d0d2eeb",
           "type": "Datadog.Trace.ClrProfiler.AutoInstrumentation.AWS.SQS.CreateQueueAsyncIntegration",
           "action": "CallTargetModification"
         }
@@ -352,7 +352,7 @@
           "maximum_patch": 65535
         },
         "wrapper": {
-          "assembly": "Datadog.Trace.ClrProfiler.Managed, Version=1.27.0.0, Culture=neutral, PublicKeyToken=def86d061d0d2eeb",
+          "assembly": "Datadog.Trace.ClrProfiler.Managed, Version=1.27.1.0, Culture=neutral, PublicKeyToken=def86d061d0d2eeb",
           "type": "Datadog.Trace.ClrProfiler.AutoInstrumentation.AWS.SQS.CreateQueueIntegration",
           "action": "CallTargetModification"
         }
@@ -376,7 +376,7 @@
           "maximum_patch": 65535
         },
         "wrapper": {
-          "assembly": "Datadog.Trace.ClrProfiler.Managed, Version=1.27.0.0, Culture=neutral, PublicKeyToken=def86d061d0d2eeb",
+          "assembly": "Datadog.Trace.ClrProfiler.Managed, Version=1.27.1.0, Culture=neutral, PublicKeyToken=def86d061d0d2eeb",
           "type": "Datadog.Trace.ClrProfiler.AutoInstrumentation.AWS.SQS.DeleteMessageAsyncIntegration",
           "action": "CallTargetModification"
         }
@@ -400,7 +400,7 @@
           "maximum_patch": 65535
         },
         "wrapper": {
-          "assembly": "Datadog.Trace.ClrProfiler.Managed, Version=1.27.0.0, Culture=neutral, PublicKeyToken=def86d061d0d2eeb",
+          "assembly": "Datadog.Trace.ClrProfiler.Managed, Version=1.27.1.0, Culture=neutral, PublicKeyToken=def86d061d0d2eeb",
           "type": "Datadog.Trace.ClrProfiler.AutoInstrumentation.AWS.SQS.DeleteMessageBatchAsyncIntegration",
           "action": "CallTargetModification"
         }
@@ -423,7 +423,7 @@
           "maximum_patch": 65535
         },
         "wrapper": {
-          "assembly": "Datadog.Trace.ClrProfiler.Managed, Version=1.27.0.0, Culture=neutral, PublicKeyToken=def86d061d0d2eeb",
+          "assembly": "Datadog.Trace.ClrProfiler.Managed, Version=1.27.1.0, Culture=neutral, PublicKeyToken=def86d061d0d2eeb",
           "type": "Datadog.Trace.ClrProfiler.AutoInstrumentation.AWS.SQS.DeleteMessageBatchIntegration",
           "action": "CallTargetModification"
         }
@@ -446,7 +446,7 @@
           "maximum_patch": 65535
         },
         "wrapper": {
-          "assembly": "Datadog.Trace.ClrProfiler.Managed, Version=1.27.0.0, Culture=neutral, PublicKeyToken=def86d061d0d2eeb",
+          "assembly": "Datadog.Trace.ClrProfiler.Managed, Version=1.27.1.0, Culture=neutral, PublicKeyToken=def86d061d0d2eeb",
           "type": "Datadog.Trace.ClrProfiler.AutoInstrumentation.AWS.SQS.DeleteMessageIntegration",
           "action": "CallTargetModification"
         }
@@ -470,7 +470,7 @@
           "maximum_patch": 65535
         },
         "wrapper": {
-          "assembly": "Datadog.Trace.ClrProfiler.Managed, Version=1.27.0.0, Culture=neutral, PublicKeyToken=def86d061d0d2eeb",
+          "assembly": "Datadog.Trace.ClrProfiler.Managed, Version=1.27.1.0, Culture=neutral, PublicKeyToken=def86d061d0d2eeb",
           "type": "Datadog.Trace.ClrProfiler.AutoInstrumentation.AWS.SQS.DeleteQueueAsyncIntegration",
           "action": "CallTargetModification"
         }
@@ -493,7 +493,7 @@
           "maximum_patch": 65535
         },
         "wrapper": {
-          "assembly": "Datadog.Trace.ClrProfiler.Managed, Version=1.27.0.0, Culture=neutral, PublicKeyToken=def86d061d0d2eeb",
+          "assembly": "Datadog.Trace.ClrProfiler.Managed, Version=1.27.1.0, Culture=neutral, PublicKeyToken=def86d061d0d2eeb",
           "type": "Datadog.Trace.ClrProfiler.AutoInstrumentation.AWS.SQS.DeleteQueueIntegration",
           "action": "CallTargetModification"
         }
@@ -517,7 +517,7 @@
           "maximum_patch": 65535
         },
         "wrapper": {
-          "assembly": "Datadog.Trace.ClrProfiler.Managed, Version=1.27.0.0, Culture=neutral, PublicKeyToken=def86d061d0d2eeb",
+          "assembly": "Datadog.Trace.ClrProfiler.Managed, Version=1.27.1.0, Culture=neutral, PublicKeyToken=def86d061d0d2eeb",
           "type": "Datadog.Trace.ClrProfiler.AutoInstrumentation.AWS.SQS.ReceiveMessageAsyncIntegration",
           "action": "CallTargetModification"
         }
@@ -540,7 +540,7 @@
           "maximum_patch": 65535
         },
         "wrapper": {
-          "assembly": "Datadog.Trace.ClrProfiler.Managed, Version=1.27.0.0, Culture=neutral, PublicKeyToken=def86d061d0d2eeb",
+          "assembly": "Datadog.Trace.ClrProfiler.Managed, Version=1.27.1.0, Culture=neutral, PublicKeyToken=def86d061d0d2eeb",
           "type": "Datadog.Trace.ClrProfiler.AutoInstrumentation.AWS.SQS.ReceiveMessageIntegration",
           "action": "CallTargetModification"
         }
@@ -564,7 +564,7 @@
           "maximum_patch": 65535
         },
         "wrapper": {
-          "assembly": "Datadog.Trace.ClrProfiler.Managed, Version=1.27.0.0, Culture=neutral, PublicKeyToken=def86d061d0d2eeb",
+          "assembly": "Datadog.Trace.ClrProfiler.Managed, Version=1.27.1.0, Culture=neutral, PublicKeyToken=def86d061d0d2eeb",
           "type": "Datadog.Trace.ClrProfiler.AutoInstrumentation.AWS.SQS.SendMessageAsyncIntegration",
           "action": "CallTargetModification"
         }
@@ -588,7 +588,7 @@
           "maximum_patch": 65535
         },
         "wrapper": {
-          "assembly": "Datadog.Trace.ClrProfiler.Managed, Version=1.27.0.0, Culture=neutral, PublicKeyToken=def86d061d0d2eeb",
+          "assembly": "Datadog.Trace.ClrProfiler.Managed, Version=1.27.1.0, Culture=neutral, PublicKeyToken=def86d061d0d2eeb",
           "type": "Datadog.Trace.ClrProfiler.AutoInstrumentation.AWS.SQS.SendMessageBatchAsyncIntegration",
           "action": "CallTargetModification"
         }
@@ -611,7 +611,7 @@
           "maximum_patch": 65535
         },
         "wrapper": {
-          "assembly": "Datadog.Trace.ClrProfiler.Managed, Version=1.27.0.0, Culture=neutral, PublicKeyToken=def86d061d0d2eeb",
+          "assembly": "Datadog.Trace.ClrProfiler.Managed, Version=1.27.1.0, Culture=neutral, PublicKeyToken=def86d061d0d2eeb",
           "type": "Datadog.Trace.ClrProfiler.AutoInstrumentation.AWS.SQS.SendMessageBatchIntegration",
           "action": "CallTargetModification"
         }
@@ -634,7 +634,7 @@
           "maximum_patch": 65535
         },
         "wrapper": {
-          "assembly": "Datadog.Trace.ClrProfiler.Managed, Version=1.27.0.0, Culture=neutral, PublicKeyToken=def86d061d0d2eeb",
+          "assembly": "Datadog.Trace.ClrProfiler.Managed, Version=1.27.1.0, Culture=neutral, PublicKeyToken=def86d061d0d2eeb",
           "type": "Datadog.Trace.ClrProfiler.AutoInstrumentation.AWS.SQS.SendMessageIntegration",
           "action": "CallTargetModification"
         }
@@ -664,7 +664,7 @@
           "maximum_patch": 65535
         },
         "wrapper": {
-          "assembly": "Datadog.Trace.ClrProfiler.Managed, Version=1.27.0.0, Culture=neutral, PublicKeyToken=def86d061d0d2eeb",
+          "assembly": "Datadog.Trace.ClrProfiler.Managed, Version=1.27.1.0, Culture=neutral, PublicKeyToken=def86d061d0d2eeb",
           "type": "Datadog.Trace.ClrProfiler.AutoInstrumentation.CosmosDb.ClientQueryIteratorsIntegrations",
           "action": "CallTargetModification"
         }
@@ -689,7 +689,7 @@
           "maximum_patch": 65535
         },
         "wrapper": {
-          "assembly": "Datadog.Trace.ClrProfiler.Managed, Version=1.27.0.0, Culture=neutral, PublicKeyToken=def86d061d0d2eeb",
+          "assembly": "Datadog.Trace.ClrProfiler.Managed, Version=1.27.1.0, Culture=neutral, PublicKeyToken=def86d061d0d2eeb",
           "type": "Datadog.Trace.ClrProfiler.AutoInstrumentation.CosmosDb.ClientQueryIteratorsIntegrations",
           "action": "CallTargetModification"
         }
@@ -714,7 +714,7 @@
           "maximum_patch": 65535
         },
         "wrapper": {
-          "assembly": "Datadog.Trace.ClrProfiler.Managed, Version=1.27.0.0, Culture=neutral, PublicKeyToken=def86d061d0d2eeb",
+          "assembly": "Datadog.Trace.ClrProfiler.Managed, Version=1.27.1.0, Culture=neutral, PublicKeyToken=def86d061d0d2eeb",
           "type": "Datadog.Trace.ClrProfiler.AutoInstrumentation.CosmosDb.ClientQueryIteratorsIntegrations",
           "action": "CallTargetModification"
         }
@@ -739,7 +739,7 @@
           "maximum_patch": 65535
         },
         "wrapper": {
-          "assembly": "Datadog.Trace.ClrProfiler.Managed, Version=1.27.0.0, Culture=neutral, PublicKeyToken=def86d061d0d2eeb",
+          "assembly": "Datadog.Trace.ClrProfiler.Managed, Version=1.27.1.0, Culture=neutral, PublicKeyToken=def86d061d0d2eeb",
           "type": "Datadog.Trace.ClrProfiler.AutoInstrumentation.CosmosDb.ClientQueryIteratorsIntegrations",
           "action": "CallTargetModification"
         }
@@ -764,7 +764,7 @@
           "maximum_patch": 65535
         },
         "wrapper": {
-          "assembly": "Datadog.Trace.ClrProfiler.Managed, Version=1.27.0.0, Culture=neutral, PublicKeyToken=def86d061d0d2eeb",
+          "assembly": "Datadog.Trace.ClrProfiler.Managed, Version=1.27.1.0, Culture=neutral, PublicKeyToken=def86d061d0d2eeb",
           "type": "Datadog.Trace.ClrProfiler.AutoInstrumentation.CosmosDb.ContainerQueryIteratorsIntegrations",
           "action": "CallTargetModification"
         }
@@ -789,7 +789,7 @@
           "maximum_patch": 65535
         },
         "wrapper": {
-          "assembly": "Datadog.Trace.ClrProfiler.Managed, Version=1.27.0.0, Culture=neutral, PublicKeyToken=def86d061d0d2eeb",
+          "assembly": "Datadog.Trace.ClrProfiler.Managed, Version=1.27.1.0, Culture=neutral, PublicKeyToken=def86d061d0d2eeb",
           "type": "Datadog.Trace.ClrProfiler.AutoInstrumentation.CosmosDb.ContainerQueryIteratorsIntegrations",
           "action": "CallTargetModification"
         }
@@ -814,7 +814,7 @@
           "maximum_patch": 65535
         },
         "wrapper": {
-          "assembly": "Datadog.Trace.ClrProfiler.Managed, Version=1.27.0.0, Culture=neutral, PublicKeyToken=def86d061d0d2eeb",
+          "assembly": "Datadog.Trace.ClrProfiler.Managed, Version=1.27.1.0, Culture=neutral, PublicKeyToken=def86d061d0d2eeb",
           "type": "Datadog.Trace.ClrProfiler.AutoInstrumentation.CosmosDb.ContainerQueryIteratorsIntegrations",
           "action": "CallTargetModification"
         }
@@ -839,7 +839,7 @@
           "maximum_patch": 65535
         },
         "wrapper": {
-          "assembly": "Datadog.Trace.ClrProfiler.Managed, Version=1.27.0.0, Culture=neutral, PublicKeyToken=def86d061d0d2eeb",
+          "assembly": "Datadog.Trace.ClrProfiler.Managed, Version=1.27.1.0, Culture=neutral, PublicKeyToken=def86d061d0d2eeb",
           "type": "Datadog.Trace.ClrProfiler.AutoInstrumentation.CosmosDb.ContainerQueryIteratorsIntegrations",
           "action": "CallTargetModification"
         }
@@ -864,7 +864,7 @@
           "maximum_patch": 65535
         },
         "wrapper": {
-          "assembly": "Datadog.Trace.ClrProfiler.Managed, Version=1.27.0.0, Culture=neutral, PublicKeyToken=def86d061d0d2eeb",
+          "assembly": "Datadog.Trace.ClrProfiler.Managed, Version=1.27.1.0, Culture=neutral, PublicKeyToken=def86d061d0d2eeb",
           "type": "Datadog.Trace.ClrProfiler.AutoInstrumentation.CosmosDb.DatabaseQueryIteratorsIntegrations",
           "action": "CallTargetModification"
         }
@@ -889,7 +889,7 @@
           "maximum_patch": 65535
         },
         "wrapper": {
-          "assembly": "Datadog.Trace.ClrProfiler.Managed, Version=1.27.0.0, Culture=neutral, PublicKeyToken=def86d061d0d2eeb",
+          "assembly": "Datadog.Trace.ClrProfiler.Managed, Version=1.27.1.0, Culture=neutral, PublicKeyToken=def86d061d0d2eeb",
           "type": "Datadog.Trace.ClrProfiler.AutoInstrumentation.CosmosDb.DatabaseQueryIteratorsIntegrations",
           "action": "CallTargetModification"
         }
@@ -914,7 +914,7 @@
           "maximum_patch": 65535
         },
         "wrapper": {
-          "assembly": "Datadog.Trace.ClrProfiler.Managed, Version=1.27.0.0, Culture=neutral, PublicKeyToken=def86d061d0d2eeb",
+          "assembly": "Datadog.Trace.ClrProfiler.Managed, Version=1.27.1.0, Culture=neutral, PublicKeyToken=def86d061d0d2eeb",
           "type": "Datadog.Trace.ClrProfiler.AutoInstrumentation.CosmosDb.DatabaseQueryIteratorsIntegrations",
           "action": "CallTargetModification"
         }
@@ -939,7 +939,7 @@
           "maximum_patch": 65535
         },
         "wrapper": {
-          "assembly": "Datadog.Trace.ClrProfiler.Managed, Version=1.27.0.0, Culture=neutral, PublicKeyToken=def86d061d0d2eeb",
+          "assembly": "Datadog.Trace.ClrProfiler.Managed, Version=1.27.1.0, Culture=neutral, PublicKeyToken=def86d061d0d2eeb",
           "type": "Datadog.Trace.ClrProfiler.AutoInstrumentation.CosmosDb.DatabaseQueryIteratorsIntegrations",
           "action": "CallTargetModification"
         }
@@ -964,7 +964,7 @@
           "maximum_patch": 65535
         },
         "wrapper": {
-          "assembly": "Datadog.Trace.ClrProfiler.Managed, Version=1.27.0.0, Culture=neutral, PublicKeyToken=def86d061d0d2eeb",
+          "assembly": "Datadog.Trace.ClrProfiler.Managed, Version=1.27.1.0, Culture=neutral, PublicKeyToken=def86d061d0d2eeb",
           "type": "Datadog.Trace.ClrProfiler.AutoInstrumentation.CosmosDb.DatabaseQueryIteratorsIntegrations",
           "action": "CallTargetModification"
         }
@@ -989,7 +989,7 @@
           "maximum_patch": 65535
         },
         "wrapper": {
-          "assembly": "Datadog.Trace.ClrProfiler.Managed, Version=1.27.0.0, Culture=neutral, PublicKeyToken=def86d061d0d2eeb",
+          "assembly": "Datadog.Trace.ClrProfiler.Managed, Version=1.27.1.0, Culture=neutral, PublicKeyToken=def86d061d0d2eeb",
           "type": "Datadog.Trace.ClrProfiler.AutoInstrumentation.CosmosDb.DatabaseQueryIteratorsIntegrations",
           "action": "CallTargetModification"
         }
@@ -4792,13 +4792,8 @@
           "maximum_patch": 65535
         },
         "wrapper": {
-<<<<<<< HEAD
-          "assembly": "Datadog.Trace.ClrProfiler.Managed, Version=1.27.1.0, Culture=neutral, PublicKeyToken=def86d061d0d2eeb",
-          "type": "Datadog.Trace.ClrProfiler.AutoInstrumentation.Testing.XUnit.XUnitTestAssemblyRunnerRunAsyncIntegration",
-=======
-          "assembly": "Datadog.Trace.ClrProfiler.Managed, Version=1.27.0.0, Culture=neutral, PublicKeyToken=def86d061d0d2eeb",
+          "assembly": "Datadog.Trace.ClrProfiler.Managed, Version=1.27.1.0, Culture=neutral, PublicKeyToken=def86d061d0d2eeb",
           "type": "Datadog.Trace.ClrProfiler.AutoInstrumentation.Testing.XUnit.XUnitTestAssemblyFinishedCtorIntegration",
->>>>>>> bc806fe1
           "action": "CallTargetModification"
         }
       },
@@ -4825,13 +4820,8 @@
           "maximum_patch": 65535
         },
         "wrapper": {
-<<<<<<< HEAD
-          "assembly": "Datadog.Trace.ClrProfiler.Managed, Version=1.27.1.0, Culture=neutral, PublicKeyToken=def86d061d0d2eeb",
-          "type": "Datadog.Trace.ClrProfiler.AutoInstrumentation.Testing.XUnit.XUnitTestAssemblyRunnerRunAsyncIntegration",
-=======
-          "assembly": "Datadog.Trace.ClrProfiler.Managed, Version=1.27.0.0, Culture=neutral, PublicKeyToken=def86d061d0d2eeb",
+          "assembly": "Datadog.Trace.ClrProfiler.Managed, Version=1.27.1.0, Culture=neutral, PublicKeyToken=def86d061d0d2eeb",
           "type": "Datadog.Trace.ClrProfiler.AutoInstrumentation.Testing.XUnit.XUnitTestAssemblyFinishedCtorIntegration",
->>>>>>> bc806fe1
           "action": "CallTargetModification"
         }
       },

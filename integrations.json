--- conflicted
+++ resolved
@@ -166,11 +166,7 @@
           "maximum_patch": 65535
         },
         "wrapper": {
-<<<<<<< HEAD
-          "assembly": "Datadog.Trace.ClrProfiler.Managed, Version=1.26.1.0, Culture=neutral, PublicKeyToken=def86d061d0d2eeb",
-=======
-          "assembly": "Datadog.Trace.ClrProfiler.Managed, Version=1.26.3.0, Culture=neutral, PublicKeyToken=def86d061d0d2eeb",
->>>>>>> 989753ba
+          "assembly": "Datadog.Trace.ClrProfiler.Managed, Version=1.26.3.0, Culture=neutral, PublicKeyToken=def86d061d0d2eeb",
           "type": "Datadog.Trace.ClrProfiler.AutoInstrumentation.AspNet.HttpModule_Integration",
           "action": "CallTargetModification"
         }
@@ -4358,11 +4354,7 @@
           "maximum_patch": 65535
         },
         "wrapper": {
-<<<<<<< HEAD
-          "assembly": "Datadog.Trace.ClrProfiler.Managed, Version=1.26.1.0, Culture=neutral, PublicKeyToken=def86d061d0d2eeb",
-=======
-          "assembly": "Datadog.Trace.ClrProfiler.Managed, Version=1.26.3.0, Culture=neutral, PublicKeyToken=def86d061d0d2eeb",
->>>>>>> 989753ba
+          "assembly": "Datadog.Trace.ClrProfiler.Managed, Version=1.26.3.0, Culture=neutral, PublicKeyToken=def86d061d0d2eeb",
           "type": "Datadog.Trace.ClrProfiler.Integrations.AspNet.AspNetIntegration",
           "method": "TryLoadHttpModule",
           "signature": "00 00 01",

﻿<Project Sdk="Microsoft.NET.Sdk">
  <PropertyGroup>
    <LoadManagedProfilerFromProfilerDirectory>true</LoadManagedProfilerFromProfilerDirectory>
  </PropertyGroup>

<<<<<<< HEAD
=======
  <ItemGroup>
    <ProjectReference Include="..\..\src\Datadog.Trace\Datadog.Trace.csproj" />
    <ProjectReference Include="..\..\tools\Datadog.Core.Tools\Datadog.Core.Tools.csproj" />
  </ItemGroup>

>>>>>>> f2f4ab97
  <ItemGroup Condition=" $(TargetFramework.StartsWith('net4')) ">
    <Reference Include="System.Net.Http" />
  </ItemGroup>

  <ItemGroup Condition=" $(TargetFramework.StartsWith('netcoreapp')) ">
    <PackageReference Include="System.Net.Http" Version="4.3.4" />
  </ItemGroup>
</Project><|MERGE_RESOLUTION|>--- conflicted
+++ resolved
@@ -3,14 +3,10 @@
     <LoadManagedProfilerFromProfilerDirectory>true</LoadManagedProfilerFromProfilerDirectory>
   </PropertyGroup>
 
-<<<<<<< HEAD
-=======
   <ItemGroup>
-    <ProjectReference Include="..\..\src\Datadog.Trace\Datadog.Trace.csproj" />
     <ProjectReference Include="..\..\tools\Datadog.Core.Tools\Datadog.Core.Tools.csproj" />
   </ItemGroup>
 
->>>>>>> f2f4ab97
   <ItemGroup Condition=" $(TargetFramework.StartsWith('net4')) ">
     <Reference Include="System.Net.Http" />
   </ItemGroup>

--- conflicted
+++ resolved
@@ -410,11 +410,7 @@
   stage: benchmarks-win
   needs: ["check_azure_pipeline"]
   tags: ["arch:amd64"]
-<<<<<<< HEAD
-  image: registry.ddbuild.io/images/benchmarking-platform-tools-ubuntu:latest
-=======
   image: registry.ddbuild.io/images/benchmarking-platform-tools-ubuntu:dotnet-macrobenchmarks
->>>>>>> df3621e5
   interruptible: true
   timeout: 1h
   rules:
@@ -454,15 +450,12 @@
     - export BP_INFRA_BENCHMARKING_PLATFORM_BRANCH=dd-trace-dotnet/macro
     - git clone --branch $BP_INFRA_BENCHMARKING_PLATFORM_BRANCH https://gitlab-ci-token:${CI_JOB_TOKEN}@gitlab.ddbuild.io/DataDog/benchmarking-platform platform && cd platform
     - ./ephemeral-infra/run-windows-benchmarks.sh
-<<<<<<< HEAD
-=======
   after_script:
     - source "./platform/ephemeral-infra/setup-credentials.sh"
     - |
       infra cleanup --provision ./platform/ephemeral-infra/provisions/macrobenchmark-ephemeral-instance.yaml \
         --region "${AWS_REGION}" \
         --bypass-stack-destroy
->>>>>>> df3621e5
 
 baseline-win:
   extends: .benchmarks-win

{
  "sdk": {
<<<<<<< HEAD
    "version": "10.0.100-rc.1.25451.107",
=======
    "version": "10.0.100",
>>>>>>> b6e31df4
    "rollForward": "minor"
  }
}<|MERGE_RESOLUTION|>--- conflicted
+++ resolved
@@ -1,10 +1,6 @@
 {
   "sdk": {
-<<<<<<< HEAD
-    "version": "10.0.100-rc.1.25451.107",
-=======
     "version": "10.0.100",
->>>>>>> b6e31df4
     "rollForward": "minor"
   }
 }
// <copyright file="Program.cs" company="Datadog">
// Unless explicitly stated otherwise all files in this repository are licensed under the Apache 2 License.
// This product includes software developed at Datadog (https://www.datadoghq.com/). Copyright 2017 Datadog, Inc.
// </copyright>

using System;
using System.Collections.Generic;
using System.IO;
using System.Linq;
using System.Runtime.InteropServices;
using Spectre.Console;
using Spectre.Console.Cli;
using Spectre.Console.Rendering;

namespace Datadog.Trace.Tools.Runner
{
    internal class Program
    {
        private static readonly List<string> KnownCommands = new();

        internal static Action<string, string, Dictionary<string, string>> CallbackForTests { get; set; }

        internal static int Main(string[] args)
        {
            // Initializing
            var runnerFolder = AppContext.BaseDirectory;

            if (string.IsNullOrEmpty(runnerFolder))
            {
                runnerFolder = Path.GetDirectoryName(Environment.GetCommandLineArgs().FirstOrDefault());
            }

            Platform platform;

            if (RuntimeInformation.IsOSPlatform(System.Runtime.InteropServices.OSPlatform.Windows))
            {
                platform = Platform.Windows;
            }
            else if (RuntimeInformation.IsOSPlatform(System.Runtime.InteropServices.OSPlatform.Linux))
            {
                platform = Platform.Linux;
            }
            else if (RuntimeInformation.IsOSPlatform(System.Runtime.InteropServices.OSPlatform.OSX))
            {
                platform = Platform.MacOS;
            }
            else
            {
                Utils.WriteError("The current platform is not supported. Supported platforms are: Windows, Linux and MacOS.");
                return -1;
            }

            var applicationContext = new ApplicationContext(runnerFolder, platform);

            Console.CancelKeyPress += (_, e) => Console_CancelKeyPress(e, applicationContext);
            AppDomain.CurrentDomain.ProcessExit += (_, _) => CurrentDomain_ProcessExit(applicationContext);
            AppDomain.CurrentDomain.DomainUnload += (_, _) => CurrentDomain_ProcessExit(applicationContext);

            try
            {
                var app = new CommandApp();

                app.Configure(config =>
                {
                    ConfigureApp(new CommandAwareConfigurator(config, KnownCommands), applicationContext);
                });

                return app.Run(args);
            }
            catch (CommandParseException ex) when (!IsKnownCommand(args))
            {
                try
                {
                    return ExecuteLegacyCommandLine(args, applicationContext);
                }
                catch (CommandRuntimeException)
                {
                    // Command line is invalid for both parsers
                    if (ex.Pretty != null)
                    {
                        AnsiConsole.Write(ex.Pretty);
                    }
                    else
                    {
                        AnsiConsole.WriteException(ex);
                    }

                    return 1;
                }
            }
            catch (Exception ex)
            {
                foreach (var render in GetRenderableErrorMessage(ex))
                {
                    AnsiConsole.Write(render);
                }

                return 1;
            }
        }

        private static void ConfigureApp(IConfigurator config, ApplicationContext applicationContext)
        {
            config.UseStrictParsing();
            config.Settings.Registrar.RegisterInstance(applicationContext);

            config.SetApplicationName("dd-trace");

            // Activate the exceptions, so we can fallback on the old syntax if the arguments can't be parsed
            config.PropagateExceptions();

            config.AddExample("run --dd-env prod -- myApp --argument-for-my-app".Split(' '));
            config.AddExample("ci configure azp".Split(' '));
            config.AddExample("ci run -- dotnet test".Split(' '));

            config.AddBranch(
                "ci",
                c =>
                {
                    c.SetDescription("CI related commands");

                    c.AddCommand<ConfigureCiCommand>("configure")
                        .WithDescription("Set the environment variables for the CI")
                        .WithExample("ci configure azp".Split(' '));
                    c.AddCommand<RunCiCommand>("run")
                        .WithDescription("Run a command and instrument the tests")
                        .WithExample("ci run -- dotnet test".Split(' '));
                });

            config.AddBranch(
                "check",
                c =>
                {
                    c.AddCommand<CheckProcessCommand>("process");
                    c.AddCommand<CheckAgentCommand>("agent");

                    if (RuntimeInformation.IsOSPlatform(System.Runtime.InteropServices.OSPlatform.Windows))
                    {
                        c.AddCommand<CheckIisCommand>("iis");
                    }
                });

            config.AddCommand<RunCommand>("run")
                .WithDescription("Run a command with the Datadog tracer enabled")
                .WithExample("run -- dotnet myApp.dll".Split(' '));

            config.AddCommand<AotCommand>("apply-aot")
                  .WithDescription("Apply AOT automatic instrumentation on application folder")
                  .WithExample("apply-aot c:\\input\\ c:\\output\\".Split(' '))
                  .IsHidden();

<<<<<<< HEAD
            config.AddCommand<CoverageMergerCommand>("coverage-merge")
                  .WithDescription("Merges all coverage json files into a single one.")
                  .WithExample("coverage-merge c:\\coverage_folder\\ total-coverage.json".Split(' '))
                  .IsHidden();
=======
            config.AddCommand<AnalyzeInstrumentationErrorsCommand>("analyze-instrumentation")
                  .WithDescription("Analyze instrumentation errors")
                  .WithExample("analyze-instrumentation [--process-name dotnet]".Split(' '))
                  .WithExample("analyze-instrumentation [--pid 12345]".Split(' '))
                  .WithExample("analyze-instrumentation [--log-path \"C:\\ProgramData\\Datadog .NET Tracer\\logs\\\"]".Split(' '));
>>>>>>> 08a35ea0
        }

        private static int ExecuteLegacyCommandLine(string[] args, ApplicationContext applicationContext)
        {
            // Try executing the command with the legacy syntax
            var app = new CommandApp<LegacyCommand>();

            app.Configure(c =>
            {
                c.Settings.Registrar.RegisterInstance(applicationContext);
                c.PropagateExceptions();
            });

            return app.Run(args);
        }

        // Extracted from Spectre.Console source code
        // This is needed because we disable the default error handling to try the fallback legacy parser
        private static List<IRenderable> GetRenderableErrorMessage(Exception ex, bool convert = true)
        {
            if (ex is CommandAppException renderable && renderable.Pretty != null)
            {
                return new List<IRenderable> { renderable.Pretty };
            }

            if (convert)
            {
                var converted = new List<IRenderable>
                {
                    new Markup($"[red]Error:[/] {ex.Message.EscapeMarkup()}{Environment.NewLine}")
                };

                // Got a renderable inner exception?
                if (ex.InnerException != null)
                {
                    var innerRenderable = GetRenderableErrorMessage(ex.InnerException, convert: false);
                    if (innerRenderable != null)
                    {
                        converted.AddRange(innerRenderable);
                    }
                }

                return converted;
            }

            return null;
        }

        private static void Console_CancelKeyPress(ConsoleCancelEventArgs e, ApplicationContext context)
        {
            e.Cancel = true;
            context.TokenSource.Cancel();
        }

        private static void CurrentDomain_ProcessExit(ApplicationContext context)
        {
            context.TokenSource.Cancel();
        }

        private static bool IsKnownCommand(string[] args)
        {
            return args.Length > 0 && KnownCommands.Contains(args[0]);
        }

        private class CommandAwareConfigurator : IConfigurator
        {
            private readonly IConfigurator _configurator;
            private readonly List<string> _commandList;

            public CommandAwareConfigurator(IConfigurator configurator, List<string> commandList)
            {
                _configurator = configurator;
                _commandList = commandList;
            }

            public ICommandAppSettings Settings => _configurator.Settings;

            public void AddExample(string[] args) => _configurator.AddExample(args);

            public ICommandConfigurator AddCommand<TCommand>(string name)
                where TCommand : class, ICommand
            {
                _commandList.Add(name);
                return _configurator.AddCommand<TCommand>(name);
            }

            public ICommandConfigurator AddDelegate<TSettings>(string name, Func<CommandContext, TSettings, int> func)
                where TSettings : CommandSettings
            {
                _commandList.Add(name);
                return _configurator.AddDelegate<TSettings>(name, func);
            }

            public void AddBranch<TSettings>(string name, Action<IConfigurator<TSettings>> action)
                where TSettings : CommandSettings
            {
                _commandList.Add(name);
                _configurator.AddBranch<TSettings>(name, action);
            }
        }
    }
}<|MERGE_RESOLUTION|>--- conflicted
+++ resolved
@@ -149,18 +149,16 @@
                   .WithExample("apply-aot c:\\input\\ c:\\output\\".Split(' '))
                   .IsHidden();
 
-<<<<<<< HEAD
-            config.AddCommand<CoverageMergerCommand>("coverage-merge")
-                  .WithDescription("Merges all coverage json files into a single one.")
-                  .WithExample("coverage-merge c:\\coverage_folder\\ total-coverage.json".Split(' '))
-                  .IsHidden();
-=======
             config.AddCommand<AnalyzeInstrumentationErrorsCommand>("analyze-instrumentation")
                   .WithDescription("Analyze instrumentation errors")
                   .WithExample("analyze-instrumentation [--process-name dotnet]".Split(' '))
                   .WithExample("analyze-instrumentation [--pid 12345]".Split(' '))
                   .WithExample("analyze-instrumentation [--log-path \"C:\\ProgramData\\Datadog .NET Tracer\\logs\\\"]".Split(' '));
->>>>>>> 08a35ea0
+
+            config.AddCommand<CoverageMergerCommand>("coverage-merge")
+                  .WithDescription("Merges all coverage json files into a single one.")
+                  .WithExample("coverage-merge c:\\coverage_folder\\ total-coverage.json".Split(' '))
+                  .IsHidden();
         }
 
         private static int ExecuteLegacyCommandLine(string[] args, ApplicationContext applicationContext)

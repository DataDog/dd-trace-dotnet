// <copyright file="WafConfigurator.cs" company="Datadog">
// Unless explicitly stated otherwise all files in this repository are licensed under the Apache 2 License.
// This product includes software developed at Datadog (https://www.datadoghq.com/). Copyright 2017 Datadog, Inc.
// </copyright>

using System;
using System.Collections.Generic;
using System.IO;
using System.Linq;
using System.Runtime.InteropServices;
using Datadog.Trace.AppSec.Waf.NativeBindings;
using Datadog.Trace.AppSec.Waf.ReturnTypes.Managed;
using Datadog.Trace.Configuration;
using Datadog.Trace.Logging;
using Datadog.Trace.Util;
using Datadog.Trace.Vendors.Newtonsoft.Json;
using Datadog.Trace.Vendors.Newtonsoft.Json.Linq;
using Datadog.Trace.Vendors.Serilog.Events;

#nullable enable

namespace Datadog.Trace.AppSec.Waf.Initialization
{
    internal class WafConfigurator
    {
        private static readonly IDatadogLogger Log = DatadogLogging.GetLoggerFor(typeof(WafConfigurator));
        private readonly WafLibraryInvoker _wafLibraryInvoker;

        public WafConfigurator(WafLibraryInvoker wafLibraryInvoker) => _wafLibraryInvoker = wafLibraryInvoker;

        public bool CheckVersionCompatibility()
        {
            var versionWaf = _wafLibraryInvoker.GetVersion();
            var versionWafSplit = versionWaf.Split('.');
            if (versionWafSplit.Length != 3)
            {
                Log.Warning("Waf version {WafVersion} has a non expected format", versionWaf);
                return false;
            }

            var canParse = int.TryParse(versionWafSplit[1], out var wafMinor);
            canParse &= int.TryParse(versionWafSplit[0], out var wafMajor);
            var tracerVersion = GetType().Assembly.GetName().Version;
            if (tracerVersion is null || !canParse)
            {
                Log.Warning("Waf version {WafVersion} or tracer version {TracerVersion} have a non expected format", versionWaf, tracerVersion);
                return false;
            }

            // tracer >= 2.34.0 needs waf >= 1.11 cause it passes a ddwafobject for diagnostics instead of a ruleset info struct which causes unpredictable unmanaged crashes
            if (tracerVersion is { Minor: >= 34, Major: >= 2 } && wafMajor == 1 && wafMinor <= 10)
            {
                Log.Warning("Waf version {WafVersion} is not compatible with tracer version {TracerVersion}", versionWaf, tracerVersion);
                return false;
            }

            return true;
        }

        private static void LogRuleDetailsIfDebugEnabled(JToken root)
        {
            if (Log.IsEnabled(LogEventLevel.Debug))
            {
                try
                {
                    var eventsProp = root.Value<JArray>("rules");
                    Log.Debug<int>("eventspropo {Count}", eventsProp!.Count);
                    foreach (var ev in eventsProp)
                    {
                        var emptyJValue = JValue.CreateString(string.Empty);
                        var idProp = ev.Value<JValue>("id") ?? emptyJValue;
                        var nameProp = ev.Value<JValue>("name") ?? emptyJValue;
                        var addresses = ev.Value<JArray>("conditions")?.SelectMany(x => x.Value<JObject>("parameters")?.Value<JArray>("inputs")!);
                        Log.Debug("DDAS-0007-00: Loaded rule: {Id} - {Name} on addresses: {Addresses}", idProp.Value, nameProp.Value, string.Join(", ", addresses ?? Enumerable.Empty<JToken>()));
                    }
                }
                catch (Exception ex)
                {
                    Log.Error(ex, "Error occured logging the ddwaf rules");
                }
            }
        }

        private static Stream? GetRulesStream(string? rulesFile) => string.IsNullOrWhiteSpace(rulesFile) ? GetRulesManifestStream() : GetRulesFileStream(rulesFile!);

        private static Stream? GetRulesManifestStream()
        {
            var assembly = typeof(Waf).Assembly;
            return assembly.GetManifestResourceStream("Datadog.Trace.AppSec.Waf.rule-set.json");
        }

        private static Stream? GetRulesFileStream(string rulesFile)
        {
            if (!File.Exists(rulesFile))
            {
                Log.Error("DDAS-0003-01: AppSec could not read the rule file \"{RulesFile}\". Reason: File not found. AppSec will not run any protections in this application.", rulesFile);
                return null;
            }

            return File.OpenRead(rulesFile);
        }

        internal static JToken? DeserializeEmbeddedRules(string? rulesFilePath)
        {
            JToken root;
            try
            {
                using var stream = GetRulesStream(rulesFilePath);

                if (stream == null)
                {
                    return null;
                }

                using var reader = new StreamReader(stream);
                using var jsonReader = new JsonTextReader(reader);
                root = JToken.ReadFrom(jsonReader);
                LogRuleDetailsIfDebugEnabled(root);
            }
            catch (Exception ex)
            {
                if (rulesFilePath != null)
                {
                    Log.Error(ex, "DDAS-0003-02: AppSec could not read the rule file \"{RulesFile}\". Reason: Invalid file format. AppSec will not run any protections in this application.", rulesFilePath);
                }
                else
                {
                    Log.Error(ex, "DDAS-0003-02: AppSec could not read the rule file embedded in the manifest. Reason: Invalid file format. AppSec will not run any protections in this application.");
                }

                return null;
            }

            return root;
        }

        internal InitResult ConfigureAndDispose(DdwafObjectStruct? rulesObj, string? rulesFile, string obfuscationParameterKeyRegex, string obfuscationParameterValueRegex)
        {
            if (rulesObj == null)
            {
                Log.Error("Waf couldn't initialize properly because of an unusable rule file. If you set the environment variable {AppsecruleEnv}, check the path and content of the file are correct.", ConfigurationKeys.AppSec.Rules);
                return InitResult.FromUnusableRuleFile();
            }

            var diagnostics = IntPtr.Zero;
            var keyRegex = IntPtr.Zero;
            var valueRegex = IntPtr.Zero;

            try
            {
                DdwafConfigStruct args = default;
                keyRegex = Marshal.StringToHGlobalAnsi(obfuscationParameterKeyRegex);
                valueRegex = Marshal.StringToHGlobalAnsi(obfuscationParameterValueRegex);
                args.KeyRegex = keyRegex;
                args.ValueRegex = valueRegex;
                args.FreeWafFunction = IntPtr.Zero;

<<<<<<< HEAD
                var rules = rulesObj.Value;
                var wafHandle = _wafLibraryInvoker.Init(ref rules, ref args, ruleSetInfo);
=======
                diagnostics = _wafLibraryInvoker.ObjectMap();
                var wafHandle = _wafLibraryInvoker.Init(rulesObj.RawPtr, ref args, diagnostics);
>>>>>>> 0c21850d
                if (wafHandle == IntPtr.Zero)
                {
                    Log.Warning("DDAS-0005-00: WAF initialization failed.");
                }

                var initResult = InitResult.From(diagnostics, wafHandle, _wafLibraryInvoker);
                if (initResult.HasErrors)
                {
                    var sb = StringBuilderCache.Acquire(StringBuilderCache.MaxBuilderSize);
                    foreach (var item in initResult.Errors)
                    {
                        sb.Append($"{item.Key}: [{string.Join(", ", item.Value)}] ");
                    }

                    var errorMess = StringBuilderCache.GetStringAndRelease(sb);
                    Log.Warning("WAF initialization failed. Some rules are invalid in rule file {RulesFile}: {ErroringRules}", rulesFile, errorMess);
                }
                else
                {
                    // sometimes loaded rules will be 0 if other errors happen above, that's why it should be the fallback log
                    if (initResult.LoadedRules == 0)
                    {
                        Log.Error("DDAS-0003-03: AppSec could not read the rule file {RulesFile}. Reason: All rules are invalid. AppSec will not run any protections in this application.", rulesFile);
                    }
                    else
                    {
                        Log.Information("DDAS-0015-00: AppSec loaded {LoadedRules} rules from file {RulesFile}.", initResult.LoadedRules, rulesFile);
                    }
                }

                return initResult;
            }
            finally
            {
                if (keyRegex != IntPtr.Zero)
                {
                    Marshal.FreeHGlobal(keyRegex);
                }

                if (valueRegex != IntPtr.Zero)
                {
                    Marshal.FreeHGlobal(valueRegex);
                }

<<<<<<< HEAD
                _wafLibraryInvoker.RuleSetInfoFree(ruleSetInfo);
=======
                _wafLibraryInvoker.ObjectFreePtr(ref diagnostics);
                rulesObj.Dispose();
                foreach (var arg in argsToDispose)
                {
                    arg.Dispose();
                }
>>>>>>> 0c21850d
            }
        }
    }
}<|MERGE_RESOLUTION|>--- conflicted
+++ resolved
@@ -155,13 +155,9 @@
                 args.ValueRegex = valueRegex;
                 args.FreeWafFunction = IntPtr.Zero;
 
-<<<<<<< HEAD
+                diagnostics = _wafLibraryInvoker.ObjectMap();
                 var rules = rulesObj.Value;
-                var wafHandle = _wafLibraryInvoker.Init(ref rules, ref args, ruleSetInfo);
-=======
-                diagnostics = _wafLibraryInvoker.ObjectMap();
-                var wafHandle = _wafLibraryInvoker.Init(rulesObj.RawPtr, ref args, diagnostics);
->>>>>>> 0c21850d
+                var wafHandle = _wafLibraryInvoker.Init(ref rules, ref args, diagnostics);
                 if (wafHandle == IntPtr.Zero)
                 {
                     Log.Warning("DDAS-0005-00: WAF initialization failed.");
@@ -206,16 +202,7 @@
                     Marshal.FreeHGlobal(valueRegex);
                 }
 
-<<<<<<< HEAD
-                _wafLibraryInvoker.RuleSetInfoFree(ruleSetInfo);
-=======
                 _wafLibraryInvoker.ObjectFreePtr(ref diagnostics);
-                rulesObj.Dispose();
-                foreach (var arg in argsToDispose)
-                {
-                    arg.Dispose();
-                }
->>>>>>> 0c21850d
             }
         }
     }

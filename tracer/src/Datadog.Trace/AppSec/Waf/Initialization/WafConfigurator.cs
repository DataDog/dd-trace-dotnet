// <copyright file="WafConfigurator.cs" company="Datadog">
// Unless explicitly stated otherwise all files in this repository are licensed under the Apache 2 License.
// This product includes software developed at Datadog (https://www.datadoghq.com/). Copyright 2017 Datadog, Inc.
// </copyright>

using System;
using System.Collections.Generic;
using System.IO;
using System.Linq;
using System.Runtime.InteropServices;
using Datadog.Trace.AppSec.Waf.NativeBindings;
using Datadog.Trace.AppSec.Waf.ReturnTypes.Managed;
using Datadog.Trace.AppSec.WafEncoding;
using Datadog.Trace.Configuration;
using Datadog.Trace.Logging;
using Datadog.Trace.Util;
using Datadog.Trace.Vendors.Newtonsoft.Json;
using Datadog.Trace.Vendors.Newtonsoft.Json.Linq;
using Datadog.Trace.Vendors.Serilog.Events;

#nullable enable

namespace Datadog.Trace.AppSec.Waf.Initialization
{
    internal class WafConfigurator
    {
        private static readonly IDatadogLogger Log = DatadogLogging.GetLoggerFor(typeof(WafConfigurator));
        private readonly WafLibraryInvoker _wafLibraryInvoker;

        public WafConfigurator(WafLibraryInvoker wafLibraryInvoker) => _wafLibraryInvoker = wafLibraryInvoker;

        private static void LogRuleDetailsIfDebugEnabled(JToken root)
        {
            if (Log.IsEnabled(LogEventLevel.Debug))
            {
                try
                {
                    var eventsProp = root.Value<JArray>("rules");
                    Log.Debug<int>("eventspropo {Count}", eventsProp!.Count);
                    foreach (var ev in eventsProp)
                    {
                        var emptyJValue = JValue.CreateString(string.Empty);
                        var idProp = ev.Value<JValue>("id") ?? emptyJValue;
                        var nameProp = ev.Value<JValue>("name") ?? emptyJValue;
                        var conditionsArray = ev.Value<JArray>("conditions");
                        var addresses = conditionsArray?
<<<<<<< HEAD
                            .SelectMany(x => x.Value<JObject>("parameters")?.Value<JArray>("inputs") ?? Enumerable.Empty<JToken>())
                            .ToList() ?? new List<JToken>();
                        var addressesJoin = addresses.Any() ? addresses : Enumerable.Empty<JToken>();

                        Log.Debug("DDAS-0007-00: Loaded rule: {Id} - {Name} on addresses: {Addresses}", idProp.Value, nameProp.Value, string.Join(", ", addressesJoin));
=======
                            .SelectMany(x => x.Value<JObject>("parameters")?.Value<JArray>("inputs") ?? [])
                            .ToList() ?? [];

                        Log.Debug("DDAS-0007-00: Loaded rule: {Id} - {Name} on addresses: {Addresses}", idProp.Value, nameProp.Value, string.Join(", ", addresses));
>>>>>>> c6569d93
                    }
                }
                catch (Exception ex)
                {
                    Log.Error(ex, "Error occured logging the ddwaf rules");
                }
            }
        }

        private static Stream? GetRulesStream(string? rulesFile) => string.IsNullOrWhiteSpace(rulesFile) ? GetRulesManifestStream() : GetRulesFileStream(rulesFile!);

        private static Stream? GetRulesManifestStream()
        {
            var assembly = typeof(Waf).Assembly;
            return assembly.GetManifestResourceStream("Datadog.Trace.AppSec.Waf.ConfigFiles.rule-set.json");
        }

        private static Stream? GetSchemaExtractionConfigStream()
        {
            var assembly = typeof(Waf).Assembly;
            return assembly.GetManifestResourceStream("Datadog.Trace.AppSec.Waf.ConfigFiles.apisecurity-config.json");
        }

        private static Stream? GetRulesFileStream(string rulesFile)
        {
            if (!File.Exists(rulesFile))
            {
                Log.Error("DDAS-0003-01: AppSec could not read the rule file \"{RulesFile}\". Reason: File not found. AppSec will not run any protections in this application.", rulesFile);
                return null;
            }

            return File.OpenRead(rulesFile);
        }

        internal static JToken? DeserializeEmbeddedOrStaticRules(string? rulesFilePath)
        {
            JToken root;
            try
            {
                using var stream = GetRulesStream(rulesFilePath);

                if (stream == null)
                {
                    return null;
                }

                using var reader = new StreamReader(stream);
                using var jsonReader = new JsonTextReader(reader);
                root = JToken.ReadFrom(jsonReader);
                LogRuleDetailsIfDebugEnabled(root);
            }
            catch (Exception ex)
            {
                if (rulesFilePath != null)
                {
                    Log.Error(ex, "DDAS-0003-02: AppSec could not read the rule file \"{RulesFile}\". Reason: Invalid file format. AppSec will not run any protections in this application.", rulesFilePath);
                }
                else
                {
                    Log.Error(ex, "DDAS-0003-02: AppSec could not read the rule file embedded in the manifest. Reason: Invalid file format. AppSec will not run any protections in this application.");
                }

                return null;
            }

            return root;
        }

        internal InitResult Configure(ref DdwafObjectStruct rulesObj, IEncoder encoder, DdwafConfigStruct configStruct, ref DdwafObjectStruct diagnostics, string? rulesFile)
        {
            var wafHandle = _wafLibraryInvoker.Init(ref rulesObj, ref configStruct, ref diagnostics);
            if (wafHandle == IntPtr.Zero)
            {
                Log.Warning("DDAS-0005-00: WAF initialization failed.");
            }

            var initResult = InitResult.From(diagnostics, wafHandle, _wafLibraryInvoker, encoder);
            if (initResult.HasErrors)
            {
                var sb = StringBuilderCache.Acquire(StringBuilderCache.MaxBuilderSize);
                foreach (var item in initResult.Errors)
                {
                    sb.Append($"{item.Key}: [{string.Join(", ", item.Value)}] ");
                }

                var errorMess = StringBuilderCache.GetStringAndRelease(sb);
                Log.Warning("WAF initialization failed. Some rules are invalid in rule file {RulesFile}: {ErroringRules}", rulesFile, errorMess);
            }
            else
            {
                // sometimes loaded rules will be 0 if other errors happen above, that's why it should be the fallback log
                if (initResult.LoadedRules == 0)
                {
                    Log.Error("DDAS-0003-03: AppSec could not read the rule file {RulesFile}. Reason: All rules are invalid. AppSec will not run any protections in this application.", rulesFile);
                }
                else
                {
                    Log.Information("DDAS-0015-00: AppSec loaded {LoadedRules} rules from file {RulesFile}.", initResult.LoadedRules, rulesFile);
                }
            }

            return initResult;
        }
    }
}<|MERGE_RESOLUTION|>--- conflicted
+++ resolved
@@ -44,18 +44,10 @@
                         var nameProp = ev.Value<JValue>("name") ?? emptyJValue;
                         var conditionsArray = ev.Value<JArray>("conditions");
                         var addresses = conditionsArray?
-<<<<<<< HEAD
-                            .SelectMany(x => x.Value<JObject>("parameters")?.Value<JArray>("inputs") ?? Enumerable.Empty<JToken>())
-                            .ToList() ?? new List<JToken>();
-                        var addressesJoin = addresses.Any() ? addresses : Enumerable.Empty<JToken>();
-
-                        Log.Debug("DDAS-0007-00: Loaded rule: {Id} - {Name} on addresses: {Addresses}", idProp.Value, nameProp.Value, string.Join(", ", addressesJoin));
-=======
                             .SelectMany(x => x.Value<JObject>("parameters")?.Value<JArray>("inputs") ?? [])
                             .ToList() ?? [];
 
                         Log.Debug("DDAS-0007-00: Loaded rule: {Id} - {Name} on addresses: {Addresses}", idProp.Value, nameProp.Value, string.Join(", ", addresses));
->>>>>>> c6569d93
                     }
                 }
                 catch (Exception ex)

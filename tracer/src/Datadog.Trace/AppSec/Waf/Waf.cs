// <copyright file="Waf.cs" company="Datadog">
// Unless explicitly stated otherwise all files in this repository are licensed under the Apache 2 License.
// This product includes software developed at Datadog (https://www.datadoghq.com/). Copyright 2017 Datadog, Inc.
// </copyright>

#nullable enable

using System;
using System.Collections.Generic;
using System.Linq;
using Datadog.Trace.AppSec.Rcm;
using Datadog.Trace.AppSec.Rcm.Models.AsmData;
using Datadog.Trace.AppSec.Waf.Initialization;
using Datadog.Trace.AppSec.Waf.NativeBindings;
using Datadog.Trace.AppSec.Waf.ReturnTypes.Managed;
using Datadog.Trace.Configuration;
using Datadog.Trace.Logging;
using Datadog.Trace.Telemetry;
using Datadog.Trace.Vendors.Newtonsoft.Json.Linq;

namespace Datadog.Trace.AppSec.Waf
{
    internal class Waf : IWaf
    {
        private const string InitContextError = "WAF ddwaf_init_context failed.";

        private static readonly IDatadogLogger Log = DatadogLogging.GetLoggerFor(typeof(Waf));

        private readonly WafLibraryInvoker _wafLibraryInvoker;
        private readonly Concurrency.ReaderWriterLock _wafLocker = new();
        private IntPtr _wafHandle;

        internal Waf(IntPtr wafHandle, WafLibraryInvoker wafLibraryInvoker)
        {
            _wafLibraryInvoker = wafLibraryInvoker;
            _wafHandle = wafHandle;
        }

        internal bool Disposed { get; private set; }

        public string Version => _wafLibraryInvoker.GetVersion();

        /// <summary>
        /// Create a new waf object configured with the ruleset file
        /// </summary>
        /// <param name="wafLibraryInvoker">to invoke native methods on the waf's native library</param>
        /// <param name="obfuscationParameterKeyRegex">the regex that will be used to obfuscate possible sensitive data in keys that are highlighted WAF as potentially malicious,
        /// empty string means use default embedded in the WAF</param>
        /// <param name="obfuscationParameterValueRegex">the regex that will be used to obfuscate possible sensitive data in values that are highlighted WAF as potentially malicious,
        /// empty string means use default embedded in the WAF</param>
        /// <param name="embeddedRulesetPath">can be null, means use rules embedded in the manifest </param>
        /// <param name="rulesFromRcm">can be null. RemoteConfig rules json. Takes precedence over rulesFile </param>
        /// <returns>the waf wrapper around waf native</returns>
        internal static InitResult Create(WafLibraryInvoker wafLibraryInvoker, string obfuscationParameterKeyRegex, string obfuscationParameterValueRegex, string? embeddedRulesetPath = null, JToken? rulesFromRcm = null)
        {
            var wafConfigurator = new WafConfigurator(wafLibraryInvoker);
            var isCompatible = wafConfigurator.CheckVersionCompatibility();
            if (!isCompatible)
            {
                return InitResult.FromIncompatibleWaf();
            }

            // set the log level and setup the logger
            wafLibraryInvoker.SetupLogging(GlobalSettings.Instance.DebugEnabledInternal);

            InitResult initResult;

            if (rulesFromRcm != null)
            {
                using var configObj = Encoder.Encode(rulesFromRcm, applySafetyLimits: false);
                initResult = wafConfigurator.ConfigureAndDispose(configObj.Result, "RemoteConfig", obfuscationParameterKeyRegex, obfuscationParameterValueRegex);
            }
            else
            {
                var jtokenRoot = WafConfigurator.DeserializeEmbeddedRules(embeddedRulesetPath);
                using var configObj = Encoder.Encode(jtokenRoot!, applySafetyLimits: false);
                initResult = wafConfigurator.ConfigureAndDispose(configObj.Result, embeddedRulesetPath, obfuscationParameterKeyRegex, obfuscationParameterValueRegex);
                initResult.EmbeddedRules = jtokenRoot;
            }

            return initResult;
        }

<<<<<<< HEAD
        private UpdateResult UpdateWaf(DdwafObjectStruct updateData, DdwafRuleSetInfo? ruleSetInfo = null)
=======
        private UpdateResult UpdateWafAndDisposeItems(Obj updateData, IEnumerable<Obj> argsToDispose, IntPtr diagnostics)
>>>>>>> 0c21850d
        {
            UpdateResult res;
            try
            {
<<<<<<< HEAD
                var newHandle = _wafLibraryInvoker.Update(_wafHandle, ref updateData, ruleSetInfo);

=======
                var newHandle = _wafLibraryInvoker.Update(_wafHandle, updateData.RawPtr, diagnostics);
>>>>>>> 0c21850d
                if (newHandle != IntPtr.Zero)
                {
                    var oldHandle = _wafHandle;
                    if (_wafLocker.EnterWriteLock())
                    {
                        _wafHandle = newHandle;
                        _wafLocker.ExitWriteLock();
                        _wafLibraryInvoker.Destroy(oldHandle);
                        res = new UpdateResult(diagnostics, true);
                        DisposeItems(updateData, argsToDispose, diagnostics);
                        return res;
                    }

                    _wafLibraryInvoker.Destroy(newHandle);
                }
            }
            catch (Exception e)
            {
                Log.Error(e, "An exception occurred while trying to update waf with new data");
            }
<<<<<<< HEAD
            finally
            {
                if (ruleSetInfo != null)
                {
                    _wafLibraryInvoker.RuleSetInfoFree(ruleSetInfo);
                }
=======

            res = new UpdateResult(diagnostics, false);
            DisposeItems(updateData, argsToDispose, diagnostics);
            return res;
        }

        private void DisposeItems(Obj updateData, IEnumerable<Obj> argsToDispose, IntPtr diagnostics)
        {
            if (diagnostics != IntPtr.Zero)
            {
                _wafLibraryInvoker.ObjectFreePtr(ref diagnostics);
>>>>>>> 0c21850d
            }

            updateData.Dispose();

            foreach (var arg in argsToDispose)
            {
                arg.Dispose();
            }
        }

        public UpdateResult UpdateWafFromConfigurationStatus(ConfigurationStatus configurationStatus)
        {
            var dic = configurationStatus.BuildDictionaryForWafAccordingToIncomingUpdate();
            return Update(dic);
        }

        /// <summary>
        /// Requires a non disposed waf handle
        /// </summary>
        /// <returns>Context object to perform matching using the provided WAF instance</returns>
        /// <exception cref="Exception">Exception</exception>
        public IContext? CreateContext()
        {
            if (Disposed)
            {
                Log.Warning("Context can't be created as waf instance has been disposed.");
                return null;
            }

            IntPtr contextHandle;
            if (_wafLocker.EnterReadLock())
            {
                contextHandle = _wafLibraryInvoker.InitContext(_wafHandle);
                _wafLocker.ExitReadLock();
            }
            else
            {
                Log.Warning("Context couldn't be created as we couldnt acquire a reader lock");
                return null;
            }

            if (contextHandle == IntPtr.Zero)
            {
                Log.Error(InitContextError);
                throw new Exception(InitContextError);
            }

            return Context.GetContext(contextHandle, this, _wafLibraryInvoker);
        }

        public UpdateResult Update(IDictionary<string, object> arguments)
        {
            UpdateResult updated;
            try
            {
<<<<<<< HEAD
                using var encodedArgs = Encoder.Encode(arguments, applySafetyLimits: false);
                DdwafRuleSetInfo? rulesetInfo = null;
=======
                var encodedArgs = Encoder.Encode(arguments, _wafLibraryInvoker, argsToDispose, false);
                IntPtr diagnostics = _wafLibraryInvoker.ObjectMap();

>>>>>>> 0c21850d
                // only if rules are provided will the waf give metrics
                if (arguments.ContainsKey("rules"))
                {
                    TelemetryFactory.Metrics.RecordCountWafUpdates();
                }

<<<<<<< HEAD
                updated = UpdateWaf(encodedArgs.Result, rulesetInfo);
=======
                updated = UpdateWafAndDisposeItems(encodedArgs, argsToDispose, diagnostics);
>>>>>>> 0c21850d
            }
            catch
            {
                updated = UpdateResult.FromUnusableRules();
            }

            return updated;
        }

        // Doesn't require a non disposed waf handle, but as the WAF instance needs to be valid for the lifetime of the context, if waf is disposed, don't run (unpredictable)
        public DDWAF_RET_CODE Run(IntPtr contextHandle, ref DdwafObjectStruct args, ref DdwafResultStruct retNative, ulong timeoutMicroSeconds) => _wafLibraryInvoker.Run(contextHandle, ref args, ref retNative, timeoutMicroSeconds);

        internal static List<RuleData> MergeRuleData(IEnumerable<RuleData> res)
        {
            if (res == null)
            {
                throw new ArgumentNullException(nameof(res));
            }

            var finalRuleData = new List<RuleData>();
            var groups = res.GroupBy(r => r.Id + r.Type);
            foreach (var ruleDatas in groups)
            {
                var dataByValue = ruleDatas.SelectMany(d => d.Data!).GroupBy(d => d.Value);
                var mergedDatas = new List<Data>();
                foreach (var data in dataByValue)
                {
                    var longestLastingIp = data.OrderByDescending(d => d.Expiration ?? long.MaxValue).First();
                    mergedDatas.Add(longestLastingIp);
                }

                var ruleData = ruleDatas.FirstOrDefault();
                if (ruleData != null && !string.IsNullOrEmpty(ruleData.Type) && !string.IsNullOrEmpty(ruleData.Id))
                {
                    ruleData.Data = mergedDatas.ToArray();
                    finalRuleData.Add(ruleData);
                }
            }

            return finalRuleData;
        }

        public void Dispose()
        {
            if (Disposed)
            {
                return;
            }

            Disposed = true;
            _wafLibraryInvoker.Destroy(_wafHandle);
            _wafLocker.Dispose();
        }
    }
}<|MERGE_RESOLUTION|>--- conflicted
+++ resolved
@@ -64,6 +64,7 @@
             wafLibraryInvoker.SetupLogging(GlobalSettings.Instance.DebugEnabledInternal);
 
             InitResult initResult;
+            var argsToDispose = new List<Obj>();
 
             if (rulesFromRcm != null)
             {
@@ -81,21 +82,13 @@
             return initResult;
         }
 
-<<<<<<< HEAD
-        private UpdateResult UpdateWaf(DdwafObjectStruct updateData, DdwafRuleSetInfo? ruleSetInfo = null)
-=======
-        private UpdateResult UpdateWafAndDisposeItems(Obj updateData, IEnumerable<Obj> argsToDispose, IntPtr diagnostics)
->>>>>>> 0c21850d
+        private UpdateResult UpdateWaf(DdwafObjectStruct updateData, IntPtr diagnostics)
         {
             UpdateResult res;
             try
             {
-<<<<<<< HEAD
-                var newHandle = _wafLibraryInvoker.Update(_wafHandle, ref updateData, ruleSetInfo);
-
-=======
-                var newHandle = _wafLibraryInvoker.Update(_wafHandle, updateData.RawPtr, diagnostics);
->>>>>>> 0c21850d
+                var newHandle = _wafLibraryInvoker.Update(_wafHandle, ref updateData, diagnostics);
+
                 if (newHandle != IntPtr.Zero)
                 {
                     var oldHandle = _wafHandle;
@@ -105,7 +98,6 @@
                         _wafLocker.ExitWriteLock();
                         _wafLibraryInvoker.Destroy(oldHandle);
                         res = new UpdateResult(diagnostics, true);
-                        DisposeItems(updateData, argsToDispose, diagnostics);
                         return res;
                     }
 
@@ -116,34 +108,15 @@
             {
                 Log.Error(e, "An exception occurred while trying to update waf with new data");
             }
-<<<<<<< HEAD
             finally
             {
-                if (ruleSetInfo != null)
-                {
-                    _wafLibraryInvoker.RuleSetInfoFree(ruleSetInfo);
-                }
-=======
-
-            res = new UpdateResult(diagnostics, false);
-            DisposeItems(updateData, argsToDispose, diagnostics);
-            return res;
-        }
-
-        private void DisposeItems(Obj updateData, IEnumerable<Obj> argsToDispose, IntPtr diagnostics)
-        {
-            if (diagnostics != IntPtr.Zero)
-            {
-                _wafLibraryInvoker.ObjectFreePtr(ref diagnostics);
->>>>>>> 0c21850d
-            }
-
-            updateData.Dispose();
-
-            foreach (var arg in argsToDispose)
-            {
-                arg.Dispose();
-            }
+                if (diagnostics != IntPtr.Zero)
+                {
+                    _wafLibraryInvoker.ObjectFreePtr(ref diagnostics);
+                }
+            }
+
+            return new UpdateResult(diagnostics, false);
         }
 
         public UpdateResult UpdateWafFromConfigurationStatus(ConfigurationStatus configurationStatus)
@@ -191,25 +164,15 @@
             UpdateResult updated;
             try
             {
-<<<<<<< HEAD
-                using var encodedArgs = Encoder.Encode(arguments, applySafetyLimits: false);
-                DdwafRuleSetInfo? rulesetInfo = null;
-=======
-                var encodedArgs = Encoder.Encode(arguments, _wafLibraryInvoker, argsToDispose, false);
-                IntPtr diagnostics = _wafLibraryInvoker.ObjectMap();
-
->>>>>>> 0c21850d
+                var diagnostics = _wafLibraryInvoker.ObjectMap();
+                var encodedArgs = Encoder.Encode(arguments, applySafetyLimits: false);
                 // only if rules are provided will the waf give metrics
                 if (arguments.ContainsKey("rules"))
                 {
                     TelemetryFactory.Metrics.RecordCountWafUpdates();
                 }
 
-<<<<<<< HEAD
-                updated = UpdateWaf(encodedArgs.Result, rulesetInfo);
-=======
-                updated = UpdateWafAndDisposeItems(encodedArgs, argsToDispose, diagnostics);
->>>>>>> 0c21850d
+                updated = UpdateWaf(encodedArgs.Result, diagnostics);
             }
             catch
             {

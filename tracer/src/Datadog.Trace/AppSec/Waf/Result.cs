--- conflicted
+++ resolved
@@ -3,7 +3,9 @@
 // This product includes software developed at Datadog (https://www.datadoghq.com/). Copyright 2017 Datadog, Inc.
 // </copyright>
 
+using System;
 using System.Collections.Generic;
+using System.Runtime.InteropServices;
 using Datadog.Trace.AppSec.Waf.NativeBindings;
 using Datadog.Trace.Vendors.Newtonsoft.Json;
 
@@ -15,15 +17,8 @@
 
         public Result(DdwafResultStruct returnStruct, DDWAF_RET_CODE returnCode, ulong aggregatedTotalRuntime, ulong aggregatedTotalRuntimeWithBindings)
         {
-<<<<<<< HEAD
             _returnCode = returnCode;
-            Actions = new((int)returnStruct.ActionsSize);
-            ReadActions(returnStruct);
-            ShouldBlock = Actions.Contains("block");
-=======
-            this.returnCode = returnCode;
             Actions = returnStruct.Actions.DecodeStringArray();
->>>>>>> 0c21850d
             ShouldBeReported = returnCode >= DDWAF_RET_CODE.DDWAF_MATCH;
             var events = returnStruct.Events.DecodeObjectArray();
             if (events.Count == 0 || !ShouldBeReported) { Data = string.Empty; }

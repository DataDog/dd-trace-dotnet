// <copyright file="Result.cs" company="Datadog">
// Unless explicitly stated otherwise all files in this repository are licensed under the Apache 2 License.
// This product includes software developed at Datadog (https://www.datadoghq.com/). Copyright 2017 Datadog, Inc.
// </copyright>

#nullable enable
using System.Collections.Generic;
using Datadog.Trace.AppSec.Waf.NativeBindings;

namespace Datadog.Trace.AppSec.Waf
{
    internal class Result : IResult
    {
        public Result(DdwafResultStruct returnStruct, WafReturnCode returnCode, ulong aggregatedTotalRuntime, ulong aggregatedTotalRuntimeWithBindings)
        {
            ReturnCode = returnCode;
            Actions = returnStruct.Actions.DecodeMap();
            ShouldReportSecurityResult = returnCode >= WafReturnCode.Match;
            Derivatives = returnStruct.Derivatives.DecodeMap();
            ShouldReportSchema = Derivatives is { Count: > 0 };
            if (ShouldReportSecurityResult)
            {
                Data = returnStruct.Events.DecodeObjectArray();
            }

<<<<<<< HEAD
            if (Actions is not null && Actions.Count > 0)
            {
                Actions.TryGetValue(BlockingAction.BlockRequestType, out var value);
                BlockInfo = value as Dictionary<string, object?>;
                Actions.TryGetValue(BlockingAction.GenerateStackType, out value);
                SendStackInfo = value as Dictionary<string, object?>;
                Actions.TryGetValue(BlockingAction.RedirectRequestType, out value);
                RedirectInfo = value as Dictionary<string, object?>;
=======
            if (Actions is { Count: > 0 })
            {
                if (Actions.TryGetValue(BlockingAction.BlockRequestType, out var value))
                {
                    BlockInfo = value as Dictionary<string, object?>;
                    ShouldBlock = true;
                }

                if (Actions.TryGetValue(BlockingAction.RedirectRequestType, out value))
                {
                    RedirectInfo = value as Dictionary<string, object?>;
                    ShouldBlock = true;
                }
>>>>>>> c6569d93
            }

            AggregatedTotalRuntime = aggregatedTotalRuntime;
            AggregatedTotalRuntimeWithBindings = aggregatedTotalRuntimeWithBindings;
            Timeout = returnStruct.Timeout;
        }

        public WafReturnCode ReturnCode { get; }

        public bool ShouldReportSchema { get; }

        public IReadOnlyCollection<object>? Data { get; }

        public Dictionary<string, object?>? Actions { get; }

        public Dictionary<string, object?> Derivatives { get; }

        /// <summary>
        /// Gets the total runtime in microseconds
        /// </summary>
        public ulong AggregatedTotalRuntime { get; }

        /// <summary>
        /// Gets the total runtime in microseconds with parameter passing to the waf
        /// </summary>
        public ulong AggregatedTotalRuntimeWithBindings { get; }

        public Dictionary<string, object?>? BlockInfo { get; }

        public Dictionary<string, object?>? RedirectInfo { get; }

        public Dictionary<string, object?>? SendStackInfo { get; }

        public Dictionary<string, object?>? BlockInfo { get; }

        public Dictionary<string, object?>? RedirectInfo { get; }

        public bool ShouldReportSecurityResult { get; }

        public bool Timeout { get; }
    }
}<|MERGE_RESOLUTION|>--- conflicted
+++ resolved
@@ -23,16 +23,6 @@
                 Data = returnStruct.Events.DecodeObjectArray();
             }
 
-<<<<<<< HEAD
-            if (Actions is not null && Actions.Count > 0)
-            {
-                Actions.TryGetValue(BlockingAction.BlockRequestType, out var value);
-                BlockInfo = value as Dictionary<string, object?>;
-                Actions.TryGetValue(BlockingAction.GenerateStackType, out value);
-                SendStackInfo = value as Dictionary<string, object?>;
-                Actions.TryGetValue(BlockingAction.RedirectRequestType, out value);
-                RedirectInfo = value as Dictionary<string, object?>;
-=======
             if (Actions is { Count: > 0 })
             {
                 if (Actions.TryGetValue(BlockingAction.BlockRequestType, out var value))
@@ -46,7 +36,6 @@
                     RedirectInfo = value as Dictionary<string, object?>;
                     ShouldBlock = true;
                 }
->>>>>>> c6569d93
             }
 
             AggregatedTotalRuntime = aggregatedTotalRuntime;
@@ -74,16 +63,14 @@
         /// </summary>
         public ulong AggregatedTotalRuntimeWithBindings { get; }
 
+        public bool ShouldBlock { get; }
+
         public Dictionary<string, object?>? BlockInfo { get; }
 
         public Dictionary<string, object?>? RedirectInfo { get; }
 
         public Dictionary<string, object?>? SendStackInfo { get; }
 
-        public Dictionary<string, object?>? BlockInfo { get; }
-
-        public Dictionary<string, object?>? RedirectInfo { get; }
-
         public bool ShouldReportSecurityResult { get; }
 
         public bool Timeout { get; }

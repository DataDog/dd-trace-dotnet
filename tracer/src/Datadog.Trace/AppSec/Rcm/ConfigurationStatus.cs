// <copyright file="ConfigurationStatus.cs" company="Datadog">
// Unless explicitly stated otherwise all files in this repository are licensed under the Apache 2 License.
// This product includes software developed at Datadog (https://www.datadoghq.com/). Copyright 2017 Datadog, Inc.
// </copyright>

#nullable enable

using System;
using System.Collections.Generic;
using System.Linq;
using Datadog.Trace.AppSec.Rcm.Models.Asm;
using Datadog.Trace.AppSec.Rcm.Models.AsmData;
using Datadog.Trace.AppSec.Rcm.Models.AsmDd;
using Datadog.Trace.AppSec.Rcm.Models.AsmFeatures;
using Datadog.Trace.AppSec.Waf.Initialization;
using Datadog.Trace.ExtensionMethods;
using Datadog.Trace.RemoteConfigurationManagement;
using Datadog.Trace.Vendors.Newtonsoft.Json.Linq;
using Action = Datadog.Trace.AppSec.Rcm.Models.Asm.Action;

namespace Datadog.Trace.AppSec.Rcm;

/// <summary>
/// This class represents the state of RCM for ASM.
/// It has 2 possible status:
/// - ASM is not activated, and _fileUpdates/_fileRemoves contain some pending non-deserialized changes to apply when ASM_FEATURES activate ASM. Every time an RC payload is received here, pending changes are reset to the last ones
/// - ASM is activated, stored configs in _fileUpdates/_fileRemoves are applied every time.
/// </summary>
internal record ConfigurationStatus
{
    internal const string WafRulesKey = "rules";
    internal const string WafRulesOverridesKey = "rules_override";
    internal const string WafExclusionsKey = "exclusions";
    internal const string WafRulesDataKey = "rules_data";
    internal const string WafCustomRulesKey = "custom_rules";
<<<<<<< HEAD
    private readonly IAsmConfigUpdater _asmFeatureProduct = new AsmFeaturesProduct();
=======
    internal const string WafActionsKey = "actions";
>>>>>>> d903a10c

    private readonly IReadOnlyDictionary<string, IAsmConfigUpdater> _productConfigUpdaters = new Dictionary<string, IAsmConfigUpdater> { { RcmProducts.Asm, new AsmProduct() }, { RcmProducts.AsmDd, new AsmDdProduct() }, { RcmProducts.AsmData, new AsmDataProduct() } };

    private readonly string? _embeddedRulesPath;
    private Dictionary<string, List<RemoteConfiguration>> _fileUpdates = new();
    private Dictionary<string, List<RemoteConfigurationPath>> _fileRemoves = new();

    public ConfigurationStatus(string? embeddedRulesPath) => _embeddedRulesPath = embeddedRulesPath;

    internal RuleSet? FallbackEmbeddedRuleSet { get; set; }

    internal bool? EnableAsm { get; set; } = null;

    internal Dictionary<string, RuleOverride[]> RulesOverridesByFile { get; } = new();

    internal Dictionary<string, RuleData[]> RulesDataByFile { get; } = new();

    internal Dictionary<string, JArray> ExclusionsByFile { get; } = new();

    internal Dictionary<string, RuleSet> RulesByFile { get; } = new();

    internal Dictionary<string, AsmFeature> AsmFeaturesByFile { get; } = new();

    internal Dictionary<string, JArray> CustomRulesByFile { get; } = new();

    internal IncomingUpdateStatus IncomingUpdateState { get; } = new();

    /// <summary>
    /// Gets or sets actions to take according to a waf result, these arent sent to the waf
    /// </summary>
    internal IDictionary<string, Action> Actions { get; set; } = new Dictionary<string, Action>();

    internal static List<RuleData> MergeRuleData(IEnumerable<RuleData> res)
    {
        if (res == null)
        {
            throw new ArgumentNullException(nameof(res));
        }

        var finalRuleData = new List<RuleData>();
        var groups = res.GroupBy(r => r.Id + r.Type);
        foreach (var rulesData in groups)
        {
            var dataByValue = rulesData.SelectMany(d => d.Data!).GroupBy(d => d.Value);
            var mergedData = new List<Data>();
            foreach (var data in dataByValue)
            {
                var longestLastingIp = data.OrderByDescending(d => d.Expiration ?? long.MaxValue).First();
                mergedData.Add(longestLastingIp);
            }

            var ruleData = rulesData.FirstOrDefault();
            if (ruleData != null && !string.IsNullOrEmpty(ruleData.Type) && !string.IsNullOrEmpty(ruleData.Id))
            {
                ruleData.Data = mergedData.ToArray();
                finalRuleData.Add(ruleData);
            }
        }

        return finalRuleData;
    }

    internal Dictionary<string, object> BuildDictionaryForWafAccordingToIncomingUpdate()
    {
        var dictionary = new Dictionary<string, object>();

        if (IncomingUpdateState.WafKeysToApply.Contains(WafExclusionsKey))
        {
            var exclusions = ExclusionsByFile.SelectMany(x => x.Value).ToList();
            dictionary.Add(WafExclusionsKey, new JArray(exclusions));
        }

        if (IncomingUpdateState.WafKeysToApply.Contains(WafRulesOverridesKey))
        {
            var overrides = RulesOverridesByFile.SelectMany(x => x.Value).ToList();
            dictionary.Add(WafRulesOverridesKey, overrides.Select(r => r.ToKeyValuePair()).ToArray());
        }

        if (IncomingUpdateState.WafKeysToApply.Contains(WafRulesDataKey))
        {
            var rulesData = MergeRuleData(RulesDataByFile.SelectMany(x => x.Value));
            dictionary.Add(WafRulesDataKey, rulesData.Select(r => r.ToKeyValuePair()).ToArray());
        }

        if (IncomingUpdateState.WafKeysToApply.Contains(WafActionsKey))
        {
            dictionary.Add(WafActionsKey, Actions.Select(a => a.Value.ToKeyValuePair()).ToArray());
        }

        if (IncomingUpdateState.WafKeysToApply.Contains(WafCustomRulesKey))
        {
            var customRules = CustomRulesByFile.SelectMany(x => x.Value).ToList();
            var mergedCustomRules = new JArray(customRules);
            dictionary.Add(WafCustomRulesKey, mergedCustomRules);
        }

        if (IncomingUpdateState.FallbackToEmbeddedRulesetAtNextUpdate)
        {
            if (FallbackEmbeddedRuleSet == null)
            {
                var result = WafConfigurator.DeserializeEmbeddedOrStaticRules(_embeddedRulesPath);
                if (result != null)
                {
                    FallbackEmbeddedRuleSet = RuleSet.From(result);
                }
            }

            FallbackEmbeddedRuleSet?.AddToDictionaryAtRoot(dictionary);
        }
        else if (IncomingUpdateState.WafKeysToApply.Contains(WafRulesKey))
        {
            var rulesetFromRcm = RulesByFile.Values.FirstOrDefault();
            rulesetFromRcm?.AddToDictionaryAtRoot(dictionary);
        }

        return dictionary;
    }

    /// <summary>
    /// Calls each product updater to deserialize all remote config payloads and store them properly in dictionaries which might involve various logical merges
    /// This method deserializes everything stored in _fileUpdates. ConfigurationStatus will have a *bigger* memory footprint.
    /// </summary>
    public void ApplyStoredFiles()
    {
        // no need to clear _fileUpdates / _fileRemoves after they've been applied, as when we receive a new config, `StoreLastConfigState` method will clear anything remaining anyway.
        foreach (var updater in _productConfigUpdaters)
        {
            var fileUpdates = _fileUpdates.TryGetValue(updater.Key, out var value);
            if (fileUpdates)
            {
                updater.Value.ProcessUpdates(this, value!);
            }

            var fileRemoves = _fileRemoves.TryGetValue(updater.Key, out var valueRemove);
            if (fileRemoves)
            {
                updater.Value.ProcessRemovals(this, valueRemove!);
            }
        }
    }

    /// <summary>
    /// This method just stores the config state without deserializing anything, this state will be ready to use and deserialized if ASM is enabled later on.
    /// This method considers that RC sends us everything again, the whole state together. That's why it's clearing all unapplied updates / removals before processing the last ones received.
    /// In case ASM remained disabled, we discard previous updates and removals stored here that were never applied.
    /// </summary>
    /// <param name="configsByProduct">configsByProduct</param>
    /// <param name="removedConfigs">removedConfigs</param>
    /// <returns>whether or not there is any change, i.e any update/removal</returns>
    public bool StoreLastConfigState(Dictionary<string, List<RemoteConfiguration>> configsByProduct, Dictionary<string, List<RemoteConfigurationPath>>? removedConfigs)
    {
        _fileUpdates.Clear();
        _fileRemoves.Clear();
        List<RemoteConfiguration> asmFeaturesToUpdate = new();
        List<RemoteConfigurationPath> asmFeaturesToRemove = new();
        var anyChange = configsByProduct.Count > 0 || removedConfigs?.Count > 0;
        if (anyChange)
        {
            foreach (var configByProduct in configsByProduct)
            {
                if (configByProduct.Key == RcmProducts.AsmFeatures)
                {
                    asmFeaturesToUpdate.AddRange(configByProduct.Value);
                }
                else
                {
                    if (_fileUpdates.ContainsKey(configByProduct.Key))
                    {
                        _fileUpdates[configByProduct.Key].AddRange(configByProduct.Value);
                    }
                    else
                    {
                        _fileUpdates[configByProduct.Key] = configByProduct.Value;
                    }
                }
            }

            if (removedConfigs != null)
            {
                foreach (var configByProductToRemove in removedConfigs)
                {
                    if (configByProductToRemove.Key == RcmProducts.AsmFeatures)
                    {
                        asmFeaturesToRemove.AddRange(configByProductToRemove.Value);
                    }
                    else
                    {
                        if (_fileRemoves.ContainsKey(configByProductToRemove.Key))
                        {
                            _fileRemoves[configByProductToRemove.Key].AddRange(configByProductToRemove.Value);
                        }
                        else
                        {
                            _fileRemoves[configByProductToRemove.Key] = configByProductToRemove.Value;
                        }
                    }
                }

                // only treat asm_features as it will decide if asm gets toggled on and if we deserialize all the others
                _asmFeatureProduct.ProcessUpdates(this, asmFeaturesToUpdate);
                _asmFeatureProduct.ProcessRemovals(this, asmFeaturesToRemove);
                EnableAsm = !AsmFeaturesByFile.IsEmpty() && AsmFeaturesByFile.All(a => a.Value.Enabled == true);
            }
        }

        return anyChange;
    }

    public void ResetUpdateMarkers() => IncomingUpdateState.Reset();

    internal record IncomingUpdateStatus
    {
        internal HashSet<string> WafKeysToApply { get; } = new();

        internal bool FallbackToEmbeddedRulesetAtNextUpdate { get; private set; }

        internal bool SecurityStateChange { get; set; }

        public void Reset()
        {
            FallbackToEmbeddedRulesetAtNextUpdate = false;
            WafKeysToApply.Clear();
            SecurityStateChange = false;
        }

        public void FallbackToEmbeddedRuleset() => FallbackToEmbeddedRulesetAtNextUpdate = true;

        public void SignalSecurityStateChange() => SecurityStateChange = true;
    }
}<|MERGE_RESOLUTION|>--- conflicted
+++ resolved
@@ -33,11 +33,8 @@
     internal const string WafExclusionsKey = "exclusions";
     internal const string WafRulesDataKey = "rules_data";
     internal const string WafCustomRulesKey = "custom_rules";
-<<<<<<< HEAD
+    internal const string WafActionsKey = "actions";
     private readonly IAsmConfigUpdater _asmFeatureProduct = new AsmFeaturesProduct();
-=======
-    internal const string WafActionsKey = "actions";
->>>>>>> d903a10c
 
     private readonly IReadOnlyDictionary<string, IAsmConfigUpdater> _productConfigUpdaters = new Dictionary<string, IAsmConfigUpdater> { { RcmProducts.Asm, new AsmProduct() }, { RcmProducts.AsmDd, new AsmDdProduct() }, { RcmProducts.AsmData, new AsmDataProduct() } };
 

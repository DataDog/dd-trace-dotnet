--- conflicted
+++ resolved
@@ -126,19 +126,7 @@
         /// </summary>
         public void Dispose() => _waf?.Dispose();
 
-<<<<<<< HEAD
-        internal void Execute(Guid guid)
-        {
-            if (toExecute.TryRemove(guid, out var value))
-            {
-                value();
-            }
-        }
-
         private void Report(ITransport transport, ISpan span, Waf.ReturnTypes.Managed.Return result)
-=======
-        private void Report(ITransport transport, Span span, Waf.ReturnTypes.Managed.Return result)
->>>>>>> bb39d372
         {
             if (span != null)
             {

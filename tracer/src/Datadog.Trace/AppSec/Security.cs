// <copyright file="Security.cs" company="Datadog">
// Unless explicitly stated otherwise all files in this repository are licensed under the Apache 2 License.
// This product includes software developed at Datadog (https://www.datadoghq.com/). Copyright 2017 Datadog, Inc.
// </copyright>

#nullable enable
using System;
using System.Collections.Generic;
using System.IO;
using System.Linq;
using System.Numerics;
using System.Threading;
using Datadog.Trace.Agent.DiscoveryService;
using Datadog.Trace.AppSec.Rcm;
using Datadog.Trace.AppSec.Waf;
using Datadog.Trace.AppSec.Waf.Initialization;
using Datadog.Trace.AppSec.Waf.NativeBindings;
using Datadog.Trace.AppSec.Waf.ReturnTypes.Managed;
using Datadog.Trace.AppSec.WafEncoding;
using Datadog.Trace.ClrProfiler;
using Datadog.Trace.Configuration;
using Datadog.Trace.Logging;
using Datadog.Trace.RemoteConfigurationManagement;
using Datadog.Trace.Sampling;
using Datadog.Trace.Telemetry;

namespace Datadog.Trace.AppSec
{
    /// <summary>
    /// The Secure is responsible coordinating ASM
    /// </summary>
    internal class Security : IDatadogSecurity, IDisposable
    {
        private static readonly IDatadogLogger Log = DatadogLogging.GetLoggerFor<Security>();
        private static Security? _instance;
        private static bool _globalInstanceInitialized;
        private static object _globalInstanceLock = new();
        private readonly SecuritySettings _settings;
        private readonly ConfigurationState _configurationState;
        private readonly IRcmSubscriptionManager _rcmSubscriptionManager;

        /// <summary>
        /// _waf locker needs to have a longer lifecycle than the Waf object as it's used to dispose it as well
        /// </summary>
        private readonly Concurrency.ReaderWriterLock _activeAddressesLocker;
        private ISubscription? _rcmSubscription;
        private LibraryInitializationResult? _libraryInitializationResult;
        private IWaf? _waf;
        private WafLibraryInvoker? _wafLibraryInvoker;
        private AppSecRateLimiter? _rateLimiter;
        private InitResult? _wafInitResult;
        private IDiscoveryService? _discoveryService;
        private bool _spanMetaStructs;
        private string? _blockedHtmlTemplateCache;
        private string? _blockedJsonTemplateCache;
        private HashSet<string>? _activeAddresses;

        /// <summary>
        /// Initializes a new instance of the <see cref="Security"/> class with default settings.
        /// </summary>
        public Security(SecuritySettings? settings = null, IWaf? waf = null, IRcmSubscriptionManager? rcmSubscriptionManager = null, ConfigurationState? configurationState = null)
        {
            _rcmSubscriptionManager = rcmSubscriptionManager ?? RcmSubscriptionManager.Instance;
            _activeAddressesLocker = new Concurrency.ReaderWriterLock();

            try
            {
                _settings = settings ?? SecuritySettings.FromDefaultSources();
                _waf = waf;
                _configurationState = configurationState ?? new ConfigurationState(_settings, _waf is null);
                LifetimeManager.Instance.AddShutdownTask(RunShutdown);

                if (_configurationState.IncomingUpdateState.ShouldInitAppsec)
                {
                    InitWafAndInstrumentations();
                }
                else
                {
                    Log.Information("AppSec was not activated, its status is enabled={AppSecEnabled}, AppSec can be remotely enabled={CanBeRcEnabled}.", AppsecEnabled, _settings.CanBeToggled);
                }

                RefreshRcmSubscriptions();
                SetRemoteConfigCapabilites();
                UpdateActiveAddresses();
            }
            catch (Exception ex)
            {
                _settings ??= new(source: null, TelemetryFactory.Config);
                _configurationState ??= new ConfigurationState(_settings, true);
                Log.Error(ex, "DDAS-0001-01: AppSec could not start because of an unexpected error. No security activities will be collected. Please contact support at https://docs.datadoghq.com/help/ for help.");
            }
            finally
            {
                _settings ??= new(source: null, TelemetryFactory.Config);
                ApiSecurity = new(_settings);
                _configurationState?.IncomingUpdateState.Dispose();
            }
        }

        /// <summary>
        /// Gets or sets the global <see cref="Security"/> instance.
        /// </summary>
        public static Security Instance
        {
            get => LazyInitializer.EnsureInitialized(ref _instance!, ref _globalInstanceInitialized, ref _globalInstanceLock, () => new Security(null, null, null));

            set
            {
                lock (_globalInstanceLock)
                {
                    _instance = value;
                    _globalInstanceInitialized = true;
                }
            }
        }

        internal bool AppsecEnabled => _configurationState.AppsecEnabled;

        internal bool RaspEnabled => _settings.RaspEnabled && AppsecEnabled;

        internal string? InitializationError { get; private set; }

        internal bool WafExportsErrorHappened => _libraryInitializationResult?.ExportErrorHappened ?? false;

        internal string? WafRuleFileVersion { get; private set; }

        internal InitResult? WafInitResult => _wafInitResult;

        /// <summary>
        /// Gets <see cref="SecuritySettings"/> instance
        /// </summary>
        SecuritySettings IDatadogSecurity.Settings => _settings;

        internal SecuritySettings Settings => _settings;

        internal string? DdlibWafVersion => _waf?.Version;

        internal bool IsTrackUserEventsEnabled =>
            AppsecEnabled && CalculateIsTrackUserEventsEnabled(_configurationState.AutoUserInstrumMode, Settings.UserEventsAutoInstrumentationMode);

        internal bool IsAnonUserTrackingMode => CalculateIsAnonUserTrackingMode(_configurationState.AutoUserInstrumMode, Settings.UserEventsAutoInstrumentationMode);

        internal ApiSecurity ApiSecurity { get; }

        internal static bool CalculateIsTrackUserEventsEnabled(string? remote, string local)
        {
            if (remote is SecuritySettings.UserTrackingIdentMode or SecuritySettings.UserTrackingAnonMode)
            {
                return true;
            }

            if (remote is SecuritySettings.UserTrackingDisabled or not null)
            {
                return false;
            }

            // local can never be null, we handle the default in the setting class (so it will be recorded by telemetry)
            return local is SecuritySettings.UserTrackingIdentMode or SecuritySettings.UserTrackingAnonMode;
        }

        internal static bool CalculateIsAnonUserTrackingMode(string? remote, string local)
        {
            if (remote != null)
            {
                return remote is SecuritySettings.UserTrackingAnonMode;
            }

            return local == SecuritySettings.UserTrackingAnonMode;
        }

        /// <summary>
        /// This is cumulative, if a subscription already existed with other product names,  the new ones will be unioned
        /// </summary>
        internal void SubscribeToChanges(params string[] productNames)
        {
            if (_rcmSubscription is not null)
            {
                var newSubscription = new Subscription(UpdateFromRcm, [.. productNames]);
                _rcmSubscriptionManager.Replace(_rcmSubscription, newSubscription);
                _rcmSubscription = newSubscription;
            }
            else
            {
                _rcmSubscription = new Subscription(UpdateFromRcm, [.. productNames]);
                _rcmSubscriptionManager.SubscribeToChanges(_rcmSubscription);
            }
        }

        /// <summary>
        /// This method handles new config files sent from RCM. First we notify configuration state class that a new config is received (files are going to be stored without deserialization first to reduce memory footprint)
        /// Configuration state, given its state and the contents of asm features file (toggling appsec) will take its decision. And we react accordingly, following what it says to do: turning on / off / update the waf
        /// After all treatment, incoming update state is reset
        /// </summary>
        /// <param name="configsByProduct">new configs or updates</param>
        /// <param name="removedConfigs">removed files</param>
        /// <returns>apply details to be sent back to rcm</returns>
        private ApplyDetails[] UpdateFromRcm(Dictionary<string, List<RemoteConfiguration>> configsByProduct, Dictionary<string, List<RemoteConfigurationPath>>? removedConfigs)
        {
            string? rcmUpdateError = null;
            UpdateResult? updateResult = null;
            using (_configurationState.IncomingUpdateState)
            {
                try
                {
                    // store the last config state, clearing any previous state, without deserializing any payloads yet.
                    _configurationState.ReceivedNewConfig(configsByProduct, removedConfigs);
                    if (_configurationState.IncomingUpdateState.ShouldDisableAppsec)
                    {
                        // disable ASM scenario
                        DisposeWafAndInstrumentations(true);
                    } // enable ASM scenario taking into account rcm changes for other products/data
                    else if (_configurationState.IncomingUpdateState.ShouldInitAppsec)
                    {
                        InitWafAndInstrumentations();
                        UpdateActiveAddresses();
                        rcmUpdateError = _wafInitResult?.ErrorMessage;
                        if (_wafInitResult?.RuleFileVersion is not null)
                        {
                            WafRuleFileVersion = _wafInitResult.RuleFileVersion;
                            TelemetryFactory.Metrics.SetWafAndRulesVersion(_waf!.Version, WafRuleFileVersion);
                        }

                        RefreshRcmSubscriptions();
                    } // update asm configuration
                    else if (_configurationState.IncomingUpdateState.ShouldUpdateAppsec)
                    {
                        updateResult = _waf?.Update(_configurationState);
                        if (updateResult?.Success ?? false)
                        {
                            if (!string.IsNullOrEmpty(updateResult.RuleFileVersion))
                            {
                                WafRuleFileVersion = updateResult.RuleFileVersion;
                                TelemetryFactory.Metrics.SetWafAndRulesVersion(_waf!.Version, WafRuleFileVersion);
                            }

                            UpdateActiveAddresses();
                        }
                    }
                }
                catch (Exception e)
                {
                    rcmUpdateError = e.Message;
                    Log.Error(e, "An error happened on the rcm subscription callback in class Security");
                }

                var productsCount = 0;

                foreach (var config in configsByProduct)
                {
                    productsCount += config.Value.Count;
                }

                var onlyUnknownMatcherErrors = string.IsNullOrEmpty(rcmUpdateError) && HasOnlyUnknownMatcherErrors(updateResult?.Errors);
                var applyDetails = new ApplyDetails[productsCount];
                var finalError = rcmUpdateError ?? updateResult?.ErrorMessage;

                int index = 0;

                if (string.IsNullOrEmpty(finalError) || onlyUnknownMatcherErrors)
                {
                    foreach (var config in configsByProduct.Values.SelectMany(v => v))
                    {
                        applyDetails[index++] = ApplyDetails.FromOk(config.Path.Path);
                    }
                }
                else
                {
                    foreach (var config in configsByProduct.Values.SelectMany(v => v))
                    {
                        applyDetails[index++] = ApplyDetails.FromError(config.Path.Path, finalError);
                    }
                }

                return applyDetails;
            }
        }

        private void RefreshRcmSubscriptions()
        {
            var subscriptionKeys = _configurationState.WhatProductsAreRelevant(_settings);
            SubscribeToChanges(subscriptionKeys);
        }

        internal static bool HasOnlyUnknownMatcherErrors(IReadOnlyDictionary<string, object>? errors)
        {
            if (errors is not null && errors.Count > 0)
            {
                // if all the errors start with "unknown matcher:", we should not report the error
                // It will happen if the WAF version used does not support new operators defined in the rules
                foreach (var error in errors)
                {
                    if (!error.Key.ToLower().StartsWith("unknown matcher:", StringComparison.OrdinalIgnoreCase))
                    {
                        return false;
                    }
                }

                return true;
            }

            return false;
        }

        internal BlockingAction GetBlockingAction(string[]? requestAcceptHeaders, Dictionary<string, object?>? blockInfo, Dictionary<string, object?>? redirectInfo)
        {
            var blockingAction = new BlockingAction();

            void SetAutomaticResponseContent()
            {
                if (requestAcceptHeaders != null)
                {
                    foreach (var value in requestAcceptHeaders)
                    {
                        if (value?.Contains(AspNet.MimeTypes.Json) ?? false)
                        {
                            SetJsonResponseContent();
                            break;
                        }

                        if (value?.Contains(AspNet.MimeTypes.TextHtml) ?? false)
                        {
                            SetHtmlResponseContent();
                        }
                    }
                }

                if (blockingAction.ContentType == null)
                {
                    SetJsonResponseContent();
                }
            }

            void SetJsonResponseContent()
            {
                blockingAction.ContentType = AspNet.MimeTypes.Json;
                blockingAction.ResponseContent = GetJsonResponse();
            }

            void SetHtmlResponseContent()
            {
                blockingAction.ContentType = AspNet.MimeTypes.TextHtml;
                blockingAction.ResponseContent = GetHtmlResponse();
            }

            int GetStatusCode(Dictionary<string, object?> information, int defaultValue)
            {
                information.TryGetValue("status_code", out var actionStatusCode);

                if (actionStatusCode is string statusCodeString && int.TryParse(statusCodeString, out var statusCode))
                {
                    return statusCode;
                }
                else
                {
                    Log.Warning("Received a custom block action with an invalid status code {StatusCode}.", actionStatusCode?.ToString());
                    return defaultValue;
                }
            }

            // This should never happen
            if (blockInfo is null && redirectInfo is null)
            {
                Log.Warning("No blockInfo or RedirectInfo found");
                SetAutomaticResponseContent();
                blockingAction.StatusCode = 403;
            }
            else
            {
                if (blockInfo is not null)
                {
                    blockInfo.TryGetValue("type", out var type);

                    switch (type)
                    {
                        case "auto":
                            SetAutomaticResponseContent();
                            break;

                        case "json":
                            SetJsonResponseContent();
                            break;

                        case "html":
                            SetHtmlResponseContent();
                            break;

                        default:
                            Log.Warning("Received a custom block action of invalid type {Type}, an automatic response will be set", type?.ToString());
                            SetAutomaticResponseContent();
                            break;
                    }

                    blockingAction.StatusCode = GetStatusCode(blockInfo, 403);
                }
                else
                {
                    redirectInfo!.TryGetValue("location", out var location);

                    if (location is string locationString && locationString != string.Empty)
                    {
                        var statusCode = GetStatusCode(redirectInfo, 303);
                        blockingAction.StatusCode = statusCode is >= 300 and < 400 ? statusCode : 303;
                        blockingAction.RedirectLocation = locationString;
                        blockingAction.IsRedirect = true;
                    }
                    else
                    {
                        Log.Warning("Received a custom block action of type redirect with null or empty location, an automatic response will be set");
                        SetAutomaticResponseContent();
                        blockingAction.StatusCode = 403;
                    }
                }
            }

            return blockingAction;
        }

        private string GetJsonResponse()
        {
            if (_blockedJsonTemplateCache != null)
            {
                return _blockedJsonTemplateCache;
            }

            _blockedJsonTemplateCache = GetFileTemplate(_settings.BlockedJsonTemplatePath);

            if (_blockedJsonTemplateCache == null)
            {
                _blockedJsonTemplateCache = SecurityConstants.BlockedJsonTemplate;
            }

            return _blockedJsonTemplateCache;
        }

        private string GetHtmlResponse()
        {
            if (_blockedHtmlTemplateCache != null)
            {
                return _blockedHtmlTemplateCache;
            }

            _blockedHtmlTemplateCache = GetFileTemplate(_settings.BlockedHtmlTemplatePath);

            if (_blockedHtmlTemplateCache == null)
            {
                _blockedHtmlTemplateCache = SecurityConstants.BlockedHtmlTemplate;
            }

            return _blockedHtmlTemplateCache;
        }

        private string? GetFileTemplate(string? templatePath)
        {
            try
            {
                var rootDir = AppDomain.CurrentDomain.BaseDirectory ?? Directory.GetCurrentDirectory();
                if (templatePath != null)
                {
                    var fullPath =
                        Path.IsPathRooted(templatePath)
                            ? templatePath
                            : Path.Combine(rootDir, templatePath);

                    if (File.Exists(fullPath))
                    {
                        return File.ReadAllText(fullPath);
                    }

                    Log.Warning("Response template doesn't exist, templatePath: {TemplatePath} {FullPath}", templatePath, fullPath);
                }
            }
            catch (Exception ex)
            {
                Log.Error(ex, "Error setting blocking template, will default to built in template, templatePath: {TemplatePath}", templatePath);
            }

            return null;
        }

        /// <summary> Frees resources </summary>
        public void Dispose()
        {
            _waf?.Dispose();
            Encoder.Pool.Dispose();
            _activeAddressesLocker.Dispose();
        }

        private void SetRemoteConfigCapabilites()
        {
            var rcm = RcmSubscriptionManager.Instance;

            rcm.SetCapability(RcmCapabilitiesIndices.AsmActivation, _settings.CanBeToggled);
            rcm.SetCapability(RcmCapabilitiesIndices.AsmDdRules, _settings.NoCustomLocalRules);
            rcm.SetCapability(RcmCapabilitiesIndices.AsmIpBlocking, _settings.NoCustomLocalRules);
            rcm.SetCapability(RcmCapabilitiesIndices.AsmUserBlocking, _settings.NoCustomLocalRules);
            rcm.SetCapability(RcmCapabilitiesIndices.AsmExclusion, _settings.NoCustomLocalRules);
            rcm.SetCapability(RcmCapabilitiesIndices.AsmRequestBlocking, _settings.NoCustomLocalRules);
            rcm.SetCapability(RcmCapabilitiesIndices.AsmResponseBlocking, _settings.NoCustomLocalRules);
            rcm.SetCapability(RcmCapabilitiesIndices.AsmCustomRules, _settings.NoCustomLocalRules);
            rcm.SetCapability(RcmCapabilitiesIndices.AsmCustomBlockingResponse, _settings.NoCustomLocalRules);
            rcm.SetCapability(RcmCapabilitiesIndices.AsmTrustedIps, _settings.NoCustomLocalRules);
            rcm.SetCapability(RcmCapabilitiesIndices.AsmRaspLfi, _settings.RaspEnabled && _settings.NoCustomLocalRules && WafSupportsCapability(RcmCapabilitiesIndices.AsmRaspLfi));
            rcm.SetCapability(RcmCapabilitiesIndices.AsmRaspSsrf, _settings.RaspEnabled && _settings.NoCustomLocalRules && WafSupportsCapability(RcmCapabilitiesIndices.AsmRaspSsrf));
            rcm.SetCapability(RcmCapabilitiesIndices.AsmRaspShi, _settings.RaspEnabled && _settings.NoCustomLocalRules && WafSupportsCapability(RcmCapabilitiesIndices.AsmRaspShi));
            rcm.SetCapability(RcmCapabilitiesIndices.AsmRaspSqli, _settings.RaspEnabled && _settings.NoCustomLocalRules && WafSupportsCapability(RcmCapabilitiesIndices.AsmRaspSqli));
            rcm.SetCapability(RcmCapabilitiesIndices.AsmRaspCmd, _settings.RaspEnabled && _settings.NoCustomLocalRules && WafSupportsCapability(RcmCapabilitiesIndices.AsmRaspCmd));
            rcm.SetCapability(RcmCapabilitiesIndices.AsmExclusionData, _settings.NoCustomLocalRules && WafSupportsCapability(RcmCapabilitiesIndices.AsmExclusionData));
            rcm.SetCapability(RcmCapabilitiesIndices.AsmEnpointFingerprint, _settings.NoCustomLocalRules && WafSupportsCapability(RcmCapabilitiesIndices.AsmEnpointFingerprint));
            rcm.SetCapability(RcmCapabilitiesIndices.AsmHeaderFingerprint, _settings.NoCustomLocalRules && WafSupportsCapability(RcmCapabilitiesIndices.AsmHeaderFingerprint));
            rcm.SetCapability(RcmCapabilitiesIndices.AsmNetworkFingerprint, _settings.NoCustomLocalRules && WafSupportsCapability(RcmCapabilitiesIndices.AsmNetworkFingerprint));
            rcm.SetCapability(RcmCapabilitiesIndices.AsmSessionFingerprint, _settings.NoCustomLocalRules && WafSupportsCapability(RcmCapabilitiesIndices.AsmSessionFingerprint));
            // follows a different pattern to rest of ASM remote config, if available it's the RC value
            // that takes precedence. This follows what other products do.
            rcm.SetCapability(RcmCapabilitiesIndices.AsmAutoUserInstrumentationMode, true);
        }

        private bool WafSupportsCapability(BigInteger capability)
        {
            return RCMCapabilitiesHelper.WafSupportsCapability(capability, _waf?.Version);
        }

        private void InitWafAndInstrumentations()
        {
            // initialization of WafLibraryInvoker
            if (_libraryInitializationResult == null)
            {
                _libraryInitializationResult = WafLibraryInvoker.Initialize();
                if (!_libraryInitializationResult.Success)
                {
                    _configurationState.AppsecEnabled = false;
                    InitializationError = "Error initializing native library";
                    // logs happened during the process of initializing
                    return;
                }

                _wafLibraryInvoker = _libraryInitializationResult.WafLibraryInvoker;
            }

            _wafInitResult = Waf.Waf.Create(
                _wafLibraryInvoker!,
                _settings.ObfuscationParameterKeyRegex,
                _settings.ObfuscationParameterValueRegex,
                _configurationState,
                _settings.UseUnsafeEncoder,
                GlobalSettings.Instance.DebugEnabledInternal && _settings.WafDebugEnabled);
            if (_wafInitResult.Success)
            {
                // we don't reapply configurations to the waf here because it's all done in the subscription function, as new data might have been received at the same time as the enable command, we don't want to update twice (here and in the subscription)
                WafRuleFileVersion = _wafInitResult.RuleFileVersion;
                var oldWaf = _waf;
                _waf = _wafInitResult.Waf;
                oldWaf?.Dispose();
                Log.Debug("Disposed old waf and affected new waf");

                Instrumentation.EnableTracerInstrumentations(InstrumentationCategory.AppSec);
                _rateLimiter ??= new(_settings.TraceRateLimit);
                _configurationState.AppsecEnabled = true;
                InitializationError = null;
                Log.Information("AppSec is now Enabled, _settings.Enabled is {EnabledValue}, coming from remote config: {EnableFromRemoteConfig}", _settings.AppsecEnabled, _configurationState.RuleSetTitle);

                if (oldWaf is null)
                {
                    // occurs the first time we initialize the WAF
                    TelemetryFactory.Metrics.SetWafAndRulesVersion(_waf!.Version, WafRuleFileVersion);
                    TelemetryFactory.Metrics.RecordCountWafInit();
                }
            }
            else
            {
                _wafInitResult.Waf?.Dispose();
                _configurationState.AppsecEnabled = false;
                InitializationError = "Error initializing waf";
            }
        }

        private void DisposeWafAndInstrumentations(bool fromRemoteConfig = false)
        {
            RemoveInstrumentationsAndProducts(fromRemoteConfig);
            _waf?.Dispose();
            _waf = null;
        }

        private void RemoveInstrumentationsAndProducts(bool fromRemoteConfig)
        {
            if (AppsecEnabled)
            {
                Instrumentation.DisableTracerInstrumentations(InstrumentationCategory.AppSec);
                _configurationState.AppsecEnabled = false;
                RefreshRcmSubscriptions();
                InitializationError = null;
                Log.Information("AppSec is now Disabled, _settings.Enabled is {EnabledValue}, coming from remote config: {EnableFromRemoteConfig}", _settings.AppsecEnabled, fromRemoteConfig);
            }
        }

        internal void SetTraceSamplingPriority(Span span)
        {
            if (!_settings.KeepTraces)
            {
                // NOTE: setting DD_APPSEC_KEEP_TRACES=false means "drop all traces by setting AutoReject".
                // It does _not_ mean "stop setting UserKeep (do nothing)". It should only be used for testing.
                span.Context.TraceContext?.SetSamplingPriority(SamplingPriorityValues.AutoReject, SamplingMechanism.Asm);
            }
            else if (_rateLimiter?.Allowed(span) ?? false)
            {
                span.Context.TraceContext?.SetSamplingPriority(SamplingPriorityValues.UserKeep, SamplingMechanism.Asm);
                span.Context.TraceContext?.Tags.SetTag(Tags.Propagated.AppSec, "1");
            }
        }

        internal IContext? CreateAdditiveContext() => _waf?.CreateContext();

        private void RunShutdown(Exception? ex)
        {
            if (_rcmSubscription != null)
            {
                _rcmSubscriptionManager.Unsubscribe(_rcmSubscription);
            }

            Dispose();
        }

        internal bool IsMetaStructSupported()
        {
            if (_discoveryService is null)
            {
                _discoveryService = Tracer.Instance.TracerManager.DiscoveryService;
                _discoveryService?.SubscribeToChanges(config => _spanMetaStructs = config.SpanMetaStructs);
            }

            return _spanMetaStructs;
        }

        internal void UpdateActiveAddresses()
        {
            // So far, RASP is the only one that uses this
            if (_settings.RaspEnabled && _waf?.IsKnowAddressesSuported() == true)
            {
<<<<<<< HEAD
                for (int i = 0; i < 1000; i++)
                {
                    var addresses = _waf.GetKnownAddresses();
                    Log.Debug("Updating WAF active addresses to {Addresses}", addresses);
                    _activeAddresses = addresses is null ? null : new HashSet<string>(addresses);
                }
=======
                var addresses = _waf.GetKnownAddresses();
                Log.Debug("Updating WAF active addresses to {Addresses}", addresses);
                try
                {
                    _activeAddressesLocker.EnterWriteLock();
                    _activeAddresses = addresses is null ? null : new HashSet<string>(addresses);
                }
                finally
                {
                    _activeAddressesLocker.ExitWriteLock();
                }
>>>>>>> 79257301
            }
            else
            {
                try
                {
                    _activeAddressesLocker.EnterWriteLock();
                    _activeAddresses = null;
                }
                finally
                {
                    _activeAddressesLocker.ExitWriteLock();
                }
            }
        }

        internal bool AddressEnabled(string address)
        {
            // So far, RASP is the only one that uses this
            if (!_settings.RaspEnabled)
            {
                return false;
            }

            if (_waf?.IsKnowAddressesSuported() == true)
            {
                try
                {
                    _activeAddressesLocker.EnterReadLock();
                    return _activeAddresses?.Contains(address) ?? false;
                }
                finally
                {
                    _activeAddressesLocker.ExitReadLock();
                }
            }
            else
            {
                // If we don't support knowAddresses, we will have to call the WAF
                return true;
            }
        }
    }
}<|MERGE_RESOLUTION|>--- conflicted
+++ resolved
@@ -635,14 +635,6 @@
             // So far, RASP is the only one that uses this
             if (_settings.RaspEnabled && _waf?.IsKnowAddressesSuported() == true)
             {
-<<<<<<< HEAD
-                for (int i = 0; i < 1000; i++)
-                {
-                    var addresses = _waf.GetKnownAddresses();
-                    Log.Debug("Updating WAF active addresses to {Addresses}", addresses);
-                    _activeAddresses = addresses is null ? null : new HashSet<string>(addresses);
-                }
-=======
                 var addresses = _waf.GetKnownAddresses();
                 Log.Debug("Updating WAF active addresses to {Addresses}", addresses);
                 try
@@ -654,7 +646,6 @@
                 {
                     _activeAddressesLocker.ExitWriteLock();
                 }
->>>>>>> 79257301
             }
             else
             {

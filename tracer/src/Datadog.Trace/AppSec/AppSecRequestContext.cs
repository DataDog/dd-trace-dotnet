// <copyright file="AppSecRequestContext.cs" company="Datadog">
// Unless explicitly stated otherwise all files in this repository are licensed under the Apache 2 License.
// This product includes software developed at Datadog (https://www.datadoghq.com/). Copyright 2017 Datadog, Inc.
// </copyright>

#nullable enable

using System.Collections.Generic;
using Datadog.Trace.AppSec.Rasp;
using Datadog.Trace.AppSec.Waf;
using Datadog.Trace.Logging;
using Datadog.Trace.Tagging;
using Datadog.Trace.Vendors.Newtonsoft.Json;

namespace Datadog.Trace.AppSec;

internal partial class AppSecRequestContext
{
    private const string StackKey = "_dd.stack";
    private const string ExploitStackKey = "exploit";
    private const string VulnerabilityStackKey = "vulnerability";
    private const string AppsecKey = "appsec";
    private static readonly IDatadogLogger Log = DatadogLogging.GetLoggerFor<AppSecRequestContext>();
    private readonly object _sync = new();
    private readonly RaspTelemetryHelper? _raspTelemetryHelper = Security.Instance.RaspEnabled ? new RaspTelemetryHelper() : null;
    private readonly List<object> _wafSecurityEvents = new();
<<<<<<< HEAD
    private int? _wafError = null;
    private int? _wafRaspError = null;
    private Dictionary<string, List<Dictionary<string, object>>>? _raspStackTraces = null;
    private RaspTelemetryHelper? _raspTelemetryHelper = Security.Instance.RaspEnabled ? new RaspTelemetryHelper() : null;
=======
    private Dictionary<string, List<Dictionary<string, object>>>? _raspStackTraces;
>>>>>>> 4b8bfbc8

    internal void CloseWebSpan(TraceTagCollection tags, Span span)
    {
        lock (_sync)
        {
            if (_wafSecurityEvents.Count > 0)
            {
                // Older version of the Agent doesn't support meta struct
                // Fallback to the _dd.appsec.json tag
                if (Security.Instance.IsMetaStructSupported())
                {
                    span.SetMetaStruct(AppsecKey, MetaStructHelper.ObjectToByteArray(new Dictionary<string, List<object>> { { "triggers", _wafSecurityEvents } }));
                }
                else
                {
                    var triggers = JsonConvert.SerializeObject(_wafSecurityEvents);
                    tags.SetTag(Tags.AppSecJson, "{\"triggers\":" + triggers + "}");
                }
            }

            if (_raspStackTraces?.Count > 0)
            {
                span.SetMetaStruct(StackKey, MetaStructHelper.ObjectToByteArray(_raspStackTraces));
            }

            if (_wafError != null)
            {
                tags.SetTag(Tags.WAFError, _wafError.ToString());
            }

            if (_wafRaspError != null)
            {
                tags.SetTag(Tags.RaspWAFError, _wafRaspError.ToString());
            }

            _raspTelemetryHelper?.GenerateRaspSpanMetricTags(span.Tags);
        }
    }

    internal void CheckWAFError(int code, bool isRasp)
    {
        int? existingValue = isRasp ? _wafRaspError : _wafError;
        if (code < 0 && (existingValue == null || existingValue < code))
        {
            if (isRasp)
            {
                _wafRaspError = code;
            }
            else
            {
                _wafError = code;
            }
        }
    }

    internal void AddRaspSpanMetrics(ulong duration, ulong durationWithBindings, bool timeout)
    {
        lock (_sync)
        {
            _raspTelemetryHelper?.AddRaspSpanMetrics(duration, durationWithBindings, timeout);
        }
    }

    internal void AddWafSecurityEvents(IReadOnlyCollection<object> events)
    {
        lock (_sync)
        {
            _wafSecurityEvents.AddRange(events);
        }
    }

    internal void AddRaspStackTrace(Dictionary<string, object> stackTrace, int maxStackTraces)
    {
        AddStackTrace(ExploitStackKey, stackTrace, maxStackTraces);
    }

    internal void AddVulnerabilityStackTrace(Dictionary<string, object> stackTrace, int maxStackTraces)
    {
        AddStackTrace(VulnerabilityStackKey, stackTrace, maxStackTraces);
    }

    internal void AddStackTrace(string stackCategory, Dictionary<string, object> stackTrace, int maxStackTraces)
    {
        lock (_sync)
        {
            _raspStackTraces ??= new();

            if (!_raspStackTraces.ContainsKey(stackCategory))
            {
                _raspStackTraces.Add(stackCategory, new());
            }
            else if (maxStackTraces > 0 && _raspStackTraces[stackCategory].Count >= maxStackTraces)
            {
                return;
            }

            _raspStackTraces[stackCategory].Add(stackTrace);
        }
    }
}

internal partial class AppSecRequestContext
{
    private bool _isAdditiveContextDisposed;

    private IContext? _context;

    /// <summary>
    /// Disposes the WAF's context stored in HttpContext.Items[]. If it doesn't exist, nothing happens, no crash
    /// </summary>
    internal void DisposeAdditiveContext()
    {
        _context?.Dispose();
        _isAdditiveContextDisposed = true;
    }

    internal IContext? GetOrCreateAdditiveContext(Security security)
    {
        if (_isAdditiveContextDisposed)
        {
            Log.Debug("Additive context was requested when already disposed");
            return null;
        }

        if (_context is not null)
        {
            return _context;
        }

        _context = security.CreateAdditiveContext();
        return _context;
    }
}<|MERGE_RESOLUTION|>--- conflicted
+++ resolved
@@ -24,14 +24,10 @@
     private readonly object _sync = new();
     private readonly RaspTelemetryHelper? _raspTelemetryHelper = Security.Instance.RaspEnabled ? new RaspTelemetryHelper() : null;
     private readonly List<object> _wafSecurityEvents = new();
-<<<<<<< HEAD
     private int? _wafError = null;
     private int? _wafRaspError = null;
-    private Dictionary<string, List<Dictionary<string, object>>>? _raspStackTraces = null;
     private RaspTelemetryHelper? _raspTelemetryHelper = Security.Instance.RaspEnabled ? new RaspTelemetryHelper() : null;
-=======
     private Dictionary<string, List<Dictionary<string, object>>>? _raspStackTraces;
->>>>>>> 4b8bfbc8
 
     internal void CloseWebSpan(TraceTagCollection tags, Span span)
     {

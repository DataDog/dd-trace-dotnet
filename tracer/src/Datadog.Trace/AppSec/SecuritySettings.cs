--- conflicted
+++ resolved
@@ -103,7 +103,6 @@
                                       .AsBool(true);
 
             MaxStackTraces = config
-<<<<<<< HEAD
                                   .WithKeys(ConfigurationKeys.AppSec.MaxStackTraces)
                                   .AsInt32(defaultValue: 2, validator: val => val >= 1)
                                   .Value;
@@ -112,20 +111,10 @@
                                   .WithKeys(ConfigurationKeys.AppSec.MaxStackTraceDepth)
                                   .AsInt32(defaultValue: 32, validator: val => val >= 1)
                                   .Value;
-=======
-                            .WithKeys(ConfigurationKeys.AppSec.MaxStackTraces)
-                            .AsInt32(defaultValue: 2, validator: val => val >= 0)
-                            .Value;
-
-            MaxStackTraceDepth = config
-                                  .WithKeys(ConfigurationKeys.AppSec.MaxStackTraceDepth)
-                                  .AsInt32(defaultValue: 32, validator: val => val >= 0)
-                                  .Value;
 
             WafDebugEnabled = config
                              .WithKeys(ConfigurationKeys.AppSec.WafDebugEnabled)
                              .AsBool(defaultValue: false);
->>>>>>> c6569d93
         }
 
         public double ApiSecuritySampleDelay { get; set; }

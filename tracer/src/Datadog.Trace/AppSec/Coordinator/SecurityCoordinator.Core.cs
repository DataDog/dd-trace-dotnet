// <copyright file="SecurityCoordinator.Core.cs" company="Datadog">
// Unless explicitly stated otherwise all files in this repository are licensed under the Apache 2 License.
// This product includes software developed at Datadog (https://www.datadoghq.com/). Copyright 2017 Datadog, Inc.
// </copyright>

#nullable enable
#pragma warning disable CS0282
#if !NETFRAMEWORK
using System.Collections;
using System.Collections.Generic;
using System.Linq;
using Datadog.Trace.AppSec.Waf;
using Datadog.Trace.Headers;
using Datadog.Trace.Util.Http;
using Microsoft.AspNetCore.Http;
using Microsoft.AspNetCore.Routing;

namespace Datadog.Trace.AppSec.Coordinator;

internal readonly partial struct SecurityCoordinator
{
    private readonly HttpContext _context;

    internal SecurityCoordinator(Security security, HttpContext context, Span span, HttpTransport? transport = null)
    {
        _context = context;
        _security = security;
        _localRootSpan = TryGetRoot(span);
        _httpTransport = transport ?? new HttpTransport(context);
    }

    private static bool CanAccessHeaders => true;

    public static HttpContext Context => CoreHttpContextStore.Instance.Get();

    public static Dictionary<string, string[]> ExtractHeadersFromRequest(IHeaderDictionary headers)
    {
        var headersDic = new Dictionary<string, string[]>(headers.Keys.Count);
        foreach (var k in headers.Keys)
        {
            var currentKey = k ?? string.Empty;
            if (!currentKey.Equals("cookie", System.StringComparison.OrdinalIgnoreCase))
            {
                currentKey = currentKey.ToLowerInvariant();
#if NETCOREAPP
                if (!headersDic.TryAdd(currentKey, headers[currentKey]))
                {
#else
                if (!headersDic.ContainsKey(currentKey))
                {
                    headersDic.Add(currentKey, headers[currentKey]);
                }
                else
                {
#endif
                    Log.Warning("Header {Key} couldn't be added as argument to the waf", currentKey);
                }
            }
        }

        return headersDic;
    }

    internal void CheckAndBlock(IResult? result)
    {
        if (result is not null)
        {
            if (result!.BlockInfo is not null)
            {
                throw new BlockException(result, result!.BlockInfo);
            }

            TryReport(result, result.BlockInfo is not null);
        }
    }

    internal void CheckAndBlockRasp(IResult? result)
    {
        if (result is not null)
        {
            TryReport(result, result.BlockInfo is not null);

            if (result!.BlockInfo is not null)
            {
                throw new BlockException(result, result!.BlockInfo, true);
            }
        }
    }

    private Dictionary<string, object> GetBasicRequestArgsForWaf()
    {
        var request = _context.Request;
        var headersDic = ExtractHeadersFromRequest(request.Headers);

        var cookiesDic = new Dictionary<string, List<string>>(request.Cookies.Keys.Count);
        for (var i = 0; i < request.Cookies.Count; i++)
        {
            var cookie = request.Cookies.ElementAt(i);
            var currentKey = cookie.Key ?? string.Empty;
            var keyExists = cookiesDic.TryGetValue(currentKey, out var value);
            if (!keyExists)
            {
                cookiesDic.Add(currentKey, new List<string> { cookie.Value ?? string.Empty });
            }
            else
            {
                value?.Add(cookie.Value);
            }
        }

        var queryStringDic = new Dictionary<string, List<string>>(request.Query.Count);
        // a query string like ?test&[$slice} only fills the key part in dotnetcore and in IIS it only fills the value part, it's been decided to make it a key always
        foreach (var kvp in request.Query)
        {
            var value = kvp.Value;
            var currentKey = kvp.Key ?? string.Empty; // sometimes key can be null

            if (!queryStringDic.TryGetValue(currentKey, out var list))
            {
                queryStringDic.Add(currentKey, new List<string> { value });
            }
            else
            {
                list.Add(value);
            }
        }

        var addressesDictionary = new Dictionary<string, object> { { AddressesConstants.RequestMethod, request.Method }, { AddressesConstants.ResponseStatus, request.HttpContext.Response.StatusCode.ToString() }, { AddressesConstants.RequestUriRaw, request.GetUrlForWaf() }, { AddressesConstants.RequestClientIp, _localRootSpan.GetTag(Tags.HttpClientIp) } };

        var userId = _localRootSpan.Context?.TraceContext?.Tags.GetTag(Tags.User.Id);
        if (!string.IsNullOrEmpty(userId))
        {
            addressesDictionary.Add(AddressesConstants.UserId, userId!);
        }

        AddAddressIfDictionaryHasElements(AddressesConstants.RequestQuery, queryStringDic);
        AddAddressIfDictionaryHasElements(AddressesConstants.RequestHeaderNoCookies, headersDic);
        AddAddressIfDictionaryHasElements(AddressesConstants.RequestCookies, cookiesDic);

        return addressesDictionary;

        void AddAddressIfDictionaryHasElements(string address, IDictionary dic)
        {
            if (dic.Count > 0)
            {
                addressesDictionary.Add(address, dic);
            }
        }
    }

    internal class HttpTransport : HttpTransportBase
    {
        private readonly HttpContext _context;

        public HttpTransport(HttpContext context) => _context = context;

        internal override bool IsBlocked => _context.Items[BlockingAction.BlockDefaultActionName] is true;

<<<<<<< HEAD
        internal override int StatusCode => _context.Response.StatusCode;

        internal override IDictionary<string, object>? RouteData => _context.GetRouteData()?.Values;

        internal override bool ReportedExternalWafsRequestHeaders
        {
            get => _context.Items["ReportedExternalWafsRequestHeaders"] is true;
            set => _context.Items["ReportedExternalWafsRequestHeaders"] = value;
        }

        internal override void MarkBlocked() => _context.Items["block"] = true;
=======
        internal override void MarkBlocked() => _context.Items[BlockingAction.BlockDefaultActionName] = true;
>>>>>>> d903a10c

        internal override IContext GetAdditiveContext() => _context.Features.Get<IContext>();

        internal override void SetAdditiveContext(IContext additiveContext) => _context.Features.Set(additiveContext);

        internal override IHeadersCollection GetRequestHeaders() => new HeadersCollectionAdapter(_context.Request.Headers);

        internal override IHeadersCollection GetResponseHeaders() => new HeadersCollectionAdapter(_context.Response.Headers);
    }
}
#endif<|MERGE_RESOLUTION|>--- conflicted
+++ resolved
@@ -30,8 +30,6 @@
     }
 
     private static bool CanAccessHeaders => true;
-
-    public static HttpContext Context => CoreHttpContextStore.Instance.Get();
 
     public static Dictionary<string, string[]> ExtractHeadersFromRequest(IHeaderDictionary headers)
     {
@@ -71,19 +69,6 @@
             }
 
             TryReport(result, result.BlockInfo is not null);
-        }
-    }
-
-    internal void CheckAndBlockRasp(IResult? result)
-    {
-        if (result is not null)
-        {
-            TryReport(result, result.BlockInfo is not null);
-
-            if (result!.BlockInfo is not null)
-            {
-                throw new BlockException(result, result!.BlockInfo, true);
-            }
         }
     }
 
@@ -156,7 +141,6 @@
 
         internal override bool IsBlocked => _context.Items[BlockingAction.BlockDefaultActionName] is true;
 
-<<<<<<< HEAD
         internal override int StatusCode => _context.Response.StatusCode;
 
         internal override IDictionary<string, object>? RouteData => _context.GetRouteData()?.Values;
@@ -167,10 +151,7 @@
             set => _context.Items["ReportedExternalWafsRequestHeaders"] = value;
         }
 
-        internal override void MarkBlocked() => _context.Items["block"] = true;
-=======
         internal override void MarkBlocked() => _context.Items[BlockingAction.BlockDefaultActionName] = true;
->>>>>>> d903a10c
 
         internal override IContext GetAdditiveContext() => _context.Features.Get<IContext>();
 

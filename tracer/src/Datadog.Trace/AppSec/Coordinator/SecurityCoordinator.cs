// <copyright file="SecurityCoordinator.cs" company="Datadog">
// Unless explicitly stated otherwise all files in this repository are licensed under the Apache 2 License.
// This product includes software developed at Datadog (https://www.datadoghq.com/). Copyright 2017 Datadog, Inc.
// </copyright>

#nullable enable
#pragma warning disable CS0282
using System;
using System.Collections.Generic;
using System.IO;
using System.IO.Compression;
using System.Text;
using Datadog.Trace.AppSec.Waf;
using Datadog.Trace.AppSec.Waf.ReturnTypes.Managed;
using Datadog.Trace.ExtensionMethods;
using Datadog.Trace.Logging;
using Datadog.Trace.Telemetry;
using Datadog.Trace.Telemetry.Metrics;
using Datadog.Trace.Vendors.MessagePack;
using Datadog.Trace.Vendors.Newtonsoft.Json;
using Datadog.Trace.Vendors.Serilog.Events;

namespace Datadog.Trace.AppSec.Coordinator;

/// <summary>
/// Bridge class between security components and http transport classes, that calls security and is responsible for reporting
/// </summary>
internal readonly partial struct SecurityCoordinator
{
    private static readonly IDatadogLogger Log = DatadogLogging.GetLoggerFor<SecurityCoordinator>();
    private readonly Security _security;
    private readonly Span _localRootSpan;
    private readonly HttpTransportBase _httpTransport;

    public bool IsBlocked => _httpTransport.IsBlocked;

    public void MarkBlocked() => _httpTransport.MarkBlocked();

    private static void LogMatchesIfDebugEnabled(IReadOnlyCollection<object>? results, bool blocked)
    {
        if (Log.IsEnabled(LogEventLevel.Debug) && results != null)
        {
            foreach (var result in results)
            {
                if (result is Dictionary<string, object?> match)
                {
                    if (blocked)
                    {
                        Log.Debug("DDAS-0012-02: Blocking current transaction (rule: {RuleId})", match["rule"]);
                    }
                    else
                    {
                        Log.Debug("DDAS-0012-01: Detecting an attack from rule {RuleId}", match["rule"]);
                    }
                }
                else
                {
                    Log.Debug("{Result} not of expected type", result);
                }
            }
        }
    }

    public IResult? Scan(bool lastTime = false)
    {
        var args = GetBasicRequestArgsForWaf();
        return RunWaf(args, lastTime);
    }

<<<<<<< HEAD
    public IResult? RunWaf(Dictionary<string, object> args, bool lastWafCall = false)
=======
    public IResult? RunWaf(Dictionary<string, object> args, Action<IDatadogLogger, Exception>? logException = null, bool runWithEphemeral = false)
>>>>>>> d903a10c
    {
        LogAddressIfDebugEnabled(args);
        IResult? result = null;
        try
        {
            var additiveContext = _httpTransport.GetAdditiveContext();

            if (additiveContext == null)
            {
                additiveContext = _security.CreateAdditiveContext();
                // prevent very cases where waf has been disposed between here and has been passed as argument until the 2nd line of constructor..
                if (additiveContext != null)
                {
                    _httpTransport.SetAdditiveContext(additiveContext);
                }
            }

            _security.ApiSecurity.ShouldAnalyzeSchema(lastWafCall, _localRootSpan, args, _httpTransport.StatusCode.ToString(), _httpTransport.RouteData);

            if (additiveContext != null)
            {
                // run the WAF and execute the results
                if (runWithEphemeral)
                {
                    result = additiveContext.RunWithEphemeral(args, _security.Settings.WafTimeoutMicroSeconds);
                }
                else
                {
                    result = additiveContext.Run(args, _security.Settings.WafTimeoutMicroSeconds);
                }

                RecordTelemetry(result);

                // Show the deserilized string of additiveContext
                var json = JsonConvert.SerializeObject(additiveContext);
                Log.Debug("Additive context: {AdditiveContext}", json);
            }
        }
        catch (Exception ex) when (ex is not BlockException)
        {
            if (logException is not null)
            {
                logException(Log, ex);
            }
            else
            {
                Log.Error(ex, "Call into the security module failed");
            }
        }
        finally
        {
            // annotate span
            _localRootSpan.SetMetric(Metrics.AppSecEnabled, 1.0);
            _localRootSpan.SetTag(Tags.RuntimeFamily, TracerConstants.Language);
        }

        return result;
    }

    private static void RecordTelemetry(IResult? result)
    {
        if (result == null)
        {
            return;
        }

        if (result.Timeout)
        {
            TelemetryFactory.Metrics.RecordCountWafRequests(MetricTags.WafAnalysis.WafTimeout);
        }
        else if (result.BlockInfo is not null || result.RedirectInfo is not null)
        {
            TelemetryFactory.Metrics.RecordCountWafRequests(MetricTags.WafAnalysis.RuleTriggeredAndBlocked);
        }
        else if (result.ShouldReportSecurityResult)
        {
            TelemetryFactory.Metrics.RecordCountWafRequests(MetricTags.WafAnalysis.RuleTriggered);
        }
        else
        {
            TelemetryFactory.Metrics.RecordCountWafRequests(MetricTags.WafAnalysis.Normal);
        }
    }

    public void AddResponseHeadersToSpanAndCleanup()
    {
        if (_localRootSpan.IsAppsecEvent())
        {
            AddResponseHeaderTags(CanAccessHeaders);
        }

        _httpTransport.DisposeAdditiveContext();
    }

    private static Span TryGetRoot(Span span) => span.Context.TraceContext?.RootSpan ?? span;
}<|MERGE_RESOLUTION|>--- conflicted
+++ resolved
@@ -67,11 +67,7 @@
         return RunWaf(args, lastTime);
     }
 
-<<<<<<< HEAD
     public IResult? RunWaf(Dictionary<string, object> args, bool lastWafCall = false)
-=======
-    public IResult? RunWaf(Dictionary<string, object> args, Action<IDatadogLogger, Exception>? logException = null, bool runWithEphemeral = false)
->>>>>>> d903a10c
     {
         LogAddressIfDebugEnabled(args);
         IResult? result = null;
@@ -94,32 +90,13 @@
             if (additiveContext != null)
             {
                 // run the WAF and execute the results
-                if (runWithEphemeral)
-                {
-                    result = additiveContext.RunWithEphemeral(args, _security.Settings.WafTimeoutMicroSeconds);
-                }
-                else
-                {
-                    result = additiveContext.Run(args, _security.Settings.WafTimeoutMicroSeconds);
-                }
-
+                result = additiveContext.Run(args, _security.Settings.WafTimeoutMicroSeconds);
                 RecordTelemetry(result);
-
-                // Show the deserilized string of additiveContext
-                var json = JsonConvert.SerializeObject(additiveContext);
-                Log.Debug("Additive context: {AdditiveContext}", json);
             }
         }
         catch (Exception ex) when (ex is not BlockException)
         {
-            if (logException is not null)
-            {
-                logException(Log, ex);
-            }
-            else
-            {
-                Log.Error(ex, "Call into the security module failed");
-            }
+            Log.Error(ex, "Call into the security module failed");
         }
         finally
         {

--- conflicted
+++ resolved
@@ -361,23 +361,10 @@
                 {
                     _aggregator.AddBacklog(in backlogPoint);
                 }
-<<<<<<< HEAD
-
                 while (_transactionBuffer.TryDequeue(out var transactionPoint))
                 {
                     _aggregator.AddTransaction(transactionPoint);
                 }
-
-                var flushRequested = Interlocked.CompareExchange(ref _flushRequested, 0, 1);
-                if (flushRequested == 1)
-                {
-                    await WriteToApiAsync().ConfigureAwait(false);
-                    var currentFlushTcs = Volatile.Read(ref _currentFlushTcs);
-                    currentFlushTcs?.TrySetResult(true);
-                    FlushComplete?.Invoke(this, EventArgs.Empty);
-                }
-=======
->>>>>>> 3bc005f3
             }
             catch (Exception ex)
             {

--- conflicted
+++ resolved
@@ -18,11 +18,7 @@
 /// Aggregates multiple <see cref="StatsPoint"/>s into their correct buckets
 /// Note that this class is *not* thread safe
 /// </summary>
-<<<<<<< HEAD
-internal class DataStreamsAggregator(DataStreamsMessagePackFormatter formatter, int bucketDurationMs)
-=======
-internal sealed class DataStreamsAggregator
->>>>>>> 3bc005f3
+internal sealed class DataStreamsAggregator(DataStreamsMessagePackFormatter formatter, int bucketDurationMs)
 {
     // The inner dictionary is constrained in size by the number of unique hashes seen by the app
     // Unique hashes are unique paths from origin to here, which could be unbounded if there are loops

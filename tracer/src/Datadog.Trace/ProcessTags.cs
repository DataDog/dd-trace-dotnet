// <copyright file="ProcessTags.cs" company="Datadog">
// Unless explicitly stated otherwise all files in this repository are licensed under the Apache 2 License.
// This product includes software developed at Datadog (https://www.datadoghq.com/). Copyright 2017 Datadog, Inc.
// </copyright>

#nullable enable

using System;
using System.Collections.Generic;
using System.IO;
using Datadog.Trace.Configuration;
using Datadog.Trace.Processors;
using Datadog.Trace.SourceGenerators;
using Datadog.Trace.Util;

namespace Datadog.Trace;

internal static class ProcessTags
{
    public const string EntrypointName = "entrypoint.name";
    public const string EntrypointBasedir = "entrypoint.basedir";
    public const string EntrypointWorkdir = "entrypoint.workdir";

    // two views on the same data
    public static readonly List<string> TagsList = GetTagsList();
    public static readonly string SerializedTags = GetSerializedTagsFromList(TagsList);

    private static List<string> GetTagsList()
    {
        // ⚠️ make sure entries are added in alphabetical order of keys
        var tags = new List<string>(3); // Update if you add more entries below
        tags.AddNormalizedTag(EntrypointBasedir, GetLastPathSegment(AppContext.BaseDirectory));
        tags.AddNormalizedTag(EntrypointName, GetEntryPointName());
        // workdir can be changed by the code, but we consider that capturing the value when this is called is good enough
        tags.AddNormalizedTag(EntrypointWorkdir, GetLastPathSegment(Environment.CurrentDirectory));

        return tags;
    }

    /// <summary>
    /// normalizes the tag value (keys are hardcoded so they don't need that)
    /// and adds it to the list iff not null or empty
    /// </summary>
    private static void AddNormalizedTag(this List<string> tags, string key, string? value)
    {
        if (string.IsNullOrEmpty(value))
        {
            return;
        }

        // TraceUtil.NormalizeTag does almost exactly what we want, except it allows ':',
        // which we don't want because we use it as a key/value separator.
        var normalizedValue = TraceUtil.NormalizeTag(value).Replace(oldChar: ':', newChar: '_');
        tags.Add($"{key}:{normalizedValue}");
    }

    private static string GetSerializedTagsFromList(List<string> tags)
    {
        return string.Join(",", tags);
    }

<<<<<<< HEAD
    [TestingAndPrivateOnly]
    internal static string NormalizeTagValue(string tagValue)
    {
        // TraceUtil.NormalizeTag does almost exactly what we want, except it allows ':', which we don't want because we use it as a key/value separator.
        // We need to replace ':' before calling NormalizeTag because there is a logic to remove duplicate underscores.
        var normalized = TraceUtil.NormalizeTag(tagValue.Replace(oldChar: ':', newChar: '_'));

        // truncate to 100 char, which the max allowed for a service name, and this is the only usage for those tags
        if (normalized.Length > 100)
        {
            return normalized.Substring(startIndex: 0, length: 100);
        }

        return normalized;
=======
    /// <summary>
    /// From the full path of a directory, get the name of the leaf directory.
    /// </summary>
    private static string GetLastPathSegment(string directoryPath)
    {
        // Path.GetFileName returns an empty string if the path ends with a '/'.
        // We could use Path.TrimEndingDirectorySeparator instead of the trim here, but it's not available on .NET Framework
        return Path.GetFileName(directoryPath.TrimEnd('\\').TrimEnd('/'));
    }

    private static string? GetEntryPointName()
    {
        return EntryAssemblyLocator.GetEntryAssembly()?.EntryPoint?.DeclaringType?.FullName;
>>>>>>> 183b33d7
    }
}<|MERGE_RESOLUTION|>--- conflicted
+++ resolved
@@ -48,18 +48,13 @@
             return;
         }
 
-        // TraceUtil.NormalizeTag does almost exactly what we want, except it allows ':',
-        // which we don't want because we use it as a key/value separator.
-        var normalizedValue = TraceUtil.NormalizeTag(value).Replace(oldChar: ':', newChar: '_');
-        tags.Add($"{key}:{normalizedValue}");
+        var normalizedValue = NormalizeTagValue(value);
+        if (normalizedValue.Length > 0) // normalization can squish the string to nothing 
+        {
+            tags.Add($"{key}:{normalizedValue}");
+        }
     }
 
-    private static string GetSerializedTagsFromList(List<string> tags)
-    {
-        return string.Join(",", tags);
-    }
-
-<<<<<<< HEAD
     [TestingAndPrivateOnly]
     internal static string NormalizeTagValue(string tagValue)
     {
@@ -74,7 +69,13 @@
         }
 
         return normalized;
-=======
+    }
+
+    private static string GetSerializedTagsFromList(List<string> tags)
+    {
+        return string.Join(",", tags);
+    }
+
     /// <summary>
     /// From the full path of a directory, get the name of the leaf directory.
     /// </summary>
@@ -88,6 +89,5 @@
     private static string? GetEntryPointName()
     {
         return EntryAssemblyLocator.GetEntryAssembly()?.EntryPoint?.DeclaringType?.FullName;
->>>>>>> 183b33d7
     }
 }
--- conflicted
+++ resolved
@@ -17,11 +17,8 @@
 using Datadog.Trace.PlatformHelpers;
 using Datadog.Trace.RuntimeMetrics;
 using Datadog.Trace.Sampling;
-<<<<<<< HEAD
+using Datadog.Trace.Telemetry;
 using Datadog.Trace.TraceProcessors;
-=======
-using Datadog.Trace.Telemetry;
->>>>>>> 6989e88c
 using Datadog.Trace.Util;
 using Datadog.Trace.Vendors.Newtonsoft.Json;
 using Datadog.Trace.Vendors.StatsdClient;
@@ -54,13 +51,9 @@
             IDogStatsd statsd,
             RuntimeMetricsWriter runtimeMetricsWriter,
             DirectLogSubmissionManager directLogSubmission,
-<<<<<<< HEAD
+            ITelemetryController telemetry,
             string defaultServiceName,
             ITraceProcessor[] traceProcessors = null)
-=======
-            ITelemetryController telemetry,
-            string defaultServiceName)
->>>>>>> 6989e88c
         {
             Settings = settings;
             AgentWriter = agentWriter;
@@ -70,11 +63,8 @@
             RuntimeMetrics = runtimeMetricsWriter;
             DefaultServiceName = defaultServiceName;
             DirectLogSubmission = directLogSubmission;
-<<<<<<< HEAD
+            Telemetry = telemetry;
             TraceProcessors = traceProcessors ?? Array.Empty<ITraceProcessor>();
-=======
-            Telemetry = telemetry;
->>>>>>> 6989e88c
         }
 
         /// <summary>
@@ -118,11 +108,9 @@
 
         public IDogStatsd Statsd { get; }
 
-<<<<<<< HEAD
         protected ITraceProcessor[] TraceProcessors { get; }
-=======
+
         public ITelemetryController Telemetry { get; }
->>>>>>> 6989e88c
 
         private RuntimeMetricsWriter RuntimeMetrics { get; }
 

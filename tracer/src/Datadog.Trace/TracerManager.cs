--- conflicted
+++ resolved
@@ -392,20 +392,17 @@
                     writer.WritePropertyName("direct_logs_submission_error");
                     writer.WriteValue(string.Join(", ", instanceSettings.LogSubmissionSettings.ValidationErrors));
 
-<<<<<<< HEAD
+
                     writer.WritePropertyName("exporter_settings_warning");
                     writer.WriteStartArray();
-
                     foreach (var warning in instanceSettings.Exporter.ValidationWarnings)
                     {
                         writer.WriteValue(warning);
                     }
-
                     writer.WriteEndArray();
-=======
+
                     writer.WritePropertyName("dd_trace_methods");
                     writer.WriteValue(instanceSettings.TraceMethods);
->>>>>>> 6f0d7186
 
                     writer.WriteEndObject();
                     // ReSharper restore MethodHasAsyncOverload

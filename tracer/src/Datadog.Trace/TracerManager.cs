﻿// <copyright file="TracerManager.cs" company="Datadog">
// Unless explicitly stated otherwise all files in this repository are licensed under the Apache 2 License.
// This product includes software developed at Datadog (https://www.datadoghq.com/). Copyright 2017 Datadog, Inc.
// </copyright>

using System;
using System.IO;
using System.Runtime.CompilerServices;
using System.Threading;
using System.Threading.Tasks;
using Datadog.Trace.Agent;
using Datadog.Trace.AppSec;
using Datadog.Trace.Configuration;
using Datadog.Trace.DogStatsd;
using Datadog.Trace.Logging;
using Datadog.Trace.Logging.DirectSubmission;
using Datadog.Trace.PlatformHelpers;
using Datadog.Trace.RuntimeMetrics;
using Datadog.Trace.Sampling;
using Datadog.Trace.TraceProcessors;
using Datadog.Trace.Util;
using Datadog.Trace.Vendors.Newtonsoft.Json;
using Datadog.Trace.Vendors.StatsdClient;

namespace Datadog.Trace
{
    /// <summary>
    /// This class is responsible for managing the singleton objects associated with a Tracer.
    /// In normal usage, the <see cref="Instance"/> should be the only "live" instance. For testing
    /// purposes, we still need to create instances and keep them separate.
    /// </summary>
    internal class TracerManager
    {
        private static readonly IDatadogLogger Log = DatadogLogging.GetLoggerFor<TracerManager>();

        private static volatile bool _firstInitialization = true;
        private static Timer _heartbeatTimer;

        private static TracerManager _instance;
        private static bool _globalInstanceInitialized;
        private static object _globalInstanceLock = new();

        private volatile bool _isClosing = false;
        private ITraceProcessor[] _traceProcessors;

        public TracerManager(
            ImmutableTracerSettings settings,
            IAgentWriter agentWriter,
            ISampler sampler,
            IScopeManager scopeManager,
            IDogStatsd statsd,
            RuntimeMetricsWriter runtimeMetricsWriter,
<<<<<<< HEAD
            LibLogScopeEventSubscriber libLogSubscriber,
            string defaultServiceName,
            ITraceProcessor[] traceProcessors = null)
=======
            DirectLogSubmissionManager directLogSubmission,
            string defaultServiceName)
>>>>>>> 91a58ea6
        {
            Settings = settings;
            AgentWriter = agentWriter;
            Sampler = sampler;
            ScopeManager = scopeManager;
            Statsd = statsd;
            RuntimeMetrics = runtimeMetricsWriter;
            DefaultServiceName = defaultServiceName;
<<<<<<< HEAD
            LibLogSubscriber = libLogSubscriber;
            _traceProcessors = traceProcessors ?? Array.Empty<ITraceProcessor>();
=======
            DirectLogSubmission = directLogSubmission;
>>>>>>> 91a58ea6
        }

        /// <summary>
        /// Gets the global <see cref="TracerManager"/> instance used by all <see cref="Tracer"/> instances
        /// </summary>
        public static TracerManager Instance
        {
            get
            {
                return LazyInitializer.EnsureInitialized(
                    ref _instance,
                    ref _globalInstanceInitialized,
                    ref _globalInstanceLock,
                    () => CreateInitializedTracer(settings: null, TracerManagerFactory.Instance));
            }
        }

        /// <summary>
        /// Gets the default service name for traces where a service name is not specified.
        /// </summary>
        public string DefaultServiceName { get; }

        /// <summary>
        /// Gets this tracer's settings.
        /// </summary>
        public ImmutableTracerSettings Settings { get; }

        public IAgentWriter AgentWriter { get; }

        /// <summary>
        /// Gets the tracer's scope manager, which determines which span is currently active, if any.
        /// </summary>
        public IScopeManager ScopeManager { get; }

        /// <summary>
        /// Gets the <see cref="ISampler"/> instance used by this <see cref="IDatadogTracer"/> instance.
        /// </summary>
        public ISampler Sampler { get; }

        public DirectLogSubmissionManager DirectLogSubmission { get; }

        public IDogStatsd Statsd { get; }

        private RuntimeMetricsWriter RuntimeMetrics { get; }

        /// <summary>
        /// Replaces the global <see cref="TracerManager"/> settings. This affects all <see cref="Tracer"/> instances
        /// which use the global <see cref="TracerManager"/>
        /// </summary>
        /// <param name="settings">The settings to use </param>
        /// <param name="factory">The factory to use to create the <see cref="TracerManager"/></param>
        public static void ReplaceGlobalManager(ImmutableTracerSettings settings, TracerManagerFactory factory)
        {
            TracerManager oldManager;
            TracerManager newManager;
            lock (_globalInstanceLock)
            {
                oldManager = _instance;
                newManager = CreateInitializedTracer(settings, factory);
                _instance = newManager;
                _globalInstanceInitialized = true;
            }

            if (oldManager is not null)
            {
                // Clean up the old TracerManager instance
                oldManager._isClosing = true;
                // Fire and forget
                _ = CleanUpOldTracerManager(oldManager, newManager);
            }
        }

        /// <summary>
        /// Sets the global tracer instance without any validation or cleanup.
        /// Intended use is for unit testing only
        /// </summary>
        public static void UnsafeReplaceGlobalManager(TracerManager instance)
        {
            lock (_globalInstanceLock)
            {
                _instance = instance;
                _globalInstanceInitialized = true;
            }
        }

        private static async Task CleanUpOldTracerManager(TracerManager oldManager, TracerManager newManager)
        {
            try
            {
                var agentWriterReplaced = false;
                if (oldManager.AgentWriter != newManager.AgentWriter && oldManager.AgentWriter is not null)
                {
                    agentWriterReplaced = true;
                    await oldManager.AgentWriter.FlushAndCloseAsync().ConfigureAwait(false);
                }

                var statsdReplaced = false;
                if (oldManager.Statsd != newManager.Statsd)
                {
                    statsdReplaced = true;
                    oldManager.Statsd?.Dispose();
                }

                var runtimeMetricsWriterReplaced = false;
                if (oldManager.RuntimeMetrics != newManager.RuntimeMetrics)
                {
                    runtimeMetricsWriterReplaced = true;
                    oldManager.RuntimeMetrics?.Dispose();
                }

                Log.Information(
                    exception: null,
                    "Replaced global instances. AgentWriter: {AgentWriterReplaced}, StatsD: {StatsDReplaced}, RuntimeMetricsWriter: {RuntimeMetricsWriterReplaced}",
                    new object[] { agentWriterReplaced, statsdReplaced, runtimeMetricsWriterReplaced });
            }
            catch (Exception ex)
            {
                Log.Error(ex, "Error cleaning up old tracer manager");
            }
        }

        private static async Task WriteDiagnosticLog(TracerManager instance)
        {
            if (instance._isClosing)
            {
                return;
            }

            string agentError = null;

            // In AAS, the trace agent is deployed alongside the tracer and managed by the tracer
            // Disable this check as it may hit the trace agent before it is ready to receive requests and give false negatives
            if (!AzureAppServices.Metadata.IsRelevant)
            {
                try
                {
                    var success = await instance.AgentWriter.Ping().ConfigureAwait(false);

                    if (!success)
                    {
                        agentError = "An error occurred while sending traces to the agent";
                    }
                }
                catch (Exception ex)
                {
                    agentError = ex.Message;
                }
            }

            try
            {
                var instanceSettings = instance.Settings;
                var stringWriter = new StringWriter();

                using (var writer = new JsonTextWriter(stringWriter))
                {
                    // ReSharper disable MethodHasAsyncOverload
                    writer.WriteStartObject();

                    writer.WritePropertyName("date");
                    writer.WriteValue(DateTime.Now);

                    writer.WritePropertyName("os_name");
                    writer.WriteValue(FrameworkDescription.Instance.OSPlatform);

                    writer.WritePropertyName("os_version");
                    writer.WriteValue(Environment.OSVersion.ToString());

                    writer.WritePropertyName("version");
                    writer.WriteValue(TracerConstants.AssemblyVersion);

                    writer.WritePropertyName("platform");
                    writer.WriteValue(FrameworkDescription.Instance.ProcessArchitecture);

                    writer.WritePropertyName("lang");
                    writer.WriteValue(FrameworkDescription.Instance.Name);

                    writer.WritePropertyName("lang_version");
                    writer.WriteValue(FrameworkDescription.Instance.ProductVersion);

                    writer.WritePropertyName("env");
                    writer.WriteValue(instanceSettings.Environment);

                    writer.WritePropertyName("enabled");
                    writer.WriteValue(instanceSettings.TraceEnabled);

                    writer.WritePropertyName("service");
                    writer.WriteValue(instance.DefaultServiceName);

                    writer.WritePropertyName("agent_url");
                    writer.WriteValue(instanceSettings.Exporter.AgentUri);

                    writer.WritePropertyName("debug");
                    writer.WriteValue(GlobalSettings.Source.DebugEnabled);

                    writer.WritePropertyName("health_checks_enabled");
                    writer.WriteValue(instanceSettings.TracerMetricsEnabled);

#pragma warning disable 618 // App analytics is deprecated, but still used
                    writer.WritePropertyName("analytics_enabled");
                    writer.WriteValue(instanceSettings.AnalyticsEnabled);
#pragma warning restore 618

                    writer.WritePropertyName("sample_rate");
                    writer.WriteValue(instanceSettings.GlobalSamplingRate);

                    writer.WritePropertyName("sampling_rules");
                    writer.WriteValue(instanceSettings.CustomSamplingRules);

                    writer.WritePropertyName("tags");

                    writer.WriteStartArray();

                    foreach (var entry in instanceSettings.GlobalTags)
                    {
                        writer.WriteValue(string.Concat(entry.Key, ":", entry.Value));
                    }

                    writer.WriteEndArray();

                    writer.WritePropertyName("log_injection_enabled");
                    writer.WriteValue(instanceSettings.LogsInjectionEnabled);

                    writer.WritePropertyName("runtime_metrics_enabled");
                    writer.WriteValue(instanceSettings.RuntimeMetricsEnabled);

                    writer.WritePropertyName("disabled_integrations");
                    writer.WriteStartArray();

                    // In contrast to 1.x, this only shows _known_ integrations, but
                    // lists them whether they were explicitly disabled with
                    // DD_DISABLED_INTEGRATIONS, DD_TRACE_{0}_ENABLED, DD_{0}_ENABLED,
                    // or manually in code.
                    foreach (var integration in instanceSettings.Integrations.Settings)
                    {
                        if (integration.Enabled == false)
                        {
                            writer.WriteValue(integration.IntegrationName);
                        }
                    }

                    writer.WriteEndArray();

                    writer.WritePropertyName("routetemplate_resourcenames_enabled");
                    writer.WriteValue(instanceSettings.RouteTemplateResourceNamesEnabled);

                    writer.WritePropertyName("partialflush_enabled");
                    writer.WriteValue(instanceSettings.Exporter.PartialFlushEnabled);

                    writer.WritePropertyName("partialflush_minspans");
                    writer.WriteValue(instanceSettings.Exporter.PartialFlushMinSpans);

                    writer.WritePropertyName("runtime_id");
                    writer.WriteValue(Tracer.RuntimeId);

                    writer.WritePropertyName("agent_reachable");
                    writer.WriteValue(agentError == null);

                    writer.WritePropertyName("agent_error");
                    writer.WriteValue(agentError ?? string.Empty);

                    writer.WritePropertyName("appsec_enabled");
                    writer.WriteValue(Security.Instance.Settings.Enabled);

                    writer.WritePropertyName("appsec_blocking_enabled");
                    writer.WriteValue(Security.Instance.Settings.BlockingEnabled);

                    writer.WritePropertyName("appsec_rules_file_path");
                    writer.WriteValue(Security.Instance.Settings.Rules ?? "(default)");

                    writer.WritePropertyName("appsec_libddwaf_version");
                    writer.WriteValue(Security.Instance.DdlibWafVersion?.ToString() ?? "(none)");

                    writer.WritePropertyName("direct_logs_submission_enabled_integrations");
                    writer.WriteStartArray();

                    foreach (var integration in instanceSettings.LogSubmissionSettings.EnabledIntegrationNames)
                    {
                        writer.WriteValue(integration);
                    }

                    writer.WriteEndArray();

                    writer.WritePropertyName("direct_logs_submission_enabled");
                    writer.WriteValue(instanceSettings.LogSubmissionSettings.IsEnabled);

                    writer.WritePropertyName("direct_logs_submission_error");
                    writer.WriteValue(string.Join(", ", instanceSettings.LogSubmissionSettings.ValidationErrors));

                    writer.WriteEndObject();
                    // ReSharper restore MethodHasAsyncOverload
                }

                Log.Information("DATADOG TRACER CONFIGURATION - {Configuration}", stringWriter.ToString());
            }
            catch (Exception ex)
            {
                Log.Warning(ex, "DATADOG TRACER DIAGNOSTICS - Error fetching configuration");
            }
        }

        // should only be called inside a global lock, i.e. by TracerManager.Instance or ReplaceGlobalManager
        private static TracerManager CreateInitializedTracer(ImmutableTracerSettings settings, TracerManagerFactory factory)
        {
            if (_instance is ILockedTracer)
            {
                ThrowHelper.ThrowInvalidOperationException("The current tracer instance cannot be replaced.");
            }

            var newManager = factory.CreateTracerManager(settings, _instance);

            if (_firstInitialization)
            {
                _firstInitialization = false;
                OneTimeSetup();
            }

            if (newManager.Settings.StartupDiagnosticLogEnabled)
            {
                _ = Task.Run(() => WriteDiagnosticLog(newManager));
            }

            return newManager;
        }

        private static void OneTimeSetup()
        {
            // Register callbacks to make sure we flush the traces before exiting
            LifetimeManager.Instance.AddShutdownTask(RunShutdownTasks);

            // start the heartbeat loop
            _heartbeatTimer = new Timer(HeartbeatCallback, state: null, dueTime: TimeSpan.Zero, period: TimeSpan.FromMinutes(1));
        }

        private static void RunShutdownTasks()
        {
            try
            {
                _instance?.AgentWriter.FlushAndCloseAsync().Wait();
                _heartbeatTimer?.Dispose();
                _instance?.DirectLogSubmission?.Dispose();
            }
            catch (Exception ex)
            {
                Log.Error(ex, "Error flushing traces on shutdown.");
            }
        }

        private static void HeartbeatCallback(object state)
        {
            // use the count of Tracer instances as the heartbeat value
            // to estimate the number of "live" Tracers than can potentially
            // send traces to the Agent
            _instance?.Statsd?.Gauge(TracerMetricNames.Health.Heartbeat, Tracer.LiveTracerCount);
        }

        [MethodImpl(MethodImplOptions.AggressiveInlining)]
        public void WriteTrace(ArraySegment<Span> trace)
        {
            foreach (var processor in _traceProcessors)
            {
                if (processor is not null)
                {
                    try
                    {
                        trace = processor.Process(trace);
                    }
                    catch (Exception e)
                    {
                        Log.Error(e, e.Message);
                    }
                }
            }

            if (trace.Count > 0)
            {
                AgentWriter.WriteTrace(trace);
            }
        }
    }
}<|MERGE_RESOLUTION|>--- conflicted
+++ resolved
@@ -50,14 +50,9 @@
             IScopeManager scopeManager,
             IDogStatsd statsd,
             RuntimeMetricsWriter runtimeMetricsWriter,
-<<<<<<< HEAD
-            LibLogScopeEventSubscriber libLogSubscriber,
+            DirectLogSubmissionManager directLogSubmission,
             string defaultServiceName,
             ITraceProcessor[] traceProcessors = null)
-=======
-            DirectLogSubmissionManager directLogSubmission,
-            string defaultServiceName)
->>>>>>> 91a58ea6
         {
             Settings = settings;
             AgentWriter = agentWriter;
@@ -66,12 +61,8 @@
             Statsd = statsd;
             RuntimeMetrics = runtimeMetricsWriter;
             DefaultServiceName = defaultServiceName;
-<<<<<<< HEAD
-            LibLogSubscriber = libLogSubscriber;
+            DirectLogSubmission = directLogSubmission;
             _traceProcessors = traceProcessors ?? Array.Empty<ITraceProcessor>();
-=======
-            DirectLogSubmission = directLogSubmission;
->>>>>>> 91a58ea6
         }
 
         /// <summary>

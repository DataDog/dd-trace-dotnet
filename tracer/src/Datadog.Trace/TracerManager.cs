// <copyright file="TracerManager.cs" company="Datadog">
// Unless explicitly stated otherwise all files in this repository are licensed under the Apache 2 License.
// This product includes software developed at Datadog (https://www.datadoghq.com/). Copyright 2017 Datadog, Inc.
// </copyright>

using System;
using System.Collections.Generic;
using System.IO;
using System.Runtime.CompilerServices;
using System.Threading;
using System.Threading.Tasks;
using Datadog.Trace.Agent;
using Datadog.Trace.Agent.DiscoveryService;
using Datadog.Trace.AppSec;
using Datadog.Trace.ClrProfiler;
using Datadog.Trace.ClrProfiler.ServerlessInstrumentation;
using Datadog.Trace.Configuration;
using Datadog.Trace.Configuration.ConfigurationSources.Telemetry;
using Datadog.Trace.Configuration.Schema;
using Datadog.Trace.ContinuousProfiler;
using Datadog.Trace.DataStreamsMonitoring;
using Datadog.Trace.DogStatsd;
using Datadog.Trace.Logging;
using Datadog.Trace.Logging.DirectSubmission;
using Datadog.Trace.Logging.TracerFlare;
using Datadog.Trace.Processors;
using Datadog.Trace.Propagators;
using Datadog.Trace.RemoteConfigurationManagement;
using Datadog.Trace.RuntimeMetrics;
using Datadog.Trace.Sampling;
using Datadog.Trace.Telemetry;
using Datadog.Trace.Util.Http;
using Datadog.Trace.Vendors.Newtonsoft.Json;
using Datadog.Trace.Vendors.StatsdClient;

namespace Datadog.Trace
{
    /// <summary>
    /// This class is responsible for managing the singleton objects associated with a Tracer.
    /// In normal usage, the <see cref="Instance"/> should be the only "live" instance. For testing
    /// purposes, we still need to create instances and keep them separate.
    /// </summary>
    internal class TracerManager
    {
        private static readonly IDatadogLogger Log = DatadogLogging.GetLoggerFor<TracerManager>();

        private static volatile bool _firstInitialization = true;
        private static Timer _heartbeatTimer;

        private static TracerManager _instance;
        private static bool _globalInstanceInitialized;
        private static object _globalInstanceLock = new();

        private volatile bool _isClosing = false;

        public TracerManager(
            TracerSettings settings,
            IAgentWriter agentWriter,
            IScopeManager scopeManager,
            IDogStatsd statsd,
            RuntimeMetricsWriter runtimeMetricsWriter,
            DirectLogSubmissionManager directLogSubmission,
            ITelemetryController telemetry,
            IDiscoveryService discoveryService,
            DataStreamsManager dataStreamsManager,
            string defaultServiceName,
            IGitMetadataTagsProvider gitMetadataTagsProvider,
            ITraceSampler traceSampler,
            ISpanSampler spanSampler,
            IRemoteConfigurationManager remoteConfigurationManager,
            IDynamicConfigurationManager dynamicConfigurationManager,
            ITracerFlareManager tracerFlareManager,
            ITraceProcessor[] traceProcessors = null)
        {
            Settings = settings;
            AgentWriter = agentWriter;
            ScopeManager = scopeManager;
            Statsd = statsd;
            RuntimeMetrics = runtimeMetricsWriter;
            DefaultServiceName = defaultServiceName;
            GitMetadataTagsProvider = gitMetadataTagsProvider;
            DataStreamsManager = dataStreamsManager;
            DirectLogSubmission = directLogSubmission;
            Telemetry = telemetry;
            DiscoveryService = discoveryService;
            TraceProcessors = traceProcessors ?? [];
            QueryStringManager = new(settings.QueryStringReportingEnabled, settings.ObfuscationQueryStringRegexTimeout, settings.QueryStringReportingSize, settings.ObfuscationQueryStringRegex);
            var lstTagProcessors = new List<ITagProcessor>(TraceProcessors.Length);
            foreach (var traceProcessor in TraceProcessors)
            {
                if (traceProcessor?.GetTagProcessor() is { } tagProcessor)
                {
                    lstTagProcessors.Add(tagProcessor);
                }
            }

            TagProcessors = lstTagProcessors.ToArray();

            RemoteConfigurationManager = remoteConfigurationManager;
            DynamicConfigurationManager = dynamicConfigurationManager;
            TracerFlareManager = tracerFlareManager;

            var schema = new NamingSchema(settings.MetadataSchemaVersion, settings.PeerServiceTagsEnabled, settings.RemoveClientServiceNamesEnabled, defaultServiceName, settings.ServiceNameMappings, settings.PeerServiceNameMappings);
            PerTraceSettings = new(traceSampler, spanSampler, settings.ServiceNameMappings, schema);

            SpanContextPropagator = SpanContextPropagatorFactory.GetSpanContextPropagator(settings.PropagationStyleInject, settings.PropagationStyleExtract, settings.PropagationExtractFirstOnly, settings.PropagationBehaviorExtract);
        }

        /// <summary>
        /// Gets the global <see cref="TracerManager"/> instance used by all <see cref="Tracer"/> instances
        /// </summary>
        public static TracerManager Instance
        {
            get
            {
                return LazyInitializer.EnsureInitialized(
                    ref _instance,
                    ref _globalInstanceInitialized,
                    ref _globalInstanceLock,
                    () => CreateInitializedTracer(settings: null, TracerManagerFactory.Instance));
            }
        }

        /// <summary>
        /// Gets the default service name for traces where a service name is not specified.
        /// </summary>
        public string DefaultServiceName { get; }

        public IGitMetadataTagsProvider GitMetadataTagsProvider { get; }

        /// <summary>
        /// Gets this tracer's settings.
        /// </summary>
        public TracerSettings Settings { get; }

        public IAgentWriter AgentWriter { get; }

        /// <summary>
        /// Gets the tracer's scope manager, which determines which span is currently active, if any.
        /// </summary>
        public IScopeManager ScopeManager { get; }

        public DirectLogSubmissionManager DirectLogSubmission { get; }

        /// Gets the global <see cref="QueryStringManager"/> instance.
        public QueryStringManager QueryStringManager { get; }

        public IDogStatsd Statsd { get; }

        public ITraceProcessor[] TraceProcessors { get; }

        public ITagProcessor[] TagProcessors { get; }

        public ITelemetryController Telemetry { get; }

        public IDiscoveryService DiscoveryService { get; }

        public DataStreamsManager DataStreamsManager { get; }

        public IRemoteConfigurationManager RemoteConfigurationManager { get; }

        public IDynamicConfigurationManager DynamicConfigurationManager { get; }

        public ITracerFlareManager TracerFlareManager { get; }

        public RuntimeMetricsWriter RuntimeMetrics { get; }

        public PerTraceSettings PerTraceSettings { get; }

        public SpanContextPropagator SpanContextPropagator { get; }

        /// <summary>
        /// Replaces the global <see cref="TracerManager"/> settings. This affects all <see cref="Tracer"/> instances
        /// which use the global <see cref="TracerManager"/>
        /// </summary>
        /// <param name="settings">The settings to use </param>
        /// <param name="factory">The factory to use to create the <see cref="TracerManager"/></param>
        public static void ReplaceGlobalManager(TracerSettings settings, TracerManagerFactory factory)
        {
            TracerManager oldManager;
            TracerManager newManager;
            lock (_globalInstanceLock)
            {
                oldManager = _instance;
                newManager = CreateInitializedTracer(settings, factory);
                _instance = newManager;
                _globalInstanceInitialized = true;
            }

            if (oldManager is not null)
            {
                // Clean up the old TracerManager instance
                oldManager._isClosing = true;
                // Fire and forget
                _ = CleanUpOldTracerManager(oldManager, newManager);
            }
        }

        /// <summary>
        /// Sets the global tracer instance without any validation or cleanup.
        /// Intended use is for unit testing only
        /// </summary>
        public static void UnsafeReplaceGlobalManager(TracerManager instance)
        {
            lock (_globalInstanceLock)
            {
                _instance = instance;
                _globalInstanceInitialized = true;
            }
        }

        /// <summary>
        /// Start internal processes that require Tracer.Instance is already set
        /// </summary>
        internal void Start()
        {
            // Start the Serverless Mini Agent in GCP Functions & Azure Consumption Plan Functions.
            ServerlessMiniAgent.StartServerlessMiniAgent(Settings);

            // Must be idempotent and thread safe
            DirectLogSubmission?.Sink.Start();
            Telemetry?.Start();
            DynamicConfigurationManager.Start();
            TracerFlareManager.Start();
            RemoteConfigurationManager.Start();
        }

        /// <summary>
        /// Internal for testing only.
        /// Run all the shutdown tasks for a standalone <see cref="TracerManager"/> instance,
        /// stopping the background processes.
        /// </summary>
        internal Task ShutdownAsync() => RunShutdownTasksAsync(this, null);

        private static async Task CleanUpOldTracerManager(TracerManager oldManager, TracerManager newManager)
        {
            try
            {
                var agentWriterReplaced = false;
                if (oldManager.AgentWriter != newManager.AgentWriter && oldManager.AgentWriter is not null)
                {
                    agentWriterReplaced = true;
                    await oldManager.AgentWriter.FlushAndCloseAsync().ConfigureAwait(false);
                }

                var runtimeMetricsWriterReplaced = false;
                if (oldManager.RuntimeMetrics != newManager.RuntimeMetrics)
                {
                    runtimeMetricsWriterReplaced = true;
                    oldManager.RuntimeMetrics?.Dispose();
                }

                var statsdReplaced = false;
                if (oldManager.Statsd != newManager.Statsd)
                {
                    statsdReplaced = true;
                    oldManager.Statsd?.Dispose();
                }

                var discoveryReplaced = false;
                if (oldManager.DiscoveryService != newManager.DiscoveryService && oldManager.DiscoveryService is not null)
                {
                    discoveryReplaced = true;
                    await oldManager.DiscoveryService.DisposeAsync().ConfigureAwait(false);
                }

                var dataStreamsReplaced = false;
                if (oldManager.DataStreamsManager != newManager.DataStreamsManager && oldManager.DataStreamsManager is not null)
                {
                    dataStreamsReplaced = true;
                    await oldManager.DataStreamsManager.DisposeAsync().ConfigureAwait(false);
                }

                var configurationManagerReplaced = false;
                if (oldManager.RemoteConfigurationManager != newManager.RemoteConfigurationManager && oldManager.RemoteConfigurationManager is not null)
                {
                    configurationManagerReplaced = true;
                    oldManager.RemoteConfigurationManager.Dispose();
                }

                var dynamicConfigurationManagerReplaced = false;
                if (oldManager.DynamicConfigurationManager != newManager.DynamicConfigurationManager && oldManager.DynamicConfigurationManager is not null)
                {
                    dynamicConfigurationManagerReplaced = true;
                    oldManager.DynamicConfigurationManager.Dispose();
                }

                var tracerFlareManagerReplaced = false;
                if (oldManager.TracerFlareManager != newManager.TracerFlareManager && oldManager.TracerFlareManager is not null)
                {
                    tracerFlareManagerReplaced = true;
                    oldManager.TracerFlareManager.Dispose();
                }

                Log.Information(
                    exception: null,
                    "Replaced global instances. AgentWriter: {AgentWriterReplaced}, StatsD: {StatsDReplaced}, RuntimeMetricsWriter: {RuntimeMetricsWriterReplaced}, Discovery: {DiscoveryReplaced}, DataStreamsManager: {DataStreamsManagerReplaced}, RemoteConfigurationManager: {ConfigurationManagerReplaced}, DynamicConfigurationManager: {DynamicConfigurationManagerReplaced}, TracerFlareManager {TracerFlareManagerReplaced}",
                    new object[] { agentWriterReplaced, statsdReplaced, runtimeMetricsWriterReplaced, discoveryReplaced, dataStreamsReplaced, configurationManagerReplaced, dynamicConfigurationManagerReplaced, tracerFlareManagerReplaced });
            }
            catch (Exception ex)
            {
                Log.Error(ex, "Error cleaning up old tracer manager");
            }
        }

        private static async Task WriteDiagnosticLog(TracerManager instance)
        {
            try
            {
                if (instance._isClosing)
                {
                    return;
                }

                string agentError = null;
                var instanceSettings = instance.Settings;

                // In AAS, the trace agent is deployed alongside the tracer and managed by the tracer
                // Disable this check as it may hit the trace agent before it is ready to receive requests and give false negatives
                // Also disable if tracing is not enabled (as likely to be in an environment where agent is not available)
                if (instanceSettings.TraceEnabled && !instanceSettings.IsRunningInAzureAppService)
                {
                    try
                    {
                        var success = await instance.AgentWriter.Ping().ConfigureAwait(false);

                        if (!success)
                        {
                            agentError = "An error occurred while sending traces to the agent";
                        }
                    }
                    catch (Exception ex)
                    {
                        agentError = ex.Message;
                    }
                }

                var stringWriter = new StringWriter();

                using (var writer = new JsonTextWriter(stringWriter))
                {
                    void WriteDictionary(IReadOnlyDictionary<string, string> dictionary)
                    {
                        writer.WriteStartArray();

                        if (dictionary is not null)
                        {
                            foreach (var kvp in dictionary)
                            {
                                writer.WriteValue($"{kvp.Key}:{kvp.Value}");
                            }
                        }

                        writer.WriteEndArray();
                    }

                    // ReSharper disable MethodHasAsyncOverload
                    writer.WriteStartObject();

                    writer.WritePropertyName("date");
                    writer.WriteValue(DateTime.Now);

                    writer.WritePropertyName("os_name");
                    writer.WriteValue(FrameworkDescription.Instance.OSPlatform);

                    writer.WritePropertyName("os_version");
                    writer.WriteValue(Environment.OSVersion.ToString());

                    writer.WritePropertyName("version");
                    writer.WriteValue(TracerConstants.AssemblyVersion);

                    writer.WritePropertyName("native_tracer_version");
                    writer.WriteValue(Instrumentation.GetNativeTracerVersion());

                    writer.WritePropertyName("platform");
                    writer.WriteValue(FrameworkDescription.Instance.ProcessArchitecture);

                    writer.WritePropertyName("lang");
                    writer.WriteValue(FrameworkDescription.Instance.Name);

                    writer.WritePropertyName("lang_version");
                    writer.WriteValue(FrameworkDescription.Instance.ProductVersion);

                    writer.WritePropertyName("env");
                    writer.WriteValue(instanceSettings.Environment);

                    writer.WritePropertyName("enabled");
                    writer.WriteValue(instanceSettings.TraceEnabled);

                    writer.WritePropertyName("service");
                    writer.WriteValue(instance.DefaultServiceName);

                    writer.WritePropertyName("agent_url");
                    writer.WriteValue(instanceSettings.Exporter.AgentUri);

                    writer.WritePropertyName("agent_transport");
                    writer.WriteValue(instanceSettings.Exporter.TracesTransport.ToString());

                    writer.WritePropertyName("debug");
                    writer.WriteValue(GlobalSettings.Instance.DebugEnabledInternal);

                    writer.WritePropertyName("health_checks_enabled");
                    writer.WriteValue(instanceSettings.TracerMetricsEnabled);

#pragma warning disable 618 // App analytics is deprecated, but still used
                    writer.WritePropertyName("analytics_enabled");
                    writer.WriteValue(instanceSettings.AnalyticsEnabled);
#pragma warning restore 618

                    writer.WritePropertyName("sample_rate");
                    writer.WriteValue(instanceSettings.GlobalSamplingRate);

                    writer.WritePropertyName("sampling_rules");
                    writer.WriteValue(instanceSettings.CustomSamplingRules);

                    writer.WritePropertyName("tags");
                    WriteDictionary(instanceSettings.GlobalTags);

                    writer.WritePropertyName("log_injection_enabled");
                    writer.WriteValue(instanceSettings.LogsInjectionEnabled);

                    writer.WritePropertyName("runtime_metrics_enabled");
                    writer.WriteValue(instanceSettings.RuntimeMetricsEnabled);

                    writer.WritePropertyName("disabled_integrations");
                    writer.WriteStartArray();

                    // In contrast to 1.x, this only shows _known_ integrations, but
                    // lists them whether they were explicitly disabled with
                    // DD_DISABLED_INTEGRATIONS, DD_TRACE_{0}_ENABLED, DD_{0}_ENABLED,
                    // or manually in code.
                    foreach (var integration in instanceSettings.Integrations.Settings)
                    {
                        if (integration.Enabled == false)
                        {
                            writer.WriteValue(integration.IntegrationName);
                        }
                    }

                    writer.WriteEndArray();

                    writer.WritePropertyName("routetemplate_resourcenames_enabled");
                    writer.WriteValue(instanceSettings.RouteTemplateResourceNamesEnabled);

                    writer.WritePropertyName("routetemplate_expansion_enabled");
                    writer.WriteValue(instanceSettings.ExpandRouteTemplatesEnabled);

                    writer.WritePropertyName("querystring_reporting_enabled");
                    writer.WriteValue(instanceSettings.QueryStringReportingEnabled);

                    writer.WritePropertyName("obfuscation_querystring_regex_timeout");
                    writer.WriteValue(instanceSettings.ObfuscationQueryStringRegexTimeout);

                    writer.WritePropertyName("obfuscation_querystring_size");
                    writer.WriteValue(instanceSettings.QueryStringReportingSize);

                    if (string.Compare(instanceSettings.ObfuscationQueryStringRegex, TracerSettingsConstants.DefaultObfuscationQueryStringRegex, StringComparison.Ordinal) != 0)
                    {
                        writer.WritePropertyName("obfuscation_querystring_regex");
                        writer.WriteValue(instanceSettings.ObfuscationQueryStringRegex);
                    }

                    writer.WritePropertyName("partialflush_enabled");
                    writer.WriteValue(instanceSettings.Exporter.PartialFlushEnabled);

                    writer.WritePropertyName("partialflush_minspans");
                    writer.WriteValue(instanceSettings.Exporter.PartialFlushMinSpans);

                    writer.WritePropertyName("runtime_id");
                    writer.WriteValue(Tracer.RuntimeId);

                    writer.WritePropertyName("agent_reachable");
                    writer.WriteValue(agentError == null);

                    writer.WritePropertyName("agent_error");
                    writer.WriteValue(agentError ?? string.Empty);

                    WriteAsmInfo(writer);

                    writer.WritePropertyName("iast_enabled");
                    writer.WriteValue(Datadog.Trace.Iast.Iast.Instance.Settings.Enabled);

                    writer.WritePropertyName("iast_deduplication_enabled");
                    writer.WriteValue(Datadog.Trace.Iast.Iast.Instance.Settings.DeduplicationEnabled);

                    writer.WritePropertyName("iast_weak_hash_algorithms");
                    writer.WriteValue(Datadog.Trace.Iast.Iast.Instance.Settings.WeakHashAlgorithms);

                    writer.WritePropertyName("iast_weak_cipher_algorithms");
                    writer.WriteValue(Datadog.Trace.Iast.Iast.Instance.Settings.WeakCipherAlgorithms);

                    writer.WritePropertyName("direct_logs_submission_enabled_integrations");
                    writer.WriteStartArray();

                    foreach (var integration in instanceSettings.LogSubmissionSettings.EnabledIntegrationNames)
                    {
                        writer.WriteValue(integration);
                    }

                    writer.WriteEndArray();

                    writer.WritePropertyName("direct_logs_submission_enabled");
                    writer.WriteValue(instanceSettings.LogSubmissionSettings.IsEnabled);

                    writer.WritePropertyName("direct_logs_submission_error");
                    writer.WriteValue(string.Join(", ", instanceSettings.LogSubmissionSettings.ValidationErrors));

                    writer.WritePropertyName("exporter_settings_warning");
                    writer.WriteStartArray();

                    foreach (var warning in instanceSettings.Exporter.ValidationWarnings)
                    {
                        writer.WriteValue(warning);
                    }

                    writer.WriteEndArray();

                    writer.WritePropertyName("dd_trace_methods");
                    writer.WriteValue(instanceSettings.TraceMethods);

                    writer.WritePropertyName("activity_listener_enabled");
                    writer.WriteValue(instanceSettings.IsActivityListenerEnabled);

                    writer.WritePropertyName("profiler_enabled");
                    writer.WriteValue(Profiler.Instance.Status.IsProfilerReady);

                    writer.WritePropertyName("code_hotspots_enabled");
                    writer.WriteValue(Profiler.Instance.ContextTracker.IsEnabled);

                    writer.WritePropertyName("wcf_obfuscation_enabled");
                    writer.WriteValue(instanceSettings.WcfObfuscationEnabled);

                    writer.WritePropertyName("bypass_http_request_url_caching_enabled");
                    writer.WriteValue(instanceSettings.BypassHttpRequestUrlCachingEnabled);

                    writer.WritePropertyName("data_streams_enabled");
                    writer.WriteValue(instanceSettings.IsDataStreamsMonitoringEnabled);

                    writer.WritePropertyName("data_streams_legacy_headers_enabled");
                    writer.WriteValue(instanceSettings.IsDataStreamsLegacyHeadersEnabled);

                    writer.WritePropertyName("span_sampling_rules");
                    writer.WriteValue(instanceSettings.SpanSamplingRules);

                    writer.WritePropertyName("stats_computation_enabled");
                    writer.WriteValue(instanceSettings.StatsComputationEnabled);

                    writer.WritePropertyName("dbm_propagation_mode");
                    writer.WriteValue(instanceSettings.DbmPropagationMode.ToString());

                    writer.WritePropertyName("remote_configuration_available");
                    writer.WriteValue(instanceSettings.IsRemoteConfigurationAvailable);

                    writer.WritePropertyName("header_tags");
                    WriteDictionary(instanceSettings.HeaderTags);

                    writer.WritePropertyName("service_mapping");
                    WriteDictionary(instanceSettings.ServiceNameMappings);

                    writer.WritePropertyName("trace_propagation_style_extract_first_only");
                    writer.WriteValue(instanceSettings.PropagationExtractFirstOnly);

<<<<<<< HEAD
                    writer.WritePropertyName("tracer_datadog_json_configuration_filepath");
                    writer.WriteValue(instanceSettings.JsonConfigurationFilePath);
=======
                    writer.WritePropertyName("trace_propagation_behavior_extract");
                    writer.WriteValue(instanceSettings.PropagationBehaviorExtract);
>>>>>>> 0f0debbf

                    writer.WritePropertyName("trace_propagation_style_inject");
                    writer.WriteStartArray();

                    foreach (var warning in instanceSettings.PropagationStyleInject)
                    {
                        writer.WriteValue(warning);
                    }

                    writer.WriteEndArray();

                    writer.WritePropertyName("trace_propagation_style_extract");
                    writer.WriteStartArray();

                    foreach (var warning in instanceSettings.PropagationStyleExtract)
                    {
                        writer.WriteValue(warning);
                    }

                    writer.WriteEndArray();

                    writer.WriteEndObject();
                    // ReSharper restore MethodHasAsyncOverload
                }

                Log.Information("DATADOG TRACER CONFIGURATION - {Configuration}", stringWriter.ToString());

                OverrideErrorLog.Instance.ProcessAndClearActions(Log, TelemetryFactory.Metrics); // global errors, only logged once
                instanceSettings.ErrorLog.ProcessAndClearActions(Log, TelemetryFactory.Metrics); // global errors, only logged once
            }
            catch (Exception ex)
            {
                Log.Warning(ex, "DATADOG TRACER DIAGNOSTICS - Error fetching configuration");
            }
        }

        private static void WriteAsmInfo(JsonTextWriter writer)
        {
            var security = Security.Instance;
            writer.WritePropertyName("appsec_enabled");
            writer.WriteValue(security.Settings.AppsecEnabled);

            if (security.Settings.ApiSecurityEnabled)
            {
                writer.WritePropertyName("appsec_apisecurity_enabled");
                writer.WriteValue(security.Settings.ApiSecurityEnabled);

                writer.WritePropertyName("appsec_apisecurity_sampling");
                writer.WriteValue(security.Settings.ApiSecuritySampling);
            }

            if (security.Settings.UseUnsafeEncoder)
            {
                writer.WritePropertyName("appsec_use_unsafe_encoder");
                writer.WriteValue(security.Settings.UseUnsafeEncoder);
            }

            writer.WritePropertyName("appsec_trace_rate_limit");
            writer.WriteValue(security.Settings.TraceRateLimit);

            writer.WritePropertyName("appsec_rules_file_path");
            writer.WriteValue(security.Settings.Rules ?? "(default)");

            writer.WritePropertyName("appsec_libddwaf_version");
            writer.WriteValue(security.DdlibWafVersion ?? "(none)");

            writer.WritePropertyName("dd_appsec_rasp_enabled");
            writer.WriteValue(security.Settings.RaspEnabled);

            writer.WritePropertyName("dd_appsec_stack_trace_enabled");
            writer.WriteValue(security.Settings.StackTraceEnabled);

            writer.WritePropertyName("dd_appsec_max_stack_traces");
            writer.WriteValue(security.Settings.MaxStackTraces);

            writer.WritePropertyName("dd_appsec_max_stack_trace_depth");
            writer.WriteValue(security.Settings.MaxStackTraceDepth);

            if (security.WafExportsErrorHappened)
            {
                writer.WritePropertyName("appsec_libddwaf_export_errors");
                writer.WriteValue(security.WafExportsErrorHappened);
            }
        }

        // should only be called inside a global lock, i.e. by TracerManager.Instance or ReplaceGlobalManager
        private static TracerManager CreateInitializedTracer(TracerSettings settings, TracerManagerFactory factory)
        {
            if (_instance is ILockedTracer)
            {
                ThrowHelper.ThrowInvalidOperationException("The current tracer instance cannot be replaced.");
            }

            var newManager = factory.CreateTracerManager(settings, _instance);

            if (_firstInitialization)
            {
                _firstInitialization = false;
                OneTimeSetup();
            }

            if (newManager.Settings.StartupDiagnosticLogEnabled)
            {
                _ = Task.Run(() => WriteDiagnosticLog(newManager));
            }

            return newManager;
        }

        private static void OneTimeSetup()
        {
            // Register callbacks to make sure we flush the traces before exiting
            LifetimeManager.Instance.AddAsyncShutdownTask(RunShutdownTasksAsync);

            // start the heartbeat loop
            _heartbeatTimer = new Timer(HeartbeatCallback, state: null, dueTime: TimeSpan.Zero, period: TimeSpan.FromMinutes(1));
        }

        private static Task RunShutdownTasksAsync(Exception ex) => RunShutdownTasksAsync(_instance, _heartbeatTimer);

        private static async Task RunShutdownTasksAsync(TracerManager instance, Timer heartbeatTimer)
        {
            try
            {
                if (heartbeatTimer is not null)
                {
                    Log.Debug("Disposing Heartbeat timer.");
#if NETCOREAPP3_1_OR_GREATER
                    await heartbeatTimer.DisposeAsync().ConfigureAwait(false);
#else
                    heartbeatTimer.Dispose();
#endif
                }

                if (instance is not null)
                {
                    Log.Debug("Disposing DynamicConfigurationManager");
                    instance.DynamicConfigurationManager.Dispose();
                    Log.Debug("Disposing TracerFlareManager");
                    instance.TracerFlareManager.Dispose();

                    Log.Debug("Disposing AgentWriter.");
                    var flushTracesTask = instance.AgentWriter?.FlushAndCloseAsync() ?? Task.CompletedTask;
                    Log.Debug("Disposing DirectLogSubmission.");
                    var logSubmissionTask = instance.DirectLogSubmission?.DisposeAsync() ?? Task.CompletedTask;
                    Log.Debug("Disposing DiscoveryService.");
                    var discoveryService = instance.DiscoveryService?.DisposeAsync() ?? Task.CompletedTask;
                    Log.Debug("Disposing Data streams.");
                    var dataStreamsTask = instance.DataStreamsManager?.DisposeAsync() ?? Task.CompletedTask;
                    Log.Debug("Disposing RemoteConfigurationManager");
                    instance.RemoteConfigurationManager?.Dispose();

                    Log.Debug("Waiting for disposals.");
                    await Task.WhenAll(flushTracesTask, logSubmissionTask, discoveryService, dataStreamsTask).ConfigureAwait(false);

                    Log.Debug("Disposing Telemetry");
                    if (instance.Telemetry is { })
                    {
                        await instance.Telemetry.DisposeAsync().ConfigureAwait(false);
                    }

                    // We don't dispose runtime metrics on .NET Core because of https://github.com/dotnet/runtime/issues/103480
#if NETFRAMEWORK
                    Log.Debug("Disposing Runtime Metrics");
                    instance.RuntimeMetrics?.Dispose();
#endif

                    Log.Debug("Finished waiting for disposals.");
                }
            }
            catch (Exception ex)
            {
                Log.Error(ex, "Error flushing traces on shutdown.");
            }
        }

        private static void HeartbeatCallback(object state)
        {
            // use the count of Tracer instances as the heartbeat value
            // to estimate the number of "live" Tracers than can potentially
            // send traces to the Agent
            if (_instance?.Settings.TracerMetricsEnabled == true)
            {
                _instance?.Statsd?.Gauge(TracerMetricNames.Health.Heartbeat, Tracer.LiveTracerCount);
            }
        }

        [MethodImpl(MethodImplOptions.AggressiveInlining)]
        public void WriteTrace(ArraySegment<Span> trace)
        {
            foreach (var processor in TraceProcessors)
            {
                if (processor is not null)
                {
                    try
                    {
                        trace = processor.Process(trace);
                    }
                    catch (Exception e)
                    {
                        Log.Error(e, "Error executing trace processor {TraceProcessorType}", processor?.GetType());
                    }
                }
            }

            if (trace.Count > 0)
            {
                AgentWriter.WriteTrace(trace);
            }
        }
    }
}<|MERGE_RESOLUTION|>--- conflicted
+++ resolved
@@ -560,13 +560,11 @@
                     writer.WritePropertyName("trace_propagation_style_extract_first_only");
                     writer.WriteValue(instanceSettings.PropagationExtractFirstOnly);
 
-<<<<<<< HEAD
                     writer.WritePropertyName("tracer_datadog_json_configuration_filepath");
                     writer.WriteValue(instanceSettings.JsonConfigurationFilePath);
-=======
+
                     writer.WritePropertyName("trace_propagation_behavior_extract");
                     writer.WriteValue(instanceSettings.PropagationBehaviorExtract);
->>>>>>> 0f0debbf
 
                     writer.WritePropertyName("trace_propagation_style_inject");
                     writer.WriteStartArray();

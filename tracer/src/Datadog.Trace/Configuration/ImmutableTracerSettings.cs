--- conflicted
+++ resolved
@@ -6,11 +6,7 @@
 using System;
 using System.Collections.Generic;
 using System.Collections.ObjectModel;
-<<<<<<< HEAD
-=======
-using System.Linq;
 using Datadog.Trace.Ci.Tags;
->>>>>>> 3701cf8e
 using Datadog.Trace.ExtensionMethods;
 using Datadog.Trace.Logging.DirectSubmission;
 using Datadog.Trace.Util;
@@ -53,26 +49,17 @@
             // DD_GIT_REPOSITORY_URL has precedence over DD_TAGS
             GitRepositoryUrl = GetExplicitSettingOrTag(settings.GitRepositoryUrl, settings.GlobalTags, CommonTags.GitRepository);
 
-<<<<<<< HEAD
-            // create dictionary copy without "env" or "version",
-            // these value are used for "Environment" and "ServiceVersion"
-            // or overriden with DD_ENV and DD_VERSION
+            // create dictionary copy without "env", "version", "git.commit.sha" or "git.repository.url" tags
+            // these value are used for "Environment" and "ServiceVersion", "GitCommitSha" and "GitRepositoryUrl" properties
+            // or overriden with DD_ENV, DD_VERSION, DD_GIT_COMMIT_SHA and DD_GIT_REPOSITORY_URL respectively
             var globalTags = new Dictionary<string, string>();
             foreach (var kvp in settings.GlobalTags)
             {
-                if (kvp.Key is not (Tags.Env or Tags.Version))
+                if (kvp.Key is not (Tags.Env or Tags.Version or CommonTags.GitCommit or CommonTags.GitRepository))
                 {
                     globalTags[kvp.Key] = kvp.Value;
                 }
             }
-=======
-            // create dictionary copy without "env", "version", "git.commit.sha" or "git.repository.url" tags
-            // these value are used for "Environment" and "ServiceVersion", "GitCommitSha" and "GitRepositoryUrl" properties
-            // or overriden with DD_ENV, DD_VERSION, DD_GIT_COMMIT_SHA and DD_GIT_REPOSITORY_URL respectively
-            var globalTags = settings.GlobalTags
-                                     .Where(kvp => kvp.Key is not (Tags.Env or Tags.Version or CommonTags.GitCommit or CommonTags.GitRepository))
-                                     .ToDictionary(kvp => kvp.Key, kvp => kvp.Value);
->>>>>>> 3701cf8e
 
             GlobalTags = new ReadOnlyDictionary<string, string>(globalTags);
 

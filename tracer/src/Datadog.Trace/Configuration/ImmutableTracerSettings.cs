// <copyright file="ImmutableTracerSettings.cs" company="Datadog">
// Unless explicitly stated otherwise all files in this repository are licensed under the Apache 2 License.
// This product includes software developed at Datadog (https://www.datadoghq.com/). Copyright 2017 Datadog, Inc.
// </copyright>

using System;
using System.Collections.Generic;
using System.Collections.ObjectModel;
using System.Linq;
using Datadog.Trace.Ci.Tags;
using Datadog.Trace.ExtensionMethods;
using Datadog.Trace.Logging.DirectSubmission;
using Datadog.Trace.Util;

namespace Datadog.Trace.Configuration
{
    /// <summary>
    /// Contains Tracer settings.
    /// </summary>
    public class ImmutableTracerSettings
    {
        private readonly DomainMetadata _domainMetadata;

        /// <summary>
        /// Initializes a new instance of the <see cref="ImmutableTracerSettings"/> class
        /// using the specified <see cref="IConfigurationSource"/> to initialize values.
        /// </summary>
        /// <param name="source">The <see cref="IConfigurationSource"/> to use when retrieving configuration values.</param>
        public ImmutableTracerSettings(IConfigurationSource source)
            : this(new TracerSettings(source))
        {
        }

        /// <summary>
        /// Initializes a new instance of the <see cref="ImmutableTracerSettings"/> class from
        /// a TracerSettings instance.
        /// </summary>
        /// <param name="settings">The tracer settings to use to populate the immutable tracer settings</param>
        public ImmutableTracerSettings(TracerSettings settings)
        {
            // DD_ENV has precedence over DD_TAGS
            Environment = GetExplicitSettingOrTag(settings.Environment, settings.GlobalTags, Tags.Env);

            // DD_VERSION has precedence over DD_TAGS
            ServiceVersion = GetExplicitSettingOrTag(settings.ServiceVersion, settings.GlobalTags, Tags.Version);

            // DD_GIT_COMMIT_SHA has precedence over DD_TAGS
            GitCommitSha = GetExplicitSettingOrTag(settings.GitCommitSha, settings.GlobalTags, CommonTags.GitCommit);

            // DD_GIT_REPOSITORY_URL has precedence over DD_TAGS
            GitRepositoryUrl = GetExplicitSettingOrTag(settings.GitRepositoryUrl, settings.GlobalTags, CommonTags.GitRepository);

            // create dictionary copy without "env", "version", "git.commit.sha" or "git.repository.url" tags
            // these value are used for "Environment" and "ServiceVersion", "GitCommitSha" and "GitRepositoryUrl" properties
            // or overriden with DD_ENV, DD_VERSION, DD_GIT_COMMIT_SHA and DD_GIT_REPOSITORY_URL respectively
            var globalTags = settings.GlobalTags
                                     .Where(kvp => kvp.Key is not (Tags.Env or Tags.Version or CommonTags.GitCommit or CommonTags.GitRepository))
                                     .ToDictionary(kvp => kvp.Key, kvp => kvp.Value);

            GlobalTags = new ReadOnlyDictionary<string, string>(globalTags);

            GitMetadataEnabled = settings.GitMetadataEnabled;
            ServiceName = settings.ServiceName;
            TraceEnabled = settings.TraceEnabled;
            Exporter = new ImmutableExporterSettings(settings.Exporter);
#pragma warning disable 618 // App analytics is deprecated, but still used
            AnalyticsEnabled = settings.AnalyticsEnabled;
#pragma warning restore 618
            MaxTracesSubmittedPerSecond = settings.MaxTracesSubmittedPerSecond;
            CustomSamplingRules = settings.CustomSamplingRules;
            SpanSamplingRules = settings.SpanSamplingRules;
            GlobalSamplingRate = settings.GlobalSamplingRate;
            Integrations = new ImmutableIntegrationSettingsCollection(settings.Integrations, settings.DisabledIntegrationNames);
            HeaderTags = new ReadOnlyDictionary<string, string>(settings.HeaderTags);
            GrpcTags = new ReadOnlyDictionary<string, string>(settings.GrpcTags);
            IpHeader = settings.IpHeader;
            IpHeaderEnabled = settings.IpHeaderEnabled;
            TracerMetricsEnabled = settings.TracerMetricsEnabled;
            StatsComputationEnabled = settings.StatsComputationEnabled;
            StatsComputationInterval = settings.StatsComputationInterval;
            RuntimeMetricsEnabled = settings.RuntimeMetricsEnabled;
            KafkaCreateConsumerScopeEnabled = settings.KafkaCreateConsumerScopeEnabled;
            StartupDiagnosticLogEnabled = settings.StartupDiagnosticLogEnabled;
            HttpClientExcludedUrlSubstrings = settings.HttpClientExcludedUrlSubstrings;
            HttpServerErrorStatusCodes = settings.HttpServerErrorStatusCodes;
            HttpClientErrorStatusCodes = settings.HttpClientErrorStatusCodes;
            ServiceNameMappings = settings.ServiceNameMappings;
            TraceBufferSize = settings.TraceBufferSize;
            TraceBatchInterval = settings.TraceBatchInterval;
            RouteTemplateResourceNamesEnabled = settings.RouteTemplateResourceNamesEnabled;
            DelayWcfInstrumentationEnabled = settings.DelayWcfInstrumentationEnabled;
            WcfObfuscationEnabled = settings.WcfObfuscationEnabled;
            PropagationStyleInject = settings.PropagationStyleInject;
            PropagationStyleExtract = settings.PropagationStyleExtract;
            TraceMethods = settings.TraceMethods;
            IsActivityListenerEnabled = settings.IsActivityListenerEnabled;
            IsDataStreamsMonitoringEnabled = settings.IsDataStreamsMonitoringEnabled;
            IsRareSamplerEnabled = settings.IsRareSamplerEnabled;

            LogSubmissionSettings = ImmutableDirectLogSubmissionSettings.Create(settings.LogSubmissionSettings);
            // Logs injection is enabled by default if direct log submission is enabled, otherwise disabled by default
            LogsInjectionEnabled = settings.LogSubmissionSettings.LogsInjectionEnabled ?? LogSubmissionSettings.IsEnabled;

            // we cached the static instance here, because is being used in the hotpath
            // by IsIntegrationEnabled method (called from all integrations)
            _domainMetadata = DomainMetadata.Instance;

            ExpandRouteTemplatesEnabled = settings.ExpandRouteTemplatesEnabled || !RouteTemplateResourceNamesEnabled;

            // tag propagation
            OutgoingTagPropagationHeaderMaxLength = settings.OutgoingTagPropagationHeaderMaxLength;

            // query string related env variables
            ObfuscationQueryStringRegex = settings.ObfuscationQueryStringRegex;
            QueryStringReportingEnabled = settings.QueryStringReportingEnabled;
            ObfuscationQueryStringRegexTimeout = settings.ObfuscationQueryStringRegexTimeout;

            IsRunningInAzureAppService = settings.IsRunningInAzureAppService;
            AzureAppServiceMetadata = settings.AzureAppServiceMetadata;

<<<<<<< HEAD
            DbmPropagationMode = settings.DbmPropagationMode;
=======
            static string GetExplicitSettingOrTag(string explicitSetting, IDictionary<string, string> globalTags, string tag)
            {
                if (!string.IsNullOrWhiteSpace(explicitSetting))
                {
                    return explicitSetting.Trim();
                }
                else
                {
                    var version = globalTags.GetValueOrDefault(tag);
                    return string.IsNullOrWhiteSpace(version) ? null : version.Trim();
                }
            }
>>>>>>> a9d7ecb2
        }

        /// <summary>
        /// Gets the default environment name applied to all spans.
        /// </summary>
        /// <seealso cref="ConfigurationKeys.Environment"/>
        public string Environment { get; }

        /// <summary>
        /// Gets the service name applied to top-level spans and used to build derived service names.
        /// </summary>
        /// <seealso cref="ConfigurationKeys.ServiceName"/>
        public string ServiceName { get; }

        /// <summary>
        /// Gets the version tag applied to all spans.
        /// </summary>
        /// <seealso cref="ConfigurationKeys.ServiceVersion"/>
        public string ServiceVersion { get; }

        /// <summary>
        /// Gets the application's git repository url.
        /// </summary>
        /// <seealso cref="ConfigurationKeys.GitRepositoryUrl"/>
        internal string GitRepositoryUrl { get; }

        /// <summary>
        /// Gets the application's git commit hash.
        /// </summary>
        /// <seealso cref="ConfigurationKeys.GitCommitSha"/>
        internal string GitCommitSha { get; }

        /// <summary>
        /// Gets a value indicating whether we should tag every telemetry event with git metadata.
        /// Defaul value is true (enabled).
        /// </summary>
        /// <seealso cref="ConfigurationKeys.GitMetadataEnabled"/>
        internal bool GitMetadataEnabled { get; }

        /// <summary>
        /// Gets a value indicating whether tracing is enabled.
        /// Default is <c>true</c>.
        /// </summary>
        /// <seealso cref="ConfigurationKeys.TraceEnabled"/>
        public bool TraceEnabled { get; }

        /// <summary>
        /// Gets the exporter settings that dictate how the tracer exports data.
        /// </summary>
        public ImmutableExporterSettings Exporter { get; }

        /// <summary>
        /// Gets a value indicating whether default Analytics are enabled.
        /// Settings this value is a shortcut for setting
        /// <see cref="Configuration.IntegrationSettings.AnalyticsEnabled"/> on some predetermined integrations.
        /// See the documentation for more details.
        /// </summary>
        /// <seealso cref="ConfigurationKeys.GlobalAnalyticsEnabled"/>
        [Obsolete(DeprecationMessages.AppAnalytics)]
        public bool AnalyticsEnabled { get; }

        /// <summary>
        /// Gets a value indicating whether correlation identifiers are
        /// automatically injected into the logging context.
        /// Default is <c>false</c>.
        /// </summary>
        /// <seealso cref="ConfigurationKeys.LogsInjectionEnabled"/>
        public bool LogsInjectionEnabled { get; }

        /// <summary>
        /// Gets a value indicating the maximum number of traces set to AutoKeep (p1) per second.
        /// Default is <c>100</c>.
        /// </summary>
        /// <seealso cref="ConfigurationKeys.TraceRateLimit"/>
        public int MaxTracesSubmittedPerSecond { get; }

        /// <summary>
        /// Gets a value indicating custom sampling rules.
        /// </summary>
        /// <seealso cref="ConfigurationKeys.CustomSamplingRules"/>
        public string CustomSamplingRules { get; }

        /// <summary>
        /// Gets a value indicating the span sampling rules.
        /// </summary>
        /// <seealso cref="ConfigurationKeys.SpanSamplingRules"/>
        internal string SpanSamplingRules { get; }

        /// <summary>
        /// Gets a value indicating a global rate for sampling.
        /// </summary>
        /// <seealso cref="ConfigurationKeys.GlobalSamplingRate"/>
        public double? GlobalSamplingRate { get; }

        /// <summary>
        /// Gets a collection of <see cref="Integrations"/> keyed by integration name.
        /// </summary>
        public ImmutableIntegrationSettingsCollection Integrations { get; }

        /// <summary>
        /// Gets the global tags, which are applied to all <see cref="Span"/>s.
        /// </summary>
        public IReadOnlyDictionary<string, string> GlobalTags { get; }

        /// <summary>
        /// Gets the map of header keys to tag names, which are applied to the root <see cref="Span"/>
        /// of incoming and outgoing requests.
        /// </summary>
        public IReadOnlyDictionary<string, string> HeaderTags { get; }

        /// <summary>
        /// Gets the map of metadata keys to tag names, which are applied to the root <see cref="Span"/>
        /// of incoming and outgoing GRPC requests.
        /// </summary>
        public IReadOnlyDictionary<string, string> GrpcTags { get; }

        /// <summary>
        /// Gets a custom request header configured to read the ip from. For backward compatibility, it fallbacks on DD_APPSEC_IPHEADER
        /// </summary>
        internal string IpHeader { get; }

        /// <summary>
        /// Gets a value indicating whether the ip header should be collected. The default is false.
        /// </summary>
        internal bool IpHeaderEnabled { get; }

        /// <summary>
        /// Gets a value indicating whether internal metrics
        /// are enabled and sent to DogStatsd.
        /// </summary>
        public bool TracerMetricsEnabled { get; }

        /// <summary>
        /// Gets a value indicating whether stats are computed on the tracer side
        /// </summary>
        public bool StatsComputationEnabled { get; }

        /// <summary>
        /// Gets a value indicating whether a span context should be created on exiting a successful Kafka
        /// Consumer.Consume() call, and closed on entering Consumer.Consume().
        /// </summary>
        /// <seealso cref="ConfigurationKeys.KafkaCreateConsumerScopeEnabled"/>
        public bool KafkaCreateConsumerScopeEnabled { get; }

        /// <summary>
        /// Gets a value indicating whether the diagnostic log at startup is enabled
        /// </summary>
        public bool StartupDiagnosticLogEnabled { get; }

        /// <summary>
        /// Gets a value indicating whether runtime metrics
        /// are enabled and sent to DogStatsd.
        /// </summary>
        internal bool RuntimeMetricsEnabled { get; }

        /// <summary>
        /// Gets a value indicating the time interval (in seconds) for sending stats
        /// </summary>
        internal int StatsComputationInterval { get; }

        /// <summary>
        /// Gets the comma separated list of url patterns to skip tracing.
        /// </summary>
        /// <seealso cref="ConfigurationKeys.HttpClientExcludedUrlSubstrings"/>
        internal string[] HttpClientExcludedUrlSubstrings { get; }

        /// <summary>
        /// Gets the HTTP status code that should be marked as errors for server integrations.
        /// </summary>
        /// <seealso cref="ConfigurationKeys.HttpServerErrorStatusCodes"/>
        internal bool[] HttpServerErrorStatusCodes { get; }

        /// <summary>
        /// Gets the HTTP status code that should be marked as errors for client integrations.
        /// </summary>
        /// <seealso cref="ConfigurationKeys.HttpClientErrorStatusCodes"/>
        internal bool[] HttpClientErrorStatusCodes { get; }

        /// <summary>
        /// Gets configuration values for changing service names based on configuration
        /// </summary>
        internal ServiceNames ServiceNameMappings { get; }

        /// <summary>
        /// Gets a value indicating the size in bytes of the trace buffer
        /// </summary>
        internal int TraceBufferSize { get; }

        /// <summary>
        /// Gets a value indicating the batch interval for the serialization queue, in milliseconds
        /// </summary>
        internal int TraceBatchInterval { get; }

        /// <summary>
        /// Gets a value indicating whether the feature flag to enable the updated ASP.NET resource names is enabled
        /// </summary>
        /// <seealso cref="ConfigurationKeys.FeatureFlags.RouteTemplateResourceNamesEnabled"/>
        internal bool RouteTemplateResourceNamesEnabled { get; }

        /// <summary>
        /// Gets a value indicating whether route parameters in ASP.NET and ASP.NET Core resource names
        /// should be expanded with their values. Only applies when  <see cref="RouteTemplateResourceNamesEnabled"/>
        /// is enabled.
        /// </summary>
        /// <seealso cref="ConfigurationKeys.ExpandRouteTemplatesEnabled"/>
        internal bool ExpandRouteTemplatesEnabled { get; }

        /// <summary>
        /// Gets a value indicating the regex to apply to obfuscate http query strings.
        /// </summary>
        /// <seealso cref="ConfigurationKeys.ObfuscationQueryStringRegex"/>
        internal string ObfuscationQueryStringRegex { get; }

        /// <summary>
        /// Gets a value indicating whether or not http.url should contain the query string, enabled by default with DD_HTTP_SERVER_TAG_QUERY_STRING
        /// </summary>
        internal bool QueryStringReportingEnabled { get; }

        /// <summary>
        /// Gets a value indicating a timeout in milliseconds to the execution of the query string obfuscation regex
        /// Default value is 200ms
        /// </summary>
        internal double ObfuscationQueryStringRegexTimeout { get; }

        internal ImmutableDirectLogSubmissionSettings LogSubmissionSettings { get; }

        /// <summary>
        /// Gets a value indicating whether to enable the updated WCF instrumentation that delays execution
        /// until later in the WCF pipeline when the WCF server exception handling is established.
        /// </summary>
        internal bool DelayWcfInstrumentationEnabled { get; }

        /// <summary>
        /// Gets a value indicating whether to obfuscate the <c>LocalPath</c> of a WCF request that goes
        /// into the <c>resourceName</c> of a span.
        /// </summary>
        internal bool WcfObfuscationEnabled { get; }

        /// <summary>
        /// Gets a value indicating the injection propagation style.
        /// </summary>
        internal string[] PropagationStyleInject { get; }

        /// <summary>
        /// Gets a value indicating the extraction propagation style.
        /// </summary>
        internal string[] PropagationStyleExtract { get; }

        /// <summary>
        /// Gets a value indicating the trace methods configuration.
        /// </summary>
        internal string TraceMethods { get; }

        /// <summary>
        /// Gets a value indicating whether the activity listener is enabled or not.
        /// </summary>
        internal bool IsActivityListenerEnabled { get; }

        /// <summary>
        /// Gets a value indicating whether data streams monitoring is enabled or not.
        /// </summary>
        internal bool IsDataStreamsMonitoringEnabled { get; }

        /// <summary>
        /// Gets the maximum length of an outgoing propagation header's value ("x-datadog-tags")
        /// when injecting it into downstream service calls.
        /// </summary>
        /// <seealso cref="ConfigurationKeys.TagPropagation.HeaderMaxLength"/>
        /// <remarks>
        /// This value is not used when extracting an incoming propagation header from an upstream service.
        /// </remarks>
        internal int OutgoingTagPropagationHeaderMaxLength { get; }

        /// <summary>
        /// Gets a value indicating whether the rare sampler is enabled
        /// </summary>
        internal bool IsRareSamplerEnabled { get; }

        /// <summary>
        /// Gets a value indicating whether the tracer is running in AAS
        /// </summary>
        internal bool IsRunningInAzureAppService { get; }

        /// <summary>
        /// Gets a value indicating whether the tracer should propagate service data in db queries
        /// </summary>
        internal DbmPropagationLevel DbmPropagationMode { get; }

        /// <summary>
        /// Gets the AAS settings
        /// </summary>
        internal ImmutableAzureAppServiceSettings AzureAppServiceMetadata { get; }

        /// <summary>
        /// Create a <see cref="ImmutableTracerSettings"/> populated from the default sources
        /// returned by <see cref="GlobalConfigurationSource.Instance"/>.
        /// </summary>
        /// <returns>A <see cref="ImmutableTracerSettings"/> populated from the default sources.</returns>
        public static ImmutableTracerSettings FromDefaultSources()
        {
            return new ImmutableTracerSettings(GlobalConfigurationSource.Instance);
        }

        internal bool IsErrorStatusCode(int statusCode, bool serverStatusCode)
        {
            var source = serverStatusCode ? HttpServerErrorStatusCodes : HttpClientErrorStatusCodes;

            if (source == null)
            {
                return false;
            }

            if (statusCode >= source.Length)
            {
                return false;
            }

            return source[statusCode];
        }

        internal bool IsIntegrationEnabled(IntegrationId integration, bool defaultValue = true)
        {
            if (TraceEnabled && !_domainMetadata.ShouldAvoidAppDomain())
            {
                return Integrations[integration].Enabled ?? defaultValue;
            }

            return false;
        }

        [Obsolete(DeprecationMessages.AppAnalytics)]
        internal double? GetIntegrationAnalyticsSampleRate(IntegrationId integration, bool enabledWithGlobalSetting)
        {
            var integrationSettings = Integrations[integration];
            var analyticsEnabled = integrationSettings.AnalyticsEnabled ?? (enabledWithGlobalSetting && AnalyticsEnabled);
            return analyticsEnabled ? integrationSettings.AnalyticsSampleRate : (double?)null;
        }

        internal string GetServiceName(Tracer tracer, string serviceName)
        {
            return ServiceNameMappings.GetServiceName(tracer.DefaultServiceName, serviceName);
        }

        internal bool TryGetServiceName(string key, out string serviceName)
        {
            return ServiceNameMappings.TryGetServiceName(key, out serviceName);
        }
    }
}<|MERGE_RESOLUTION|>--- conflicted
+++ resolved
@@ -118,9 +118,6 @@
             IsRunningInAzureAppService = settings.IsRunningInAzureAppService;
             AzureAppServiceMetadata = settings.AzureAppServiceMetadata;
 
-<<<<<<< HEAD
-            DbmPropagationMode = settings.DbmPropagationMode;
-=======
             static string GetExplicitSettingOrTag(string explicitSetting, IDictionary<string, string> globalTags, string tag)
             {
                 if (!string.IsNullOrWhiteSpace(explicitSetting))
@@ -133,7 +130,8 @@
                     return string.IsNullOrWhiteSpace(version) ? null : version.Trim();
                 }
             }
->>>>>>> a9d7ecb2
+            
+            DbmPropagationMode = settings.DbmPropagationMode;
         }
 
         /// <summary>

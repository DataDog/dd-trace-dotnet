--- conflicted
+++ resolved
@@ -176,7 +176,10 @@
 
             LogSubmissionSettings = new DirectLogSubmissionSettings(source);
 
-<<<<<<< HEAD
+            TraceMethods = source?.GetString(ConfigurationKeys.TraceMethods) ??
+                           // Default value
+                           string.Empty;
+
             ActivitiesSupport = source?.GetBool(ConfigurationKeys.FeatureFlags.ActivitiesSupportEnabled) ??
                                 // default value
                                 false;
@@ -194,11 +197,6 @@
                     PropagationStyleInject = PropagationStyleInject.Concat(nameof(Propagators.ContextPropagators.Names.W3C));
                 }
             }
-=======
-            TraceMethods = source?.GetString(ConfigurationKeys.TraceMethods) ??
-                           // Default value
-                           string.Empty;
->>>>>>> 06550c44
         }
 
         /// <summary>
@@ -396,15 +394,14 @@
         internal DirectLogSubmissionSettings LogSubmissionSettings { get; set; }
 
         /// <summary>
-<<<<<<< HEAD
+        /// Gets or sets a value indicating the trace methods configuration.
+        /// </summary>
+        internal string TraceMethods { get; set; }
+
+        /// <summary>
         /// Gets a value indicating whether the activities support is enabled or not.
         /// </summary>
         internal bool ActivitiesSupport { get; }
-=======
-        /// Gets or sets a value indicating the trace methods configuration.
-        /// </summary>
-        internal string TraceMethods { get; set; }
->>>>>>> 06550c44
 
         /// <summary>
         /// Create a <see cref="TracerSettings"/> populated from the default sources

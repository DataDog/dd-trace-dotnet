--- conflicted
+++ resolved
@@ -33,16 +33,7 @@
     public record TracerSettings
     {
         private static readonly IDatadogLogger Log = DatadogLogging.GetLoggerFor<TracerSettings>();
-<<<<<<< HEAD
-
-        private static readonly HashSet<string> DefaultExperimentalFeatures = new()
-        {
-            "DD_TAGS",
-            ConfigurationKeys.PropagateProcessTags
-        };
-=======
-        private static readonly HashSet<string> DefaultExperimentalFeatures = ["DD_TAGS"];
->>>>>>> a2cc41a0
+        private static readonly HashSet<string> DefaultExperimentalFeatures = ["DD_TAGS", ConfigurationKeys.PropagateProcessTags];
 
         private readonly IConfigurationTelemetry _telemetry;
         private readonly Lazy<string> _fallbackApplicationName;

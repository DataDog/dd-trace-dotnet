--- conflicted
+++ resolved
@@ -113,15 +113,11 @@
                                 _ when x.ToBoolean() is { } boolean => boolean,
                                 _ => ParsingResult<bool>.Failure(),
                             },
-<<<<<<< HEAD
                             getDefaultValue: () =>
                             {
                                 var profilingSsiDeployed = config.WithKeys(ContinuousProfiler.ConfigurationKeys.SsiDeployed).AsString();
                                 return profilingSsiDeployed is not null;
                             },
-=======
-                            getDefaultValue: () => false,
->>>>>>> ebb61081
                             validator: null);
 
             EnvironmentInternal = config

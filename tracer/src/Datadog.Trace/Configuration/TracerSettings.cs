// <copyright file="TracerSettings.cs" company="Datadog">
// Unless explicitly stated otherwise all files in this repository are licensed under the Apache 2 License.
// This product includes software developed at Datadog (https://www.datadoghq.com/). Copyright 2017 Datadog, Inc.
// </copyright>

using System;
using System.Collections.Concurrent;
using System.Collections.Generic;
using System.Linq;
using System.Text.RegularExpressions;
using Datadog.Trace.ExtensionMethods;
using Datadog.Trace.Logging.DirectSubmission;
using Datadog.Trace.PlatformHelpers;
using Datadog.Trace.Util;
using Datadog.Trace.Vendors.Serilog;

namespace Datadog.Trace.Configuration
{
    /// <summary>
    /// Contains Tracer settings.
    /// </summary>
    public class TracerSettings
    {
        /// <summary>
        /// Initializes a new instance of the <see cref="TracerSettings"/> class with default values.
        /// </summary>
        public TracerSettings()
            : this(null)
        {
        }

        /// <summary>
        /// Initializes a new instance of the <see cref="TracerSettings"/> class with default values,
        /// or initializes the configuration from environment variables and configuration files.
        /// Calling <c>new TracerSettings(true)</c> is equivalent to calling <c>TracerSettings.FromDefaultSources()</c>
        /// </summary>
        /// <param name="useDefaultSources">If <c>true</c>, creates a <see cref="TracerSettings"/> populated from
        /// the default sources such as environment variables etc. If <c>false</c>, uses the default values.</param>
        public TracerSettings(bool useDefaultSources)
            : this(useDefaultSources ? CreateDefaultConfigurationSource() : null)
        {
        }

        /// <summary>
        /// Initializes a new instance of the <see cref="TracerSettings"/> class
        /// using the specified <see cref="IConfigurationSource"/> to initialize values.
        /// </summary>
        /// <param name="source">The <see cref="IConfigurationSource"/> to use when retrieving configuration values.</param>
        public TracerSettings(IConfigurationSource source)
        {
            Environment = source?.GetString(ConfigurationKeys.Environment);

            ServiceName = source?.GetString(ConfigurationKeys.ServiceName) ??
                          // backwards compatibility for names used in the past
                          source?.GetString("DD_SERVICE_NAME");

            ServiceVersion = source?.GetString(ConfigurationKeys.ServiceVersion);

            TraceEnabled = source?.GetBool(ConfigurationKeys.TraceEnabled) ??
                           // default value
                           true;

            if (AzureAppServices.Metadata.IsRelevant && AzureAppServices.Metadata.IsUnsafeToTrace)
            {
                TraceEnabled = false;
            }

            var disabledIntegrationNames = source?.GetString(ConfigurationKeys.DisabledIntegrations)
                                                 ?.Split(new[] { ';' }, StringSplitOptions.RemoveEmptyEntries) ??
                                           Enumerable.Empty<string>();

            DisabledIntegrationNames = new HashSet<string>(disabledIntegrationNames, StringComparer.OrdinalIgnoreCase);

            Integrations = new IntegrationSettingsCollection(source);

            Exporter = new ExporterSettings(source);

#pragma warning disable 618 // App analytics is deprecated, but still used
            AnalyticsEnabled = source?.GetBool(ConfigurationKeys.GlobalAnalyticsEnabled) ??
                               // default value
                               false;
#pragma warning restore 618

            LogsInjectionEnabled = source?.GetBool(ConfigurationKeys.LogsInjectionEnabled) ??
                                   // default value
                                   false;

            MaxTracesSubmittedPerSecond = source?.GetInt32(ConfigurationKeys.TraceRateLimit) ??
#pragma warning disable 618 // this parameter has been replaced but may still be used
                                          source?.GetInt32(ConfigurationKeys.MaxTracesSubmittedPerSecond) ??
#pragma warning restore 618
                                          // default value
                                          100;

            GlobalTags = source?.GetDictionary(ConfigurationKeys.GlobalTags) ??
                         // backwards compatibility for names used in the past
                         source?.GetDictionary("DD_TRACE_GLOBAL_TAGS") ??
                         // default value (empty)
                         new ConcurrentDictionary<string, string>();

            // Filter out tags with empty keys or empty values, and trim whitespace
            GlobalTags = GlobalTags.Where(kvp => !string.IsNullOrWhiteSpace(kvp.Key) && !string.IsNullOrWhiteSpace(kvp.Value))
                                   .ToDictionary(kvp => kvp.Key.Trim(), kvp => kvp.Value.Trim());

            var inputHeaderTags = source?.GetDictionary(ConfigurationKeys.HeaderTags, allowOptionalMappings: true) ??
                         // default value (empty)
                         new Dictionary<string, string>();

            var headerTagsNormalizationFixEnabled = source?.GetBool(ConfigurationKeys.FeatureFlags.HeaderTagsNormalizationFixEnabled) ?? true;
            // Filter out tags with empty keys or empty values, and trim whitespaces
            HeaderTags = InitializeHeaderTags(inputHeaderTags, headerTagsNormalizationFixEnabled);

            var serviceNameMappings = source?.GetDictionary(ConfigurationKeys.ServiceNameMappings)
                                      ?.Where(kvp => !string.IsNullOrWhiteSpace(kvp.Key) && !string.IsNullOrWhiteSpace(kvp.Value))
                                      ?.ToDictionary(kvp => kvp.Key.Trim(), kvp => kvp.Value.Trim());

            ServiceNameMappings = new ServiceNames(serviceNameMappings);

            TracerMetricsEnabled = source?.GetBool(ConfigurationKeys.TracerMetricsEnabled) ??
                                   // default value
                                   false;

            RuntimeMetricsEnabled = source?.GetBool(ConfigurationKeys.RuntimeMetricsEnabled) ??
                                    false;

            CustomSamplingRules = source?.GetString(ConfigurationKeys.CustomSamplingRules);

            GlobalSamplingRate = source?.GetDouble(ConfigurationKeys.GlobalSamplingRate);

            StartupDiagnosticLogEnabled = source?.GetBool(ConfigurationKeys.StartupDiagnosticLogEnabled) ??
                                          // default value
                                          true;

            var urlSubstringSkips = source?.GetString(ConfigurationKeys.HttpClientExcludedUrlSubstrings) ??
                                    // default value
                                    (AzureAppServices.Metadata.IsRelevant ? AzureAppServices.Metadata.DefaultHttpClientExclusions : null);

            if (urlSubstringSkips != null)
            {
                HttpClientExcludedUrlSubstrings = TrimSplitString(urlSubstringSkips.ToUpperInvariant(), ',').ToArray();
            }

            var httpServerErrorStatusCodes = source?.GetString(ConfigurationKeys.HttpServerErrorStatusCodes) ??
                                           // Default value
                                           "500-599";

            HttpServerErrorStatusCodes = ParseHttpCodesToArray(httpServerErrorStatusCodes);

            var httpClientErrorStatusCodes = source?.GetString(ConfigurationKeys.HttpClientErrorStatusCodes) ??
                                        // Default value
                                        "400-499";
            HttpClientErrorStatusCodes = ParseHttpCodesToArray(httpClientErrorStatusCodes);

            TraceBufferSize = source?.GetInt32(ConfigurationKeys.BufferSize)
                ?? 1024 * 1024 * 10; // 10MB

            TraceBatchInterval = source?.GetInt32(ConfigurationKeys.SerializationBatchInterval)
                        ?? 100;

            RouteTemplateResourceNamesEnabled = source?.GetBool(ConfigurationKeys.FeatureFlags.RouteTemplateResourceNamesEnabled)
                                                   ?? true;

            ExpandRouteTemplatesEnabled = source?.GetBool(ConfigurationKeys.ExpandRouteTemplatesEnabled)
                                        // disabled by default if route template resource names enabled
                                        ?? !RouteTemplateResourceNamesEnabled;

            KafkaCreateConsumerScopeEnabled = source?.GetBool(ConfigurationKeys.KafkaCreateConsumerScopeEnabled)
                                           ?? true; // default

            DelayWcfInstrumentationEnabled = source?.GetBool(ConfigurationKeys.FeatureFlags.DelayWcfInstrumentationEnabled)
                                            ?? false;

            PropagationStyleInject = TrimSplitString(source?.GetString(ConfigurationKeys.PropagationStyleInject) ?? nameof(Propagators.ContextPropagators.Names.Datadog), ',').ToArray();

            PropagationStyleExtract = TrimSplitString(source?.GetString(ConfigurationKeys.PropagationStyleExtract) ?? nameof(Propagators.ContextPropagators.Names.Datadog), ',').ToArray();

            LogSubmissionSettings = new DirectLogSubmissionSettings(source);

            TraceMethods = source?.GetString(ConfigurationKeys.TraceMethods) ??
                           // Default value
                           string.Empty;

<<<<<<< HEAD
            ActivitiesSupport = source?.GetBool(ConfigurationKeys.FeatureFlags.ActivitiesSupportEnabled) ??
                                // default value
                                false;

            if (ActivitiesSupport)
            {
                // If the activities support is activated, we must enable W3C propagators
                if (!Array.Exists(PropagationStyleExtract, key => string.Equals(key, nameof(Propagators.ContextPropagators.Names.W3C), StringComparison.OrdinalIgnoreCase)))
                {
                    PropagationStyleExtract = PropagationStyleExtract.Concat(nameof(Propagators.ContextPropagators.Names.W3C));
                }

                if (!Array.Exists(PropagationStyleInject, key => string.Equals(key, nameof(Propagators.ContextPropagators.Names.W3C), StringComparison.OrdinalIgnoreCase)))
                {
                    PropagationStyleInject = PropagationStyleInject.Concat(nameof(Propagators.ContextPropagators.Names.W3C));
                }
            }
=======
            var grpcTags = source?.GetDictionary(ConfigurationKeys.GrpcTags, allowOptionalMappings: true) ??
                                  // default value (empty)
                                  new Dictionary<string, string>();

            // Filter out tags with empty keys or empty values, and trim whitespaces
            GrpcTags = InitializeHeaderTags(grpcTags, headerTagsNormalizationFixEnabled: true);
>>>>>>> 95f5448e
        }

        /// <summary>
        /// Gets or sets the default environment name applied to all spans.
        /// </summary>
        /// <seealso cref="ConfigurationKeys.Environment"/>
        public string Environment { get; set; }

        /// <summary>
        /// Gets or sets the service name applied to top-level spans and used to build derived service names.
        /// </summary>
        /// <seealso cref="ConfigurationKeys.ServiceName"/>
        public string ServiceName { get; set; }

        /// <summary>
        /// Gets or sets the version tag applied to all spans.
        /// </summary>
        /// <seealso cref="ConfigurationKeys.ServiceVersion"/>
        public string ServiceVersion { get; set; }

        /// <summary>
        /// Gets or sets a value indicating whether tracing is enabled.
        /// Default is <c>true</c>.
        /// </summary>
        /// <seealso cref="ConfigurationKeys.TraceEnabled"/>
        public bool TraceEnabled { get; set; }

        /// <summary>
        /// Gets or sets the names of disabled integrations.
        /// </summary>
        /// <seealso cref="ConfigurationKeys.DisabledIntegrations"/>
        public HashSet<string> DisabledIntegrationNames { get; set; }

        /// <summary>
        /// Gets or sets the transport settings that dictate how the tracer connects to the agent.
        /// </summary>
        public ExporterSettings Exporter { get; set; }

        /// <summary>
        /// Gets or sets a value indicating whether default Analytics are enabled.
        /// Settings this value is a shortcut for setting
        /// <see cref="Configuration.IntegrationSettings.AnalyticsEnabled"/> on some predetermined integrations.
        /// See the documentation for more details.
        /// </summary>
        /// <seealso cref="ConfigurationKeys.GlobalAnalyticsEnabled"/>
        [Obsolete(DeprecationMessages.AppAnalytics)]
        public bool AnalyticsEnabled { get; set; }

        /// <summary>
        /// Gets or sets a value indicating whether correlation identifiers are
        /// automatically injected into the logging context.
        /// Default is <c>false</c>.
        /// </summary>
        /// <seealso cref="ConfigurationKeys.LogsInjectionEnabled"/>
        public bool LogsInjectionEnabled { get; set; }

        /// <summary>
        /// Gets or sets a value indicating the maximum number of traces set to AutoKeep (p1) per second.
        /// Default is <c>100</c>.
        /// </summary>
        /// <seealso cref="ConfigurationKeys.TraceRateLimit"/>
        public int MaxTracesSubmittedPerSecond { get; set; }

        /// <summary>
        /// Gets or sets a value indicating custom sampling rules.
        /// </summary>
        /// <seealso cref="ConfigurationKeys.CustomSamplingRules"/>
        public string CustomSamplingRules { get; set; }

        /// <summary>
        /// Gets or sets a value indicating a global rate for sampling.
        /// </summary>
        /// <seealso cref="ConfigurationKeys.GlobalSamplingRate"/>
        public double? GlobalSamplingRate { get; set; }

        /// <summary>
        /// Gets a collection of <see cref="Integrations"/> keyed by integration name.
        /// </summary>
        public IntegrationSettingsCollection Integrations { get; }

        /// <summary>
        /// Gets or sets the global tags, which are applied to all <see cref="Span"/>s.
        /// </summary>
        public IDictionary<string, string> GlobalTags { get; set; }

        /// <summary>
        /// Gets or sets the map of header keys to tag names, which are applied to the root <see cref="Span"/>
        /// of incoming and outgoing HTTP requests.
        /// </summary>
        public IDictionary<string, string> HeaderTags { get; set; }

        /// <summary>
        /// Gets or sets the map of metadata keys to tag names, which are applied to the root <see cref="Span"/>
        /// of incoming and outgoing GRPC requests.
        /// </summary>
        public IDictionary<string, string> GrpcTags { get; set; }

        /// <summary>
        /// Gets or sets a value indicating whether internal metrics
        /// are enabled and sent to DogStatsd.
        /// </summary>
        public bool TracerMetricsEnabled { get; set; }

        /// <summary>
        /// Gets or sets a value indicating whether the use
        /// of System.Diagnostics.DiagnosticSource is enabled.
        /// Default is <c>true</c>.
        /// </summary>
        /// <remark>
        /// This value cannot be set in code. Instead,
        /// set it using the <c>DD_TRACE_DIAGNOSTIC_SOURCE_ENABLED</c>
        /// environment variable or in configuration files.
        /// </remark>
        public bool DiagnosticSourceEnabled
        {
            get => GlobalSettings.Source.DiagnosticSourceEnabled;
            set { }
        }

        /// <summary>
        /// Gets or sets a value indicating whether a span context should be created on exiting a successful Kafka
        /// Consumer.Consume() call, and closed on entering Consumer.Consume().
        /// </summary>
        /// <seealso cref="ConfigurationKeys.KafkaCreateConsumerScopeEnabled"/>
        public bool KafkaCreateConsumerScopeEnabled { get; set; }

        /// <summary>
        /// Gets or sets a value indicating whether to enable the updated WCF instrumentation that delays execution
        /// until later in the WCF pipeline when the WCF server exception handling is established.
        /// </summary>
        internal bool DelayWcfInstrumentationEnabled { get; set; }

        /// <summary>
        /// Gets or sets a value indicating whether the diagnostic log at startup is enabled
        /// </summary>
        public bool StartupDiagnosticLogEnabled { get; set; }

        /// <summary>
        /// Gets or sets a value indicating the injection propagation style.
        /// </summary>
        internal string[] PropagationStyleInject { get; set; }

        /// <summary>
        /// Gets or sets a value indicating the extraction propagation style.
        /// </summary>
        internal string[] PropagationStyleExtract { get; set; }

        /// <summary>
        /// Gets or sets a value indicating whether runtime metrics
        /// are enabled and sent to DogStatsd.
        /// </summary>
        internal bool RuntimeMetricsEnabled { get; set; }

        /// <summary>
        /// Gets or sets the comma separated list of url patterns to skip tracing.
        /// </summary>
        /// <seealso cref="ConfigurationKeys.HttpClientExcludedUrlSubstrings"/>
        internal string[] HttpClientExcludedUrlSubstrings { get; set; }

        /// <summary>
        /// Gets or sets the HTTP status code that should be marked as errors for server integrations.
        /// </summary>
        /// <seealso cref="ConfigurationKeys.HttpServerErrorStatusCodes"/>
        internal bool[] HttpServerErrorStatusCodes { get; set; }

        /// <summary>
        /// Gets or sets the HTTP status code that should be marked as errors for client integrations.
        /// </summary>
        /// <seealso cref="ConfigurationKeys.HttpClientErrorStatusCodes"/>
        internal bool[] HttpClientErrorStatusCodes { get; set; }

        /// <summary>
        /// Gets configuration values for changing service names based on configuration
        /// </summary>
        internal ServiceNames ServiceNameMappings { get; }

        /// <summary>
        /// Gets or sets a value indicating the size in bytes of the trace buffer
        /// </summary>
        internal int TraceBufferSize { get; set; }

        /// <summary>
        /// Gets or sets a value indicating the batch interval for the serialization queue, in milliseconds
        /// </summary>
        internal int TraceBatchInterval { get; set; }

        /// <summary>
        /// Gets a value indicating whether the feature flag to enable the updated ASP.NET resource names is enabled
        /// </summary>
        /// <seealso cref="ConfigurationKeys.FeatureFlags.RouteTemplateResourceNamesEnabled"/>
        internal bool RouteTemplateResourceNamesEnabled { get; }

        /// <summary>
        /// Gets a value indicating whether resource names for ASP.NET and ASP.NET Core spans should be expanded. Only applies
        /// when <see cref="RouteTemplateResourceNamesEnabled"/> is <code>true</code>.
        /// </summary>
        internal bool ExpandRouteTemplatesEnabled { get; }

        /// <summary>
        /// Gets or sets the direct log submission settings.
        /// </summary>
        internal DirectLogSubmissionSettings LogSubmissionSettings { get; set; }

        /// <summary>
        /// Gets or sets a value indicating the trace methods configuration.
        /// </summary>
        internal string TraceMethods { get; set; }

        /// <summary>
        /// Gets a value indicating whether the activities support is enabled or not.
        /// </summary>
        internal bool ActivitiesSupport { get; }

        /// <summary>
        /// Create a <see cref="TracerSettings"/> populated from the default sources
        /// returned by <see cref="CreateDefaultConfigurationSource"/>.
        /// </summary>
        /// <returns>A <see cref="TracerSettings"/> populated from the default sources.</returns>
        public static TracerSettings FromDefaultSources()
        {
            var source = CreateDefaultConfigurationSource();
            return new TracerSettings(source);
        }

        /// <summary>
        /// Creates a <see cref="IConfigurationSource"/> by combining environment variables,
        /// AppSettings where available, and a local datadog.json file, if present.
        /// </summary>
        /// <returns>A new <see cref="IConfigurationSource"/> instance.</returns>
        public static CompositeConfigurationSource CreateDefaultConfigurationSource()
        {
            return GlobalSettings.CreateDefaultConfigurationSource();
        }

        /// <summary>
        /// Sets the HTTP status code that should be marked as errors for client integrations.
        /// </summary>
        /// <seealso cref="ConfigurationKeys.HttpClientErrorStatusCodes"/>
        /// <param name="statusCodes">Status codes that should be marked as errors</param>
        public void SetHttpClientErrorStatusCodes(IEnumerable<int> statusCodes)
        {
            HttpClientErrorStatusCodes = ParseHttpCodesToArray(string.Join(",", statusCodes));
        }

        /// <summary>
        /// Sets the HTTP status code that should be marked as errors for server integrations.
        /// </summary>
        /// <seealso cref="ConfigurationKeys.HttpServerErrorStatusCodes"/>
        /// <param name="statusCodes">Status codes that should be marked as errors</param>
        public void SetHttpServerErrorStatusCodes(IEnumerable<int> statusCodes)
        {
            HttpServerErrorStatusCodes = ParseHttpCodesToArray(string.Join(",", statusCodes));
        }

        /// <summary>
        /// Sets the mappings to use for service names within a <see cref="Span"/>
        /// </summary>
        /// <param name="mappings">Mappings to use from original service name (e.g. <code>sql-server</code> or <code>graphql</code>)
        /// as the <see cref="KeyValuePair{TKey, TValue}.Key"/>) to replacement service names as <see cref="KeyValuePair{TKey, TValue}.Value"/>).</param>
        public void SetServiceNameMappings(IEnumerable<KeyValuePair<string, string>> mappings)
        {
            ServiceNameMappings.SetServiceNameMappings(mappings);
        }

        /// <summary>
        /// Create an instance of <see cref="ImmutableTracerSettings"/> that can be used to build a <see cref="Tracer"/>
        /// </summary>
        /// <returns>The <see cref="ImmutableTracerSettings"/> that can be passed to a <see cref="Tracer"/> instance</returns>
        public ImmutableTracerSettings Build()
        {
            return new ImmutableTracerSettings(this);
        }

        private static IDictionary<string, string> InitializeHeaderTags(IDictionary<string, string> configurationDictionary, bool headerTagsNormalizationFixEnabled)
        {
            var headerTags = new Dictionary<string, string>();

            foreach (var kvp in configurationDictionary)
            {
                var headerName = kvp.Key;
                var providedTagName = kvp.Value;
                if (string.IsNullOrWhiteSpace(headerName))
                {
                    continue;
                }

                // The user has not provided a tag name. The normalization will happen later, when adding the prefix.
                if (string.IsNullOrEmpty(providedTagName))
                {
                    headerTags.Add(headerName.Trim(), string.Empty);
                }
                else if (headerTagsNormalizationFixEnabled && providedTagName.TryConvertToNormalizedTagName(normalizePeriods: false, out var normalizedTagName))
                {
                    // If the user has provided a tag name, then we don't normalize periods in the provided tag name
                    headerTags.Add(headerName.Trim(), normalizedTagName);
                }
                else if (!headerTagsNormalizationFixEnabled && providedTagName.TryConvertToNormalizedTagName(normalizePeriods: true, out var normalizedTagNameNoPeriods))
                {
                    // Back to the previous behaviour if the flag is set
                    headerTags.Add(headerName.Trim(), normalizedTagNameNoPeriods);
                }
            }

            return headerTags;
        }

        // internal for testing
        internal static IEnumerable<string> TrimSplitString(string textValues, char separator)
        {
            var values = textValues.Split(separator);

            for (var i = 0; i < values.Length; i++)
            {
                if (!string.IsNullOrWhiteSpace(values[i]))
                {
                    yield return values[i].Trim();
                }
            }
        }

        internal static bool[] ParseHttpCodesToArray(string httpStatusErrorCodes)
        {
            bool[] httpErrorCodesArray = new bool[600];

            void TrySetValue(int index)
            {
                if (index >= 0 && index < httpErrorCodesArray.Length)
                {
                    httpErrorCodesArray[index] = true;
                }
            }

            string[] configurationsArray = httpStatusErrorCodes.Replace(" ", string.Empty).Split(',');

            foreach (string statusConfiguration in configurationsArray)
            {
                int startStatus;

                // Checks that the value about to be used follows the `401-404` structure or single 3 digit number i.e. `401` else log the warning
                if (!Regex.IsMatch(statusConfiguration, @"^\d{3}-\d{3}$|^\d{3}$"))
                {
                    Log.Warning("Wrong format '{0}' for DD_HTTP_SERVER/CLIENT_ERROR_STATUSES configuration.", statusConfiguration);
                }

                // If statusConfiguration equals a single value i.e. `401` parse the value and save to the array
                else if (int.TryParse(statusConfiguration, out startStatus))
                {
                    TrySetValue(startStatus);
                }
                else
                {
                    string[] statusCodeLimitsRange = statusConfiguration.Split('-');

                    startStatus = int.Parse(statusCodeLimitsRange[0]);
                    int endStatus = int.Parse(statusCodeLimitsRange[1]);

                    if (endStatus < startStatus)
                    {
                        startStatus = endStatus;
                        endStatus = int.Parse(statusCodeLimitsRange[0]);
                    }

                    for (int statusCode = startStatus; statusCode <= endStatus; statusCode++)
                    {
                        TrySetValue(statusCode);
                    }
                }
            }

            return httpErrorCodesArray;
        }
    }
}<|MERGE_RESOLUTION|>--- conflicted
+++ resolved
@@ -180,7 +180,13 @@
                            // Default value
                            string.Empty;
 
-<<<<<<< HEAD
+            var grpcTags = source?.GetDictionary(ConfigurationKeys.GrpcTags, allowOptionalMappings: true) ??
+                                  // default value (empty)
+                                  new Dictionary<string, string>();
+
+            // Filter out tags with empty keys or empty values, and trim whitespaces
+            GrpcTags = InitializeHeaderTags(grpcTags, headerTagsNormalizationFixEnabled: true);
+
             ActivitiesSupport = source?.GetBool(ConfigurationKeys.FeatureFlags.ActivitiesSupportEnabled) ??
                                 // default value
                                 false;
@@ -198,14 +204,6 @@
                     PropagationStyleInject = PropagationStyleInject.Concat(nameof(Propagators.ContextPropagators.Names.W3C));
                 }
             }
-=======
-            var grpcTags = source?.GetDictionary(ConfigurationKeys.GrpcTags, allowOptionalMappings: true) ??
-                                  // default value (empty)
-                                  new Dictionary<string, string>();
-
-            // Filter out tags with empty keys or empty values, and trim whitespaces
-            GrpcTags = InitializeHeaderTags(grpcTags, headerTagsNormalizationFixEnabled: true);
->>>>>>> 95f5448e
         }
 
         /// <summary>

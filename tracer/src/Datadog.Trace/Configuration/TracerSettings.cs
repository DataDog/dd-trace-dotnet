--- conflicted
+++ resolved
@@ -602,7 +602,7 @@
                 DisabledAdoNetCommandTypes.UnionWith(userSplit);
             }
 
-<<<<<<< HEAD
+
             if (source is CompositeConfigurationSource compositeSource)
             {
                 foreach (var nestedSource in compositeSource)
@@ -614,11 +614,10 @@
                     }
                 }
             }
-=======
+
             var disabledActivitySources = config.WithKeys(ConfigurationKeys.DisabledActivitySources).AsString();
 
             DisabledActivitySources = !string.IsNullOrEmpty(disabledActivitySources) ? TrimSplitString(disabledActivitySources, commaSeparator) : [];
->>>>>>> a451d5db
 
             // we "enrich" with these values which aren't _strictly_ configuration, but which we want to track as we tracked them in v1
             telemetry.Record(ConfigTelemetryData.NativeTracerVersion, Instrumentation.GetNativeTracerVersion(), recordValue: true, ConfigurationOrigins.Default);

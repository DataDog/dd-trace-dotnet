// <copyright file="TracerSettings.cs" company="Datadog">
// Unless explicitly stated otherwise all files in this repository are licensed under the Apache 2 License.
// This product includes software developed at Datadog (https://www.datadoghq.com/). Copyright 2017 Datadog, Inc.
// </copyright>

#nullable enable

using System;
using System.Collections.Concurrent;
using System.Collections.Generic;
using System.Collections.ObjectModel;
using System.Diagnostics.CodeAnalysis;
using System.Linq;
using System.Text;
using System.Text.RegularExpressions;
using Datadog.Trace.Agent;
using Datadog.Trace.Ci;
using Datadog.Trace.Ci.CiEnvironment;
using Datadog.Trace.ClrProfiler;
using Datadog.Trace.ClrProfiler.ServerlessInstrumentation;
using Datadog.Trace.Configuration.ConfigurationSources.Telemetry;
using Datadog.Trace.Configuration.Telemetry;
using Datadog.Trace.LibDatadog;
using Datadog.Trace.Logging;
using Datadog.Trace.Logging.DirectSubmission;
using Datadog.Trace.Processors;
using Datadog.Trace.Propagators;
using Datadog.Trace.Sampling;
using Datadog.Trace.SourceGenerators;
using Datadog.Trace.Tagging;
using Datadog.Trace.Telemetry;
using Datadog.Trace.Telemetry.Metrics;
using Datadog.Trace.Util;

namespace Datadog.Trace.Configuration
{
    /// <summary>
    /// Contains Tracer settings.
    /// </summary>
    public record TracerSettings
    {
        private static readonly IDatadogLogger Log = DatadogLogging.GetLoggerFor<TracerSettings>();
        private static readonly HashSet<string> DefaultExperimentalFeatures = new HashSet<string>()
        {
            "DD_TAGS"
        };

        private readonly IConfigurationTelemetry _telemetry;
        // we cached the static instance here, because is being used in the hotpath
        // by IsIntegrationEnabled method (called from all integrations)
        private readonly DomainMetadata _domainMetadata = DomainMetadata.Instance;
        // These values can all be overwritten by dynamic config
        private readonly bool _traceEnabled;
        private readonly bool _apmTracingEnabled;
        private readonly bool _logsInjectionEnabled;
        private readonly bool _isDataStreamsMonitoringEnabled;
        private readonly bool _isDataStreamsMonitoringInDefaultState;
        private readonly ReadOnlyDictionary<string, string> _headerTags;
        private readonly ReadOnlyDictionary<string, string> _serviceNameMappings;
        private readonly ReadOnlyDictionary<string, string> _globalTags;
        private readonly double? _globalSamplingRate;
        private readonly bool _runtimeMetricsEnabled;
        private readonly string? _customSamplingRules;

        /// <summary>
        /// Initializes a new instance of the <see cref="TracerSettings"/> class with default values.
        /// </summary>
        [PublicApi]
        public TracerSettings()
            : this(null, new ConfigurationTelemetry(), new OverrideErrorLog())
        {
            TelemetryFactory.Metrics.Record(PublicApiUsage.TracerSettings_Ctor);
        }

        /// <summary>
        /// Initializes a new instance of the <see cref="TracerSettings"/> class
        /// using the specified <see cref="IConfigurationSource"/> to initialize values.
        /// </summary>
        /// <param name="source">The <see cref="IConfigurationSource"/> to use when retrieving configuration values.</param>
        /// <remarks>
        /// We deliberately don't use the static <see cref="TelemetryFactory.Config"/> collector here
        /// as we don't want to automatically record these values, only once they're "activated",
        /// in <see cref="Tracer.Configure(TracerSettings)"/>
        /// </remarks>
        [PublicApi]
        public TracerSettings(IConfigurationSource? source)
        : this(source, new ConfigurationTelemetry(), new OverrideErrorLog())
        {
            TelemetryFactory.Metrics.Record(PublicApiUsage.TracerSettings_Ctor_Source);
        }

        /// <summary>
        /// Initializes a new instance of the <see cref="TracerSettings"/> class.
        /// The "main" constructor for <see cref="TracerSettings"/> that should be used internally in the library.
        /// </summary>
        /// <param name="source">The configuration source. If <c>null</c> is provided, uses <see cref="NullConfigurationSource"/> </param>
        /// <param name="telemetry">The telemetry collection instance. Typically you should create a new <see cref="ConfigurationTelemetry"/> </param>
        /// <param name="errorLog">Used to record cases where telemetry is overridden </param>
        internal TracerSettings(IConfigurationSource? source, IConfigurationTelemetry telemetry, OverrideErrorLog errorLog)
            : this(source, telemetry, errorLog, LibDatadogAvailabilityHelper.IsLibDatadogAvailable)
        {
        }

        /// <summary>
        /// Initializes a new instance of the <see cref="TracerSettings"/> class.
        /// The "main" constructor for <see cref="TracerSettings"/> that should be used internally in the library.
        /// </summary>
        /// <param name="source">The configuration source. If <c>null</c> is provided, uses <see cref="NullConfigurationSource"/> </param>
        /// <param name="telemetry">The telemetry collection instance. Typically you should create a new <see cref="ConfigurationTelemetry"/> </param>
        /// <param name="errorLog">Used to record cases where telemetry is overridden </param>
        /// <param name="isLibDatadogAvailable">Used to check whether the libdatadog library is available. Useful for integration tests</param>
        internal TracerSettings(IConfigurationSource? source, IConfigurationTelemetry telemetry, OverrideErrorLog errorLog, LibDatadogAvailableResult isLibDatadogAvailable)
        {
            var commaSeparator = new[] { ',' };
            source ??= NullConfigurationSource.Instance;
            _telemetry = telemetry;
            ErrorLog = errorLog;
            var config = new ConfigurationBuilder(source, _telemetry);

            ExperimentalFeaturesEnabled = config
                    .WithKeys(ConfigurationKeys.ExperimentalFeaturesEnabled)
                    .AsString()?.Trim() switch
                    {
                        null or "none" => new HashSet<string>(),
                        "all" => DefaultExperimentalFeatures,
                        string s => new HashSet<string>(s.Split([','], StringSplitOptions.RemoveEmptyEntries)),
                    };

            GCPFunctionSettings = new ImmutableGCPFunctionSettings(source, _telemetry);
            IsRunningInGCPFunctions = GCPFunctionSettings.IsGCPFunction;

            // We don't want/need to record this value, so explicitly use null telemetry
            var isRunningInCiVisibility = new ConfigurationBuilder(source, NullConfigurationTelemetry.Instance)
                                         .WithKeys(ConfigurationKeys.CIVisibility.IsRunningInCiVisMode)
                                         .AsBool(false);

            LambdaMetadata = LambdaMetadata.Create();

            if (ImmutableAzureAppServiceSettings.IsRunningInAzureAppServices(source, telemetry))
            {
                AzureAppServiceMetadata = new ImmutableAzureAppServiceSettings(source, _telemetry);
            }

            var otelTags = config
                          .WithKeys(ConfigurationKeys.OpenTelemetry.ResourceAttributes)
                          .AsDictionaryResult(separator: '=');

            Dictionary<string, string>? globalTags = default;
            if (ExperimentalFeaturesEnabled.Contains("DD_TAGS"))
            {
                // New behavior: If ExperimentalFeaturesEnabled configures DD_TAGS, we want to change DD_TAGS parsing to do the following:
                // 1. If a comma is in the value, split on comma as before. Otherwise, split on space
                // 2. Key-value pairs with empty values are allowed, instead of discarded
                // 3. Key-value pairs without values (i.e. no `:` separator) are allowed and treated as key-value pairs with empty values, instead of discarded
                Func<string, IDictionary<string, string>> updatedTagsParser = (data) =>
                {
                    var dictionary = new ConcurrentDictionary<string, string>();
                    if (string.IsNullOrWhiteSpace(data))
                    {
                        // return empty collection
                        return dictionary;
                    }

                    char[] separatorChars = data.Contains(',') ? [','] : [' '];
                    var entries = data.Split(separatorChars, StringSplitOptions.RemoveEmptyEntries);

                    foreach (var entry in entries)
                    {
                        // we need Trim() before looking forthe separator so we can skip entries with no key
                        // (that is, entries with a leading separator, like "<empty or whitespace>:value")
                        var trimmedEntry = entry.Trim();
                        if (trimmedEntry.Length == 0 || trimmedEntry[0] == ':')
                        {
                            continue;
                        }

                        var separatorIndex = trimmedEntry.IndexOf(':');
                        if (separatorIndex < 0)
                        {
                            // entries with no separator are allowed (e.g. key1 and key3 in "key1, key2:value2, key3"),
                            // it's a key with no value.
                            var key = trimmedEntry;
                            dictionary[key] = string.Empty;
                        }
                        else if (separatorIndex > 0)
                        {
                            // if a separator is present with no value, we take the value to be empty (e.g. "key1:, key2: ").
                            // note we already did Trim() on the entire entry, so the key portion only needs TrimEnd().
                            var key = trimmedEntry.Substring(0, separatorIndex).TrimEnd();
                            var value = trimmedEntry.Substring(separatorIndex + 1).Trim();
                            dictionary[key] = value;
                        }
                    }

                    return dictionary;
                };

                globalTags = config
                                .WithKeys(ConfigurationKeys.GlobalTags, "DD_TRACE_GLOBAL_TAGS")
                                .AsDictionaryResult(parser: updatedTagsParser)
                                .OverrideWith(
                                     RemapOtelTags(in otelTags),
                                     ErrorLog,
                                     () => new DefaultResult<IDictionary<string, string>>(new Dictionary<string, string>(), string.Empty))

                                // Filter out tags with empty keys, and trim whitespace
                                .Where(kvp => !string.IsNullOrWhiteSpace(kvp.Key))
                                .ToDictionary(kvp => kvp.Key.Trim(), kvp => kvp.Value?.Trim() ?? string.Empty);
            }
            else
            {
                globalTags = config
                                .WithKeys(ConfigurationKeys.GlobalTags, "DD_TRACE_GLOBAL_TAGS")
                                .AsDictionaryResult()
                                .OverrideWith(
                                     RemapOtelTags(in otelTags),
                                     ErrorLog,
                                     () => new DefaultResult<IDictionary<string, string>>(new Dictionary<string, string>(), string.Empty))

                                // Filter out tags with empty keys or empty values, and trim whitespace
                                .Where(kvp => !string.IsNullOrWhiteSpace(kvp.Key) && !string.IsNullOrWhiteSpace(kvp.Value))
                                .ToDictionary(kvp => kvp.Key.Trim(), kvp => kvp.Value.Trim());
            }

            Environment = config
                         .WithKeys(ConfigurationKeys.Environment)
                         .AsString();

            // DD_ENV has precedence over DD_TAGS
            Environment = GetExplicitSettingOrTag(Environment, globalTags!, Tags.Env, ConfigurationKeys.Environment);

            var otelServiceName = config.WithKeys(ConfigurationKeys.OpenTelemetry.ServiceName).AsStringResult();
            var serviceName = config
                                 .WithKeys(ConfigurationKeys.ServiceName, "DD_SERVICE_NAME")
                                 .AsStringResult()
                                 .OverrideWith(in otelServiceName, ErrorLog);

            // DD_SERVICE has precedence over DD_TAGS
            serviceName = GetExplicitSettingOrTag(serviceName, globalTags, Tags.Service, ConfigurationKeys.ServiceName);

            if (isRunningInCiVisibility)
            {
                // Set the service name if not set
                var isUserProvidedTestServiceTag = true;
                var ciVisServiceName = serviceName;
                if (string.IsNullOrEmpty(serviceName))
                {
                    // Extract repository name from the git url and use it as a default service name.
                    ciVisServiceName = TestOptimization.Instance.TracerManagement?.GetServiceNameFromRepository(CIEnvironmentValues.Instance.Repository);
                    isUserProvidedTestServiceTag = false;
                }

                globalTags[Ci.Tags.CommonTags.UserProvidedTestServiceTag] = isUserProvidedTestServiceTag ? "true" : "false";

                // Normalize the service name
                ciVisServiceName = NormalizerTraceProcessor.NormalizeService(ciVisServiceName);
                if (ciVisServiceName != serviceName)
                {
                    serviceName = ciVisServiceName;
                    telemetry.Record(ConfigurationKeys.ServiceName, serviceName, recordValue: true, ConfigurationOrigins.Calculated);
                }
            }

            ServiceName = serviceName;

            ServiceVersion = config
                            .WithKeys(ConfigurationKeys.ServiceVersion)
                            .AsString();

            // DD_VERSION has precedence over DD_TAGS
            ServiceVersion = GetExplicitSettingOrTag(ServiceVersion, globalTags, Tags.Version, ConfigurationKeys.ServiceVersion);

            GitCommitSha = config
                          .WithKeys(ConfigurationKeys.GitCommitSha)
                          .AsString();

            // DD_GIT_COMMIT_SHA has precedence over DD_TAGS
            GitCommitSha = GetExplicitSettingOrTag(GitCommitSha, globalTags, Ci.Tags.CommonTags.GitCommit, ConfigurationKeys.GitCommitSha);

            GitRepositoryUrl = config
                              .WithKeys(ConfigurationKeys.GitRepositoryUrl)
                              .AsString();

            // DD_GIT_REPOSITORY_URL has precedence over DD_TAGS
            GitRepositoryUrl = GetExplicitSettingOrTag(GitRepositoryUrl, globalTags, Ci.Tags.CommonTags.GitRepository, ConfigurationKeys.GitRepositoryUrl);

            GitMetadataEnabled = config
                                .WithKeys(ConfigurationKeys.GitMetadataEnabled)
                                .AsBool(defaultValue: true);

            var otelTraceEnabled = config
                                  .WithKeys(ConfigurationKeys.OpenTelemetry.TracesExporter)
                                  .AsBoolResult(
                                       value => string.Equals(value, "none", StringComparison.OrdinalIgnoreCase)
                                                    ? ParsingResult<bool>.Success(result: false)
                                                    : ParsingResult<bool>.Failure());
            _traceEnabled = config
                                  .WithKeys(ConfigurationKeys.TraceEnabled)
                                  .AsBoolResult()
                                  .OverrideWith(in otelTraceEnabled, ErrorLog, defaultValue: true);

            _apmTracingEnabled = config
                                      .WithKeys(ConfigurationKeys.ApmTracingEnabled)
                                      .AsBool(defaultValue: true);

            _logsInjectionEnabled = config
                                         .WithKeys(ConfigurationKeys.LogsInjectionEnabled)
                                         .AsBool(defaultValue: true);

            if (AzureAppServiceMetadata?.IsUnsafeToTrace == true)
            {
                telemetry.Record(ConfigurationKeys.TraceEnabled, false, ConfigurationOrigins.Calculated);
                _traceEnabled = false;
            }

            var otelActivityListenerEnabled = config
                                             .WithKeys(ConfigurationKeys.OpenTelemetry.SdkDisabled)
                                             .AsBoolResult(
                                                  value => string.Equals(value, "true", StringComparison.OrdinalIgnoreCase)
                                                               ? ParsingResult<bool>.Success(result: false)
                                                               : ParsingResult<bool>.Failure());
            IsActivityListenerEnabled = config
                                       .WithKeys(ConfigurationKeys.FeatureFlags.OpenTelemetryEnabled, "DD_TRACE_ACTIVITY_LISTENER_ENABLED")
                                       .AsBoolResult()
                                       .OverrideWith(in otelActivityListenerEnabled, ErrorLog, defaultValue: false);

            var disabledIntegrationNames = config.WithKeys(ConfigurationKeys.DisabledIntegrations)
                                                 .AsString()
                                                ?.Split([';'], StringSplitOptions.RemoveEmptyEntries) ?? [];

            // If Activity support is enabled, we shouldn't enable the OTel listener
            DisabledIntegrationNames = IsActivityListenerEnabled
                                           ? new HashSet<string>(disabledIntegrationNames, StringComparer.OrdinalIgnoreCase)
                                           : new HashSet<string>([..disabledIntegrationNames, nameof(IntegrationId.OpenTelemetry)], StringComparer.OrdinalIgnoreCase);

            Integrations = new IntegrationSettingsCollection(source, DisabledIntegrationNames);
            RecordDisabledIntegrationsTelemetry(Integrations, Telemetry);

            Exporter = new ExporterSettings(source, _telemetry);

#pragma warning disable 618 // App analytics is deprecated, but still used
            AnalyticsEnabled = config.WithKeys(ConfigurationKeys.GlobalAnalyticsEnabled)
                                                   .AsBool(defaultValue: false);
#pragma warning restore 618

#pragma warning disable 618 // this parameter has been replaced but may still be used
            MaxTracesSubmittedPerSecond = config
                                         .WithKeys(ConfigurationKeys.TraceRateLimit, ConfigurationKeys.MaxTracesSubmittedPerSecond)
#pragma warning restore 618
                                         .AsInt32(defaultValue: 100);

            // mutate dictionary to remove without "env", "version", "git.commit.sha" or "git.repository.url" tags
            // these value are used for "Environment" and "ServiceVersion", "GitCommitSha" and "GitRepositoryUrl" properties
            // or overriden with DD_ENV, DD_VERSION, DD_GIT_COMMIT_SHA and DD_GIT_REPOSITORY_URL respectively
            globalTags.Remove(Tags.Service);
            globalTags.Remove(Tags.Env);
            globalTags.Remove(Tags.Version);
            globalTags.Remove(Ci.Tags.CommonTags.GitCommit);
            globalTags.Remove(Ci.Tags.CommonTags.GitRepository);
            _globalTags = new(globalTags);

            var headerTagsNormalizationFixEnabled = config
                                               .WithKeys(ConfigurationKeys.FeatureFlags.HeaderTagsNormalizationFixEnabled)
                                               .AsBool(defaultValue: true);

            // Filter out tags with empty keys or empty values, and trim whitespaces
            _headerTags = InitializeHeaderTags(config, ConfigurationKeys.HeaderTags, headerTagsNormalizationFixEnabled) ?? ReadOnlyDictionary.Empty;

            PeerServiceTagsEnabled = config
               .WithKeys(ConfigurationKeys.PeerServiceDefaultsEnabled)
               .AsBool(defaultValue: false);
            RemoveClientServiceNamesEnabled = config
               .WithKeys(ConfigurationKeys.RemoveClientServiceNamesEnabled)
               .AsBool(defaultValue: false);
            SpanPointersEnabled = config
               .WithKeys(ConfigurationKeys.SpanPointersEnabled)
               .AsBool(defaultValue: true);

            PeerServiceNameMappings = InitializeServiceNameMappings(config, ConfigurationKeys.PeerServiceNameMappings);

            MetadataSchemaVersion = config
                                   .WithKeys(ConfigurationKeys.MetadataSchemaVersion)
                                   .GetAs(
                                        defaultValue: new DefaultResult<SchemaVersion>(SchemaVersion.V0, "V0"),
                                        converter: x => x switch
                                        {
                                            "v1" or "V1" => SchemaVersion.V1,
                                            "v0" or "V0" => SchemaVersion.V0,
                                            _ => ParsingResult<SchemaVersion>.Failure(),
                                        },
                                        validator: null);

            _serviceNameMappings = InitializeServiceNameMappings(config, ConfigurationKeys.ServiceNameMappings) ?? ReadOnlyDictionary.Empty;

            TracerMetricsEnabled = config
                                  .WithKeys(ConfigurationKeys.TracerMetricsEnabled)
                                  .AsBool(defaultValue: false);

            StatsComputationInterval = config.WithKeys(ConfigurationKeys.StatsComputationInterval).AsInt32(defaultValue: 10);

            OtelMetricsExporter = config
                        .WithKeys(ConfigurationKeys.OpenTelemetry.MetricsExporter)
                        .AsString(defaultValue: "otlp");

            OtelMetricsExporterEnabled = string.Equals(OtelMetricsExporter, "otlp", StringComparison.OrdinalIgnoreCase);

            var otelRuntimeMetricsEnabled = config
                            .WithKeys(ConfigurationKeys.OpenTelemetry.MetricsExporter)
                            .AsBoolResult(value => value switch
                            {
                                not null when string.Equals(value, "none", StringComparison.OrdinalIgnoreCase)
                                    => ParsingResult<bool>.Success(result: false),
                                _ => ParsingResult<bool>.Failure()
                            });

            _runtimeMetricsEnabled = config
                            .WithKeys(ConfigurationKeys.RuntimeMetricsEnabled)
                            .AsBoolResult()
                            .OverrideWith(in otelRuntimeMetricsEnabled, ErrorLog, defaultValue: false);

            OtelMetricExportIntervalMs = config
                            .WithKeys(ConfigurationKeys.OpenTelemetry.MetricExportIntervalMs)
                            .AsInt32(defaultValue: 10_000);

            OtelMetricExportTimeoutMs = config
                            .WithKeys(ConfigurationKeys.OpenTelemetry.MetricExportTimeoutMs)
                            .AsInt32(defaultValue: 7_500);

            OtlpMetricsProtocol = config
                                 .WithKeys(ConfigurationKeys.OpenTelemetry.ExporterOtlpMetricsProtocol, ConfigurationKeys.OpenTelemetry.ExporterOtlpProtocol)
                                 .GetAs(
                                      defaultValue: new(OtlpProtocol.HttpProtobuf, "http/protobuf"),
                                      converter: x => x switch
                                      {
                                          not null when string.Equals(x, "http/protobuf", StringComparison.OrdinalIgnoreCase) => OtlpProtocol.HttpProtobuf,
                                          not null when string.Equals(x, "grpc", StringComparison.OrdinalIgnoreCase) => OtlpProtocol.Grpc,
                                          not null when string.Equals(x, "http/json", StringComparison.OrdinalIgnoreCase) => OtlpProtocol.HttpJson,
                                          _ => UnsupportedOtlpProtocol(inputValue: x ?? "null"),
                                      },
                                      validator: null);

            var defaultUri = $"http://localhost:{(!OtlpMetricsProtocol.Equals(OtlpProtocol.Grpc) ? 4318 : 4317)}";
            OtlpEndpoint = config
                .WithKeys(ConfigurationKeys.OpenTelemetry.ExporterOtlpEndpoint)
                .GetAs(
                    defaultValue: new DefaultResult<Uri>(result: new Uri(defaultUri), telemetryValue: defaultUri),
                    validator: null,
                    converter: uriString => new Uri(uriString));

            OtlpMetricsEndpoint = config
                .WithKeys(ConfigurationKeys.OpenTelemetry.ExporterOtlpMetricsEndpoint)
                .GetAs(
                    defaultValue: new DefaultResult<Uri>(
                        result: OtlpMetricsProtocol switch
                        {
                            OtlpProtocol.Grpc => OtlpEndpoint,
                            _ => new Uri(OtlpEndpoint, "/v1/metrics")
                        },
                        telemetryValue: $"{defaultUri}/v1/metrics"),
                    validator: null,
                    converter: uriString => new Uri(uriString));

            OtlpMetricsHeaders = config
                            .WithKeys(ConfigurationKeys.OpenTelemetry.ExporterOtlpMetricsHeaders, ConfigurationKeys.OpenTelemetry.ExporterOtlpHeaders)
                            .AsDictionaryResult(separator: '=')
                            .WithDefault(new DefaultResult<IDictionary<string, string>>(new Dictionary<string, string>(), "[]"))
                            .Where(kvp => !string.IsNullOrWhiteSpace(kvp.Key))
                            .ToDictionary(kvp => kvp.Key.Trim(), kvp => kvp.Value?.Trim() ?? string.Empty);

            OtlpMetricsTimeoutMs = config
                            .WithKeys(ConfigurationKeys.OpenTelemetry.ExporterOtlpMetricsTimeoutMs, ConfigurationKeys.OpenTelemetry.ExporterOtlpTimeoutMs)
                            .AsInt32(defaultValue: 10_000);

            OtlpMetricsTemporalityPreference = config
                            .WithKeys(ConfigurationKeys.OpenTelemetry.ExporterOtlpMetricsTemporalityPreference)
                            .GetAs(
                                   defaultValue: new(OtlpTemporality.Delta, "delta"),
                                   converter: x => x switch
                                   {
                                       not null when string.Equals(x, "cumulative", StringComparison.OrdinalIgnoreCase) => OtlpTemporality.Cumulative,
                                       not null when string.Equals(x, "delta", StringComparison.OrdinalIgnoreCase) => OtlpTemporality.Delta,
                                       not null when string.Equals(x, "lowmemory", StringComparison.OrdinalIgnoreCase) => OtlpTemporality.LowMemory,
                                       _ => ParsingResult<OtlpTemporality>.Failure(),
                                   },
                                   validator: null);

            DataPipelineEnabled = config
<<<<<<< HEAD
                            .WithKeys(ConfigurationKeys.TraceDataPipelineEnabled)
                            .AsBool(defaultValue: false);
=======
                                  .WithKeys(ConfigurationKeys.TraceDataPipelineEnabled)
                                  .AsBool(defaultValue: EnvironmentHelpers.IsUsingAzureAppServicesSiteExtension() && !EnvironmentHelpers.IsAzureFunctions());
>>>>>>> 7f14b711

            if (DataPipelineEnabled)
            {
                // Due to missing quantization and obfuscation in native side, we can't enable the native trace exporter
                // as it may lead to different stats results than the managed one.
                if (StatsComputationEnabled)
                {
                    DataPipelineEnabled = false;
                    Log.Warning(
                        $"{ConfigurationKeys.TraceDataPipelineEnabled} is enabled, but {ConfigurationKeys.StatsComputationEnabled} is enabled. Disabling data pipeline.");
                    _telemetry.Record(ConfigurationKeys.TraceDataPipelineEnabled, false, ConfigurationOrigins.Calculated);
                }

                // Windows supports UnixDomainSocket https://devblogs.microsoft.com/commandline/af_unix-comes-to-windows/
                // but tokio hasn't added support for it yet https://github.com/tokio-rs/tokio/issues/2201
                if (Exporter.TracesTransport == TracesTransportType.UnixDomainSocket && FrameworkDescription.Instance.IsWindows())
                {
                    DataPipelineEnabled = false;
                    Log.Warning(
                        $"{ConfigurationKeys.TraceDataPipelineEnabled} is enabled, but TracesTransport is set to UnixDomainSocket which is not supported on Windows. Disabling data pipeline.");
                    _telemetry.Record(ConfigurationKeys.TraceDataPipelineEnabled, false, ConfigurationOrigins.Calculated);
                }

                if (!isLibDatadogAvailable.IsAvailable)
                {
                    DataPipelineEnabled = false;
                    if (isLibDatadogAvailable.Exception is not null)
                    {
                        Log.Warning(
                            isLibDatadogAvailable.Exception,
                            $"{ConfigurationKeys.TraceDataPipelineEnabled} is enabled, but libdatadog is not available. Disabling data pipeline.");
                    }
                    else
                    {
                        Log.Warning(
                            $"{ConfigurationKeys.TraceDataPipelineEnabled} is enabled, but libdatadog is not available. Disabling data pipeline.");
                    }

                    _telemetry.Record(ConfigurationKeys.TraceDataPipelineEnabled, false, ConfigurationOrigins.Calculated);
                }

                // SSI already utilizes libdatadog. To prevent unexpected behavior,
                // we proactively disable the data pipeline when SSI is enabled. Theoretically, this should not cause any issues,
                // but as a precaution, we are taking a conservative approach during the initial rollout phase.
                if (!string.IsNullOrEmpty(EnvironmentHelpers.GetEnvironmentVariable("DD_INJECTION_ENABLED")))
                {
                    DataPipelineEnabled = false;
                    Log.Warning(
                        $"{ConfigurationKeys.TraceDataPipelineEnabled} is enabled, but SSI is enabled. Disabling data pipeline.");
                    _telemetry.Record(ConfigurationKeys.TraceDataPipelineEnabled, false, ConfigurationOrigins.Calculated);
                }
            }

            // We should also be writing telemetry for OTEL_LOGS_EXPORTER similar to OTEL_METRICS_EXPORTER, but we don't have a corresponding Datadog config
            // When we do, we can insert that here

            _customSamplingRules = config.WithKeys(ConfigurationKeys.CustomSamplingRules).AsString();

            CustomSamplingRulesFormat = config.WithKeys(ConfigurationKeys.CustomSamplingRulesFormat)
                                              .GetAs(
                                                   defaultValue: new DefaultResult<string>(SamplingRulesFormat.Glob, "glob"),
                                                   converter: value =>
                                                   {
                                                       // We intentionally report invalid values as "valid" in the converter,
                                                       // because we don't want to automatically fall back to the
                                                       // default value.
                                                       if (!SamplingRulesFormat.IsValid(value, out var normalizedFormat))
                                                       {
                                                           Log.Warning(
                                                               "{ConfigurationKey} configuration of {ConfigurationValue} is invalid. Ignoring all trace sampling rules.",
                                                               ConfigurationKeys.CustomSamplingRulesFormat,
                                                               value);
                                                       }

                                                       return normalizedFormat;
                                                   },
                                                   validator: null);

            // record final value of CustomSamplingRulesFormat in telemetry
            _telemetry.Record(
                    key: ConfigurationKeys.CustomSamplingRulesFormat,
                    value: CustomSamplingRulesFormat,
                    recordValue: true,
                    origin: ConfigurationOrigins.Calculated);

            SpanSamplingRules = config.WithKeys(ConfigurationKeys.SpanSamplingRules).AsString();

            _globalSamplingRate = BuildSampleRate(ErrorLog, in config);

            // We need to record a default value for configuration reporting
            // However, we need to keep GlobalSamplingRateInternal null because it changes the behavior of the tracer in subtle ways
            // (= we don't run the sampler at all if it's null, so it changes the tagging of the spans, and it's enforced by system tests)
            if (GlobalSamplingRate is null)
            {
                _telemetry.Record(ConfigurationKeys.GlobalSamplingRate, 1.0, ConfigurationOrigins.Default);
            }

            StartupDiagnosticLogEnabled = config.WithKeys(ConfigurationKeys.StartupDiagnosticLogEnabled).AsBool(defaultValue: true);

            var httpServerErrorStatusCodes = config
#pragma warning disable 618 // This config key has been replaced but may still be used
                                            .WithKeys(ConfigurationKeys.HttpServerErrorStatusCodes, ConfigurationKeys.DeprecatedHttpServerErrorStatusCodes)
#pragma warning restore 618
                                            .AsString(defaultValue: "500-599");

            HttpServerErrorStatusCodes = ParseHttpCodesToArray(httpServerErrorStatusCodes);

            var httpClientErrorStatusCodes = config
#pragma warning disable 618 // This config key has been replaced but may still be used
                                            .WithKeys(ConfigurationKeys.HttpClientErrorStatusCodes, ConfigurationKeys.DeprecatedHttpClientErrorStatusCodes)
#pragma warning restore 618
                                            .AsString(defaultValue: "400-499");

            HttpClientErrorStatusCodes = ParseHttpCodesToArray(httpClientErrorStatusCodes);

            TraceBufferSize = config
                             .WithKeys(ConfigurationKeys.BufferSize)
                             .AsInt32(defaultValue: 1024 * 1024 * 10); // 10MB

            // If Lambda/GCP we don't want to have a flush interval. Some serverless integrations
            // manually calls flush and waits for the result before ending execution.
            // This can artificially increase the execution time of functions.
            var defaultTraceBatchInterval = LambdaMetadata.IsRunningInLambda || IsRunningInGCPFunctions || IsRunningInAzureFunctions ? 0 : 100;
            TraceBatchInterval = config
                                .WithKeys(ConfigurationKeys.SerializationBatchInterval)
                                .AsInt32(defaultTraceBatchInterval);

            RouteTemplateResourceNamesEnabled = config
                                               .WithKeys(ConfigurationKeys.FeatureFlags.RouteTemplateResourceNamesEnabled)
                                               .AsBool(defaultValue: true);

            ExpandRouteTemplatesEnabled = config
                                         .WithKeys(ConfigurationKeys.ExpandRouteTemplatesEnabled)
                                         .AsBool(defaultValue: !RouteTemplateResourceNamesEnabled); // disabled by default if route template resource names enabled

            KafkaCreateConsumerScopeEnabled = config
                                             .WithKeys(ConfigurationKeys.KafkaCreateConsumerScopeEnabled)
                                             .AsBool(defaultValue: true);

            DelayWcfInstrumentationEnabled = config
                                            .WithKeys(ConfigurationKeys.FeatureFlags.DelayWcfInstrumentationEnabled)
                                            .AsBool(defaultValue: true);

            WcfWebHttpResourceNamesEnabled = config
                                            .WithKeys(ConfigurationKeys.FeatureFlags.WcfWebHttpResourceNamesEnabled)
                                            .AsBool(defaultValue: true);

            WcfObfuscationEnabled = config
                                   .WithKeys(ConfigurationKeys.FeatureFlags.WcfObfuscationEnabled)
                                   .AsBool(defaultValue: true);

            InferredProxySpansEnabled = config
                                      .WithKeys(ConfigurationKeys.FeatureFlags.InferredProxySpansEnabled)
                                      .AsBool(defaultValue: false);

            ObfuscationQueryStringRegex = config
                                         .WithKeys(ConfigurationKeys.ObfuscationQueryStringRegex)
                                         .AsString(defaultValue: TracerSettingsConstants.DefaultObfuscationQueryStringRegex);

            QueryStringReportingEnabled = config
                                         .WithKeys(ConfigurationKeys.QueryStringReportingEnabled)
                                         .AsBool(defaultValue: true);

            QueryStringReportingSize = config
                                      .WithKeys(ConfigurationKeys.QueryStringReportingSize)
                                      .AsInt32(defaultValue: 5000); // 5000 being the tag value length limit

            ObfuscationQueryStringRegexTimeout = config
                                                .WithKeys(ConfigurationKeys.ObfuscationQueryStringRegexTimeout)
                                                .AsDouble(200, val1 => val1 is > 0).Value;

            Func<string[], bool> injectionValidator = styles => styles is { Length: > 0 };
            Func<string, ParsingResult<string[]>> otelConverter =
                style => TrimSplitString(style, commaSeparator)
                        .Select(
                             s => string.Equals(s, "b3", StringComparison.OrdinalIgnoreCase)
                                      ? ContextPropagationHeaderStyle.B3SingleHeader // OTEL's "b3" maps to "b3 single header"
                                      : s)
                        .ToArray();

            var getDefaultPropagationHeaders = () => new DefaultResult<string[]>(
                [ContextPropagationHeaderStyle.Datadog, ContextPropagationHeaderStyle.W3CTraceContext, ContextPropagationHeaderStyle.W3CBaggage],
                $"{ContextPropagationHeaderStyle.Datadog},{ContextPropagationHeaderStyle.W3CTraceContext},{ContextPropagationHeaderStyle.W3CBaggage}");

            // Same otel config is used for both injection and extraction
            var otelPropagation = config
                            .WithKeys(ConfigurationKeys.OpenTelemetry.Propagators)
                            .GetAsClassResult(
                                 validator: injectionValidator, // invalid individual values are rejected later
                                 converter: otelConverter);

            PropagationStyleInject = config
                                    .WithKeys(ConfigurationKeys.PropagationStyleInject, "DD_PROPAGATION_STYLE_INJECT", ConfigurationKeys.PropagationStyle)
                                    .GetAsClassResult(
                                         validator: injectionValidator, // invalid individual values are rejected later
                                         converter: style => TrimSplitString(style, commaSeparator))
                                    .OverrideWith(in otelPropagation, ErrorLog, getDefaultPropagationHeaders);

            PropagationStyleExtract = config
                                     .WithKeys(ConfigurationKeys.PropagationStyleExtract, "DD_PROPAGATION_STYLE_EXTRACT", ConfigurationKeys.PropagationStyle)
                                     .GetAsClassResult(
                                          validator: injectionValidator, // invalid individual values are rejected later
                                          converter: style => TrimSplitString(style, commaSeparator))
                                     .OverrideWith(in otelPropagation, ErrorLog, getDefaultPropagationHeaders);

            PropagationExtractFirstOnly = config
                                         .WithKeys(ConfigurationKeys.PropagationExtractFirstOnly)
                                         .AsBool(false);

            PropagationBehaviorExtract = config
                                         .WithKeys(ConfigurationKeys.PropagationBehaviorExtract)
                                         .GetAs(
                                             defaultValue: new(ExtractBehavior.Continue, "continue"),
                                             converter: x => x.ToLowerInvariant() switch
                                             {
                                                 "continue" => ExtractBehavior.Continue,
                                                 "restart" => ExtractBehavior.Restart,
                                                 "ignore" => ExtractBehavior.Ignore,
                                                 _ => ParsingResult<ExtractBehavior>.Failure(),
                                             },
                                             validator: null);

            BaggageMaximumItems = config
                                 .WithKeys(ConfigurationKeys.BaggageMaximumItems)
                                 .AsInt32(defaultValue: W3CBaggagePropagator.DefaultMaximumBaggageItems);

            BaggageMaximumBytes = config
                                 .WithKeys(ConfigurationKeys.BaggageMaximumBytes)
                                 .AsInt32(defaultValue: W3CBaggagePropagator.DefaultMaximumBaggageBytes);

            BaggageTagKeys = new HashSet<string>(
                            config
                            .WithKeys(ConfigurationKeys.BaggageTagKeys)
                            .AsString(defaultValue: "user.id,session.id,account.id")
                            ?.Split([','], StringSplitOptions.RemoveEmptyEntries) ?? []);

            LogSubmissionSettings = new DirectLogSubmissionSettings(source, _telemetry);

            TraceMethods = config
                          .WithKeys(ConfigurationKeys.TraceMethods)
                          .AsString(string.Empty);

            // Filter out tags with empty keys or empty values, and trim whitespaces
            GrpcTags = InitializeHeaderTags(config, ConfigurationKeys.GrpcTags, headerTagsNormalizationFixEnabled: true)
                     ?? ReadOnlyDictionary.Empty;

            OutgoingTagPropagationHeaderMaxLength = config
                                                   .WithKeys(ConfigurationKeys.TagPropagation.HeaderMaxLength)
                                                   .AsInt32(
                                                        Tagging.TagPropagation.OutgoingTagPropagationHeaderMaxLength,
                                                        x => x is >= 0 and <= Tagging.TagPropagation.OutgoingTagPropagationHeaderMaxLength)
                                                   .Value;

            IpHeader = config
                      .WithKeys(ConfigurationKeys.IpHeader, ConfigurationKeys.AppSec.CustomIpHeader)
                      .AsString();

            IpHeaderEnabled = config
                             .WithKeys(ConfigurationKeys.IpHeaderEnabled)
                             .AsBool(false);

            // DSM is now enabled by default in non-serverless environments
            _isDataStreamsMonitoringEnabled = config
                                            .WithKeys(ConfigurationKeys.DataStreamsMonitoring.Enabled)
                                            .AsBool(
                                                  !EnvironmentHelpers.IsAwsLambda() &&
                                                  !EnvironmentHelpers.IsAzureAppServices() &&
                                                  !EnvironmentHelpers.IsAzureFunctions() &&
                                                  !EnvironmentHelpers.IsGoogleCloudFunctions());

            _isDataStreamsMonitoringInDefaultState = config
                                                    .WithKeys(ConfigurationKeys.DataStreamsMonitoring.Enabled)
                                                    .AsBool() == null;

            // no legacy headers if we are in "enbaled by default" state
            IsDataStreamsLegacyHeadersEnabled = config
                                               .WithKeys(ConfigurationKeys.DataStreamsMonitoring.LegacyHeadersEnabled)
                                               .AsBool(!_isDataStreamsMonitoringInDefaultState);

            IsRareSamplerEnabled = config
                                  .WithKeys(ConfigurationKeys.RareSamplerEnabled)
                                  .AsBool(false);

            StatsComputationEnabled = config
                                     .WithKeys(ConfigurationKeys.StatsComputationEnabled)
                                     .AsBool(false); // default is false, but user config can be overridden below

            if (StatsComputationEnabled && !ApmTracingEnabled)
            {
                // if APM is not enabled, disable stats computation (override user config)
                telemetry.Record(ConfigurationKeys.StatsComputationEnabled, value: false, ConfigurationOrigins.Calculated);
                StatsComputationEnabled = false;
            }

            var urlSubstringSkips = config
                                   .WithKeys(ConfigurationKeys.HttpClientExcludedUrlSubstrings)
                                   .AsString(GetDefaultHttpClientExclusions());

            if (isRunningInCiVisibility)
            {
                // always add the additional exclude in ci vis
                const string fakeSessionEndpoint = "/session/FakeSessionIdForPollingPurposes";
                urlSubstringSkips = string.IsNullOrEmpty(urlSubstringSkips)
                                        ? fakeSessionEndpoint
                                        : $"{urlSubstringSkips},{fakeSessionEndpoint}";
                telemetry.Record(ConfigurationKeys.HttpClientExcludedUrlSubstrings, urlSubstringSkips, recordValue: true, ConfigurationOrigins.Calculated);
            }

            HttpClientExcludedUrlSubstrings = !string.IsNullOrEmpty(urlSubstringSkips)
                                                  ? TrimSplitString(urlSubstringSkips.ToUpperInvariant(), commaSeparator)
                                                  : [];

            DbmPropagationMode = config
                                .WithKeys(ConfigurationKeys.DbmPropagationMode)
                                .GetAs(
                                     defaultValue: new(DbmPropagationLevel.Disabled, nameof(DbmPropagationLevel.Disabled)),
                                     converter: x => ToDbmPropagationInput(x) ?? ParsingResult<DbmPropagationLevel>.Failure(),
                                     validator: null);

            RemoteConfigurationEnabled = config.WithKeys(ConfigurationKeys.Rcm.RemoteConfigurationEnabled).AsBool(true);

            TraceId128BitGenerationEnabled = config
                                            .WithKeys(ConfigurationKeys.FeatureFlags.TraceId128BitGenerationEnabled)
                                            .AsBool(true);
            TraceId128BitLoggingEnabled = config
                                         .WithKeys(ConfigurationKeys.FeatureFlags.TraceId128BitLoggingEnabled)
                                         .AsBool(TraceId128BitGenerationEnabled);

            CommandsCollectionEnabled = config
                                       .WithKeys(ConfigurationKeys.FeatureFlags.CommandsCollectionEnabled)
                                       .AsBool(false);

            BypassHttpRequestUrlCachingEnabled = config.WithKeys(ConfigurationKeys.FeatureFlags.BypassHttpRequestUrlCachingEnabled)
                                                       .AsBool(false);

            InjectContextIntoStoredProceduresEnabled = config.WithKeys(ConfigurationKeys.FeatureFlags.InjectContextIntoStoredProceduresEnabled)
                                                       .AsBool(false);

            var defaultDisabledAdoNetCommandTypes = new string[] { "InterceptableDbCommand", "ProfiledDbCommand" };
            var userDisabledAdoNetCommandTypes = config.WithKeys(ConfigurationKeys.DisabledAdoNetCommandTypes).AsString();

            DisabledAdoNetCommandTypes = new HashSet<string>(defaultDisabledAdoNetCommandTypes, StringComparer.OrdinalIgnoreCase);

            if (!string.IsNullOrEmpty(userDisabledAdoNetCommandTypes))
            {
                var userSplit = TrimSplitString(userDisabledAdoNetCommandTypes, commaSeparator);
                DisabledAdoNetCommandTypes.UnionWith(userSplit);
            }

            if (source is CompositeConfigurationSource compositeSource)
            {
                foreach (var nestedSource in compositeSource)
                {
                    if (nestedSource is JsonConfigurationSource { JsonConfigurationFilePath: { } jsonFilePath }
                     && !string.IsNullOrEmpty(jsonFilePath))
                    {
                        JsonConfigurationFilePaths.Add(jsonFilePath);
                    }
                }
            }

            OpenTelemetryMetricsEnabled = config
                                    .WithKeys(ConfigurationKeys.FeatureFlags.OpenTelemetryMetricsEnabled)
                                    .AsBool(defaultValue: false);

            var enabledMeters = config.WithKeys(ConfigurationKeys.FeatureFlags.OpenTelemetryMeterNames).AsString();
            OpenTelemetryMeterNames = !string.IsNullOrEmpty(enabledMeters) ? TrimSplitString(enabledMeters, commaSeparator) : [];

            var disabledActivitySources = config.WithKeys(ConfigurationKeys.DisabledActivitySources).AsString();

            DisabledActivitySources = !string.IsNullOrEmpty(disabledActivitySources) ? TrimSplitString(disabledActivitySources, commaSeparator) : [];

            // we "enrich" with these values which aren't _strictly_ configuration, but which we want to track as we tracked them in v1
            telemetry.Record(ConfigTelemetryData.NativeTracerVersion, Instrumentation.GetNativeTracerVersion(), recordValue: true, ConfigurationOrigins.Default);
            telemetry.Record(ConfigTelemetryData.FullTrustAppDomain, value: AppDomain.CurrentDomain.IsFullyTrusted, ConfigurationOrigins.Default);
            telemetry.Record(ConfigTelemetryData.ManagedTracerTfm, value: ConfigTelemetryData.ManagedTracerTfmValue, recordValue: true, ConfigurationOrigins.Default);

            // these are SSI variables that would be useful for correlation purposes
            telemetry.Record(ConfigTelemetryData.SsiInjectionEnabled, value: EnvironmentHelpers.GetEnvironmentVariable("DD_INJECTION_ENABLED"), recordValue: true, ConfigurationOrigins.EnvVars);
            telemetry.Record(ConfigTelemetryData.SsiAllowUnsupportedRuntimesEnabled, value: EnvironmentHelpers.GetEnvironmentVariable("DD_INJECT_FORCE"), recordValue: true, ConfigurationOrigins.EnvVars);

            var installType = EnvironmentHelpers.GetEnvironmentVariable("DD_INSTRUMENTATION_INSTALL_TYPE");

            var instrumentationSource = installType switch
            {
                "dd_dotnet_launcher" => "cmd_line",
                "dd_trace_tool" => "cmd_line",
                "dotnet_msi" => "env_var",
                "windows_fleet_installer" => "ssi", // windows SSI on IIS
                _ when !string.IsNullOrEmpty(EnvironmentHelpers.GetEnvironmentVariable("DD_INJECTION_ENABLED")) => "ssi", // "normal" ssi
                _ => "manual" // everything else
            };

            telemetry.Record(ConfigTelemetryData.InstrumentationSource, instrumentationSource, recordValue: true, ConfigurationOrigins.Calculated);

            if (AzureAppServiceMetadata is not null)
            {
                telemetry.Record(ConfigTelemetryData.AasConfigurationError, AzureAppServiceMetadata.IsUnsafeToTrace, ConfigurationOrigins.Default);
                telemetry.Record(ConfigTelemetryData.CloudHosting, "Azure", recordValue: true, ConfigurationOrigins.Default);
                telemetry.Record(ConfigTelemetryData.AasAppType, AzureAppServiceMetadata.SiteType, recordValue: true, ConfigurationOrigins.Default);
            }

            GraphQLErrorExtensions = TrimSplitString(
                config.WithKeys(ConfigurationKeys.GraphQLErrorExtensions).AsString(),
                commaSeparator);

            static void RecordDisabledIntegrationsTelemetry(IntegrationSettingsCollection integrations, IConfigurationTelemetry telemetry)
            {
                // Record the final disabled settings values in the telemetry, we can't quite get this information
                // through the IntegrationTelemetryCollector currently so record it here instead
                StringBuilder? sb = null;

                foreach (var setting in integrations.Settings)
                {
                    if (setting.Enabled == false)
                    {
                        sb ??= StringBuilderCache.Acquire();
                        sb.Append(setting.IntegrationName);
                        sb.Append(';');
                    }
                }

                var value = sb is null ? null : StringBuilderCache.GetStringAndRelease(sb);
                telemetry.Record(ConfigurationKeys.DisabledIntegrations, value, recordValue: true, ConfigurationOrigins.Calculated);
            }
        }

        internal HashSet<string> ExperimentalFeaturesEnabled { get; }

        internal OverrideErrorLog ErrorLog { get; }

        internal IConfigurationTelemetry Telemetry => _telemetry;

        /// <summary>
        /// Gets the default environment name applied to all spans.
        /// </summary>
        /// <seealso cref="ConfigurationKeys.Environment"/>
        public string? Environment { get; }

        /// <summary>
        /// Gets the service name applied to top-level spans and used to build derived service names.
        /// </summary>
        /// <seealso cref="ConfigurationKeys.ServiceName"/>
        public string? ServiceName { get; }

        /// <summary>
        /// Gets the version tag applied to all spans.
        /// </summary>
        /// <seealso cref="ConfigurationKeys.ServiceVersion"/>
        public string? ServiceVersion { get; }

        /// <summary>
        /// Gets the application's git repository url.
        /// </summary>
        /// <seealso cref="ConfigurationKeys.GitRepositoryUrl"/>
        internal string? GitRepositoryUrl { get; }

        /// <summary>
        /// Gets the application's git commit hash.
        /// </summary>
        /// <seealso cref="ConfigurationKeys.GitCommitSha"/>
        internal string? GitCommitSha { get; }

        /// <summary>
        /// Gets a value indicating whether we should tag every telemetry event with git metadata.
        /// Default value is <c>true</c> (enabled).
        /// </summary>
        /// <seealso cref="ConfigurationKeys.GitMetadataEnabled"/>
        internal bool GitMetadataEnabled { get; }

        /// <summary>
        /// Gets a value indicating whether tracing is enabled.
        /// Default is <c>true</c>.
        /// </summary>
        /// <seealso cref="ConfigurationKeys.TraceEnabled"/>
        public bool TraceEnabled => DynamicSettings.TraceEnabled ?? _traceEnabled;

        /// <summary>
        /// Gets a value indicating whether APM traces are enabled.
        /// Default is <c>true</c>.
        /// </summary>
        /// <seealso cref="ConfigurationKeys.ApmTracingEnabled"/>
        internal bool ApmTracingEnabled => DynamicSettings.ApmTracingEnabled ?? _apmTracingEnabled;

        /// <summary>
        /// Gets the names of disabled integrations.
        /// </summary>
        /// <seealso cref="ConfigurationKeys.DisabledIntegrations"/>
        public HashSet<string> DisabledIntegrationNames { get; }

        /// <summary>
        /// Gets a value indicating whether OpenTelemetry Metrics are enabled.
        /// </summary>
        /// <seealso cref="ConfigurationKeys.FeatureFlags.OpenTelemetryMetricsEnabled"/>
        internal bool OpenTelemetryMetricsEnabled { get; }

        /// Gets the names of enabled Meters.
        /// <seealso cref="ConfigurationKeys.FeatureFlags.OpenTelemetryMeterNames"/>
        internal string[] OpenTelemetryMeterNames { get; }

        /// <summary>
        /// Gets the OpenTelemetry metrics exporter to use.
        /// Valid values are 'otlp' and 'none'. Default is 'otlp'.
        /// </summary>
        /// <seealso cref="ConfigurationKeys.OpenTelemetry.MetricsExporter"/>
        internal string OtelMetricsExporter { get; }

        /// <summary>
        /// Gets a value indicating whether the OpenTelemetry metrics exporter is enabled.
        /// This is derived from <see cref="OtelMetricsExporter"/> where 'otlp' enables the exporter
        /// and 'none' disables it. Default is enabled (true).
        /// </summary>
        internal bool OtelMetricsExporterEnabled { get; }

        /// <summary>
        /// Gets the OTLP protocol for metrics export with fallback behavior.
        /// </summary>
        /// <seealso cref="ConfigurationKeys.OpenTelemetry.ExporterOtlpMetricsProtocol"/>
        /// <seealso cref="ConfigurationKeys.OpenTelemetry.ExporterOtlpProtocol"/>
        internal OtlpProtocol OtlpMetricsProtocol { get; }

        /// <summary>
        /// Gets the OTLP endpoint URL for metrics export fallbacks on <see cref="OtlpEndpoint"/>.
        /// </summary>
        /// <seealso cref="ConfigurationKeys.OpenTelemetry.ExporterOtlpMetricsEndpoint"/>
        internal Uri OtlpMetricsEndpoint { get; }

        /// <summary>
        /// Gets the OTLP base endpoint URL for otlp export.
        /// </summary>
        /// <seealso cref="ConfigurationKeys.OpenTelemetry.ExporterOtlpEndpoint"/>
        internal Uri OtlpEndpoint { get; }

        /// <summary>
        /// Gets the OTLP headers for metrics export with fallback behavior.
        /// Parsed from comma-separated key-value pairs (api-key=key,other=value).
        /// </summary>
        /// <seealso cref="ConfigurationKeys.OpenTelemetry.ExporterOtlpMetricsHeaders"/>
        /// <seealso cref="ConfigurationKeys.OpenTelemetry.ExporterOtlpHeaders"/>
        internal IReadOnlyDictionary<string, string> OtlpMetricsHeaders { get; }

        /// <summary>
        /// Gets the OpenTelemetry metric export interval (in milliseconds) between export attempts.
        /// Default is 10000ms (10s) for Datadog - deviates from OTel spec default of 60000ms (60s).
        /// </summary>
        /// <seealso cref="ConfigurationKeys.OpenTelemetry.MetricExportIntervalMs"/>
        internal int OtelMetricExportIntervalMs { get; }

        /// <summary>
        /// Gets the OpenTelemetry metric export timeout (in milliseconds) for collection and export.
        /// Default is 7500ms (7.5s) for Datadog - deviates from OTel spec default of 30000ms (30s).
        /// </summary>
        /// <seealso cref="ConfigurationKeys.OpenTelemetry.MetricExportTimeoutMs"/>
        internal int OtelMetricExportTimeoutMs { get; }

        /// <summary>
        /// Gets the OTLP request timeout (in milliseconds).
        /// Default is 10000ms (10s).
        /// </summary>
        /// <seealso cref="ConfigurationKeys.OpenTelemetry.ExporterOtlpMetricsTimeoutMs"/>
        /// <seealso cref="ConfigurationKeys.OpenTelemetry.ExporterOtlpTimeoutMs"/>
        internal int OtlpMetricsTimeoutMs { get; }

        /// <summary>
        /// Gets the OTLP metrics temporality preference.
        /// Default is 'delta' for Datadog - deviates from OTel spec default of 'cumulative'.
        /// </summary>
        /// <seealso cref="ConfigurationKeys.OpenTelemetry.ExporterOtlpMetricsTemporalityPreference"/>
        internal OtlpTemporality OtlpMetricsTemporalityPreference { get; }

        /// <summary>
        /// Gets the names of disabled ActivitySources.
        /// </summary>
        /// <seealso cref="ConfigurationKeys.DisabledActivitySources"/>
        internal string[] DisabledActivitySources { get; }

        /// <summary>
        /// Gets the transport settings that dictate how the tracer connects to the agent.
        /// </summary>
        public ExporterSettings Exporter { get; }

        /// <summary>
        /// Gets a value indicating whether default Analytics are enabled.
        /// Settings this value is a shortcut for setting
        /// <see cref="Configuration.IntegrationSettings.AnalyticsEnabled"/> on some predetermined integrations.
        /// See the documentation for more details.
        /// </summary>
        /// <seealso cref="ConfigurationKeys.GlobalAnalyticsEnabled"/>
        [Obsolete(DeprecationMessages.AppAnalytics)]
        public bool AnalyticsEnabled { get; }

        /// <summary>
        /// Gets a value indicating whether correlation identifiers are
        /// automatically injected into the logging context.
        /// Default is <c>true</c>.
        /// </summary>
        /// <seealso cref="ConfigurationKeys.LogsInjectionEnabled"/>
        public bool LogsInjectionEnabled => DynamicSettings.LogsInjectionEnabled ?? _logsInjectionEnabled;

        /// <summary>
        /// Gets a value indicating the maximum number of traces set to AutoKeep (p1) per second.
        /// Default is <c>100</c>.
        /// </summary>
        /// <seealso cref="ConfigurationKeys.TraceRateLimit"/>
        public int MaxTracesSubmittedPerSecond { get; }

        /// <summary>
        /// Gets a value indicating custom sampling rules.
        /// </summary>
        /// <seealso cref="ConfigurationKeys.CustomSamplingRules"/>
        public string? CustomSamplingRules => DynamicSettings.SamplingRules ?? _customSamplingRules;

        internal bool CustomSamplingRulesIsRemote => DynamicSettings.SamplingRules != null;

        /// <summary>
        /// Gets a value indicating the format for custom trace sampling rules ("regex" or "glob").
        /// If the value is not recognized, trace sampling rules are disabled.
        /// </summary>
        /// <seealso cref="ConfigurationKeys.CustomSamplingRulesFormat"/>
        internal string CustomSamplingRulesFormat { get; }

        /// <summary>
        /// Gets a value indicating span sampling rules.
        /// </summary>
        /// <seealso cref="ConfigurationKeys.SpanSamplingRules"/>
        internal string? SpanSamplingRules { get; }

        /// <summary>
        /// Gets a value indicating a global rate for sampling.
        /// </summary>
        /// <seealso cref="ConfigurationKeys.GlobalSamplingRate"/>
        public double? GlobalSamplingRate => DynamicSettings.GlobalSamplingRate ?? _globalSamplingRate;

        /// <summary>
        /// Gets a collection of <see cref="IntegrationSettings"/> keyed by integration name.
        /// </summary>
        public IntegrationSettingsCollection Integrations { get; }

        /// <summary>
        /// Gets the global tags, which are applied to all <see cref="Span"/>s.
        /// </summary>
        public IReadOnlyDictionary<string, string> GlobalTags => DynamicSettings.GlobalTags ?? _globalTags;

        /// <summary>
        /// Gets the map of header keys to tag names, which are applied to the root <see cref="Span"/>
        /// of incoming and outgoing HTTP requests.
        /// </summary>
        public IReadOnlyDictionary<string, string> HeaderTags => DynamicSettings.HeaderTags ?? _headerTags;

        /// <summary>
        /// Gets a custom request header configured to read the ip from. For backward compatibility, it fallbacks on DD_APPSEC_IPHEADER
        /// </summary>
        internal string? IpHeader { get; }

        /// <summary>
        /// Gets a value indicating whether the ip header should not be collected. The default is false.
        /// </summary>
        internal bool IpHeaderEnabled { get; }

        /// <summary>
        /// Gets the map of metadata keys to tag names, which are applied to the root <see cref="Span"/>
        /// of incoming and outgoing GRPC requests.
        /// </summary>
        public IReadOnlyDictionary<string, string> GrpcTags { get; }

        /// <summary>
        /// Gets a value indicating whether internal metrics
        /// are enabled and sent to DogStatsd.
        /// </summary>
        public bool TracerMetricsEnabled { get; }

        /// <summary>
        /// Gets a value indicating whether stats are computed on the tracer side
        /// </summary>
        public bool StatsComputationEnabled { get; }

        /// <summary>
        /// Gets a value indicating whether the use
        /// of System.Diagnostics.DiagnosticSource is enabled.
        /// Default is <c>true</c>.
        /// </summary>
        /// <remark>
        /// This value cannot be set in code. Instead,
        /// set it using the <c>DD_TRACE_DIAGNOSTIC_SOURCE_ENABLED</c>
        /// environment variable or in configuration files.
        /// </remark>
        [PublicApi]
        public bool DiagnosticSourceEnabled
        {
            get
            {
                TelemetryFactory.Metrics.Record(PublicApiUsage.TracerSettings_DiagnosticSourceEnabled_Get);
                return GlobalSettings.Instance.DiagnosticSourceEnabled;
            }
        }

        /// <summary>
        /// Gets a value indicating whether a span context should be created on exiting a successful Kafka
        /// Consumer.Consume() call, and closed on entering Consumer.Consume().
        /// </summary>
        /// <seealso cref="ConfigurationKeys.KafkaCreateConsumerScopeEnabled"/>
        public bool KafkaCreateConsumerScopeEnabled { get; }

        /// <summary>
        /// Gets a value indicating whether to enable the updated WCF instrumentation that delays execution
        /// until later in the WCF pipeline when the WCF server exception handling is established.
        /// </summary>
        internal bool DelayWcfInstrumentationEnabled { get; }

        /// <summary>
        /// Gets a value indicating whether to enable improved template-based resource names
        /// when using WCF Web HTTP.
        /// </summary>
        internal bool WcfWebHttpResourceNamesEnabled { get; }

        /// <summary>
        /// Gets a value indicating whether to obfuscate the <c>LocalPath</c> of a WCF request that goes
        /// into the <c>resourceName</c> of a span.
        /// </summary>
        /// <seealso cref="ConfigurationKeys.FeatureFlags.WcfObfuscationEnabled"/>
        internal bool WcfObfuscationEnabled { get; }

        /// <summary>
        /// Gets a value indicating whether to generate an inferred span based on extracted headers from a proxy service.
        /// </summary>
        /// <seeaslo cref="ConfigurationKeys.FeatureFlags.InferredProxySpansEnabled"/>
        internal bool InferredProxySpansEnabled { get; }

        /// <summary>
        /// Gets a value indicating the regex to apply to obfuscate http query strings.
        /// Warning: This regex cause crashes under netcoreapp2.1 / linux / arm64, DON'T use default value on manual instrumentation
        /// </summary>
        internal string ObfuscationQueryStringRegex { get; }

        /// <summary>
        /// Gets a value indicating whether or not http.url should contain the query string, enabled by default
        /// </summary>
        internal bool QueryStringReportingEnabled { get; }

        /// <summary>
        /// Gets a value limiting the size of the querystring to report and obfuscate
        /// Default value is 5000, 0 means that we don't limit the size.
        /// </summary>
        internal int QueryStringReportingSize { get; }

        /// <summary>
        /// Gets a value indicating a timeout in milliseconds to the execution of the query string obfuscation regex
        /// Default value is 200ms
        /// </summary>
        internal double ObfuscationQueryStringRegexTimeout { get; }

        /// <summary>
        /// Gets a value indicating whether the diagnostic log at startup is enabled
        /// </summary>
        public bool StartupDiagnosticLogEnabled { get; }

        /// <summary>
        /// Gets the time interval (in seconds) for sending stats
        /// </summary>
        internal int StatsComputationInterval { get; }

        /// <summary>
        /// Gets the maximum length of an outgoing propagation header's value ("x-datadog-tags")
        /// when injecting it into downstream service calls.
        /// </summary>
        /// <seealso cref="ConfigurationKeys.TagPropagation.HeaderMaxLength"/>
        /// <remarks>
        /// This value is not used when extracting an incoming propagation header from an upstream service.
        /// </remarks>
        internal int OutgoingTagPropagationHeaderMaxLength { get; }

        /// <summary>
        /// Gets a value indicating the injection propagation style.
        /// </summary>
        internal string[] PropagationStyleInject { get; }

        /// <summary>
        /// Gets a value indicating the extraction propagation style.
        /// </summary>
        internal string[] PropagationStyleExtract { get; }

        /// <summary>
        /// Gets a value indicating whether the propagation should only try
        /// extract the first header.
        /// </summary>
        internal bool PropagationExtractFirstOnly { get; }

        /// <summary>
        /// Gets a value indicating the behavior when extracting propagation headers.
        /// </summary>
        internal ExtractBehavior PropagationBehaviorExtract { get; }

        /// <summary>
        /// Gets the maximum number of items that can be
        /// injected into the baggage header when propagating to a downstream service.
        /// Default value is 64 items.
        /// </summary>
        /// <seealso cref="ConfigurationKeys.BaggageMaximumItems"/>
        internal int BaggageMaximumItems { get; }

        /// <summary>
        /// Gets the maximum number of bytes that can be
        /// injected into the baggage header when propagating to a downstream service.
        /// Default value is 8192 bytes.
        /// </summary>
        /// <seealso cref="ConfigurationKeys.BaggageMaximumBytes"/>
        internal int BaggageMaximumBytes { get; }

        /// <summary>
        /// Gets the configuration for which baggage keys are converted into span tags.
        /// Default value is "user.id,session.id,account.id".
        /// </summary>
        /// <seealso cref="ConfigurationKeys.BaggageTagKeys"/>
        internal HashSet<string> BaggageTagKeys { get; }

        /// <summary>
        /// Gets a value indicating whether runtime metrics
        /// are enabled and sent to DogStatsd.
        /// </summary>
        internal bool RuntimeMetricsEnabled => DynamicSettings.RuntimeMetricsEnabled ?? _runtimeMetricsEnabled;

        /// <summary>
        /// Gets a value indicating whether libdatadog data pipeline
        /// is enabled.
        /// </summary>
        internal bool DataPipelineEnabled { get; }

        /// <summary>
        /// Gets the comma separated list of url patterns to skip tracing.
        /// </summary>
        /// <seealso cref="ConfigurationKeys.HttpClientExcludedUrlSubstrings"/>
        internal string[] HttpClientExcludedUrlSubstrings { get; }

        /// <summary>
        /// Gets the HTTP status code that should be marked as errors for server integrations.
        /// </summary>
        /// <seealso cref="ConfigurationKeys.HttpServerErrorStatusCodes"/>
        internal bool[] HttpServerErrorStatusCodes { get; }

        /// <summary>
        /// Gets the HTTP status code that should be marked as errors for client integrations.
        /// </summary>
        /// <seealso cref="ConfigurationKeys.HttpClientErrorStatusCodes"/>
        internal bool[] HttpClientErrorStatusCodes { get; }

        /// <summary>
        /// Gets configuration values for changing service names based on configuration
        /// </summary>
        internal IReadOnlyDictionary<string, string> ServiceNameMappings => DynamicSettings.ServiceNameMappings ?? _serviceNameMappings;

        /// <summary>
        /// Gets configuration values for changing peer service names based on configuration
        /// </summary>
        internal IReadOnlyDictionary<string, string>? PeerServiceNameMappings { get; }

        /// <summary>
        /// Gets a value indicating the size in bytes of the trace buffer
        /// </summary>
        internal int TraceBufferSize { get; }

        /// <summary>
        /// Gets a value indicating the batch interval for the serialization queue, in milliseconds.
        /// Set to 0 to disable.
        /// </summary>
        internal int TraceBatchInterval { get; }

        /// <summary>
        /// Gets a value indicating whether the feature flag to enable the updated ASP.NET resource names is enabled
        /// </summary>
        /// <seealso cref="ConfigurationKeys.FeatureFlags.RouteTemplateResourceNamesEnabled"/>
        internal bool RouteTemplateResourceNamesEnabled { get; }

        /// <summary>
        /// Gets a value indicating whether resource names for ASP.NET and ASP.NET Core spans should be expanded. Only applies
        /// when <see cref="RouteTemplateResourceNamesEnabled"/> is <code>true</code>.
        /// </summary>
        internal bool ExpandRouteTemplatesEnabled { get; }

        /// <summary>
        /// Gets the direct log submission settings.
        /// </summary>
        internal DirectLogSubmissionSettings LogSubmissionSettings { get; }

        /// <summary>
        /// Gets a value indicating the trace methods configuration.
        /// </summary>
        internal string TraceMethods { get; }

        /// <summary>
        /// Gets a value indicating whether the activity listener is enabled or not.
        /// </summary>
        internal bool IsActivityListenerEnabled { get; }

        /// <summary>
        /// Gets a value indicating whether data streams monitoring is enabled or not.
        /// </summary>
        internal bool IsDataStreamsMonitoringEnabled => DynamicSettings.DataStreamsMonitoringEnabled ?? _isDataStreamsMonitoringEnabled;

        /// <summary>
        /// Gets a value indicating whether data streams configuration is present or not (set to true or false).
        /// </summary>
        internal bool IsDataStreamsMonitoringInDefaultState => DynamicSettings.DataStreamsMonitoringEnabled == null && _isDataStreamsMonitoringInDefaultState;

        /// <summary>
        /// Gets a value indicating whether data streams schema extraction is enabled or not.
        /// </summary>
        internal bool IsDataStreamsSchemaExtractionEnabled => IsDataStreamsMonitoringEnabled && !IsDataStreamsMonitoringInDefaultState;

        /// <summary>
        /// Gets a value indicating whether to inject legacy binary headers for Data Streams.
        /// </summary>
        internal bool IsDataStreamsLegacyHeadersEnabled { get; }

        /// <summary>
        /// Gets a value indicating whether the rare sampler is enabled or not.
        /// </summary>
        internal bool IsRareSamplerEnabled { get; }

        /// <summary>
        /// Gets a value indicating whether the tracer is running in AzureAppServices (AAS).
        /// </summary>
        internal bool IsRunningInAzureAppService => AzureAppServiceMetadata is not null;

        /// <summary>
        /// Gets a value indicating whether the tracer is running in Azure Functions.
        /// </summary>
        internal bool IsRunningInAzureFunctions => AzureAppServiceMetadata?.IsFunctionsApp ?? false;

        /// <summary>
        /// Gets a value indicating whether the tracer is running in Google Cloud Functions
        /// </summary>
        internal bool IsRunningInGCPFunctions { get; }

        /// <summary>
        /// Gets the AWS Lambda settings, including whether we're currently running in Lambda
        /// </summary>
        internal LambdaMetadata LambdaMetadata { get; }

        /// <summary>
        /// Gets a value indicating whether the tracer should propagate service data in db queries
        /// </summary>
        internal DbmPropagationLevel DbmPropagationMode { get; }

        /// <summary>
        /// Gets a value indicating whether the tracer will generate 128-bit trace ids
        /// instead of 64-bits trace ids.
        /// </summary>
        internal bool TraceId128BitGenerationEnabled { get; }

        /// <summary>
        /// Gets a value indicating whether the tracer will inject 128-bit trace ids into logs, if available,
        /// instead of 64-bit trace ids. Note that a 128-bit trace id may be received from an upstream service
        /// even if we are not generating them.
        /// </summary>
        internal bool TraceId128BitLoggingEnabled { get; }

        /// <summary>
        /// Gets a value indicating whether the tracer will send the shell commands of
        /// the "command_execution" integration to the agent.
        /// </summary>
        internal bool CommandsCollectionEnabled { get; }

        /// <summary>
        /// Gets a value indicating whether the tracer will bypass .NET Framework's
        /// HttpRequestUrl caching when HttpRequest.Url is accessed.
        /// </summary>
        internal bool BypassHttpRequestUrlCachingEnabled { get; }

        /// <summary>
        /// Gets a value indicating whether the tracer will inject context into
        /// StoredProcedure commands for Microsoft SQL Server.
        /// Requires the <see cref="DbmPropagationMode"/> to be set to either <see cref="DbmPropagationLevel.Service"/> or <see cref="DbmPropagationLevel.Full"/>.
        /// </summary>
        internal bool InjectContextIntoStoredProceduresEnabled { get; }

        /// <summary>
        /// Gets the AAS settings
        /// </summary>
        internal ImmutableAzureAppServiceSettings? AzureAppServiceMetadata { get; }

        /// <summary>
        /// Gets the GCP Function settings
        /// </summary>
        internal ImmutableGCPFunctionSettings? GCPFunctionSettings { get; }

        /// <summary>
        /// Gets a value indicating whether to calculate the peer.service tag from predefined precursor attributes when using the v0 schema.
        /// </summary>
        internal bool PeerServiceTagsEnabled { get; }

        /// <summary>
        /// Gets a value indicating whether to remove the service names when using the v0 schema.
        /// </summary>
        internal bool RemoveClientServiceNamesEnabled { get; }

        /// <summary>
        /// Gets a value indicating whether to add span pointers on AWS requests.
        /// </summary>
        internal bool SpanPointersEnabled { get; }

        /// <summary>
        /// Gets the metadata schema version
        /// </summary>
        internal SchemaVersion MetadataSchemaVersion { get; }

        /// <summary>
        /// Gets a value indicating whether remote configuration has been explicitly disabled.
        /// </summary>
        internal bool RemoteConfigurationEnabled { get; }

        /// <summary>
        /// Gets the disabled ADO.NET Command Types that won't have spans generated for them.
        /// </summary>
        internal HashSet<string> DisabledAdoNetCommandTypes { get; }

        internal ImmutableDynamicSettings DynamicSettings { get; init; } = new();

        internal List<string> JsonConfigurationFilePaths { get; } = new();

        /// <summary>
        /// Gets which GraphQL error extensions to capture.
        /// A comma-separated list of extension keys to capture. Empty or not present means no extensions are captured.        /// </summary>
        /// <seealso cref="ConfigurationKeys.GraphQLErrorExtensions"/>
        internal string[] GraphQLErrorExtensions { get; }

        /// <summary>
        /// Gets a value indicating whether remote configuration is potentially available.
        /// RCM requires the "full" Go agent (not just the trace agent, and not the Rust agents),
        /// so is not available in some scenarios. It may also be explicitly disabled.
        /// </summary>
        // NOTE: when we clean this up, see also EnvironmentHelpers.IsServerlessEnvironment()
        internal bool IsRemoteConfigurationAvailable =>
            RemoteConfigurationEnabled &&
            !IsRunningInAzureAppService &&
            !IsRunningInAzureFunctions &&
            !IsRunningInGCPFunctions &&
            !LambdaMetadata.IsRunningInLambda;

        internal static TracerSettings FromDefaultSourcesInternal()
            => new(GlobalConfigurationSource.Instance, new ConfigurationTelemetry(), new());

        internal static ReadOnlyDictionary<string, string>? InitializeServiceNameMappings(ConfigurationBuilder config, string key)
        {
            var mappings = config
               .WithKeys(key)
               .AsDictionary()
              ?.Where(kvp => !string.IsNullOrWhiteSpace(kvp.Key) && !string.IsNullOrWhiteSpace(kvp.Value))
               .ToDictionary(kvp => kvp.Key.Trim(), kvp => kvp.Value.Trim());
            return mappings is not null ? new(mappings) : null;
        }

        internal static ReadOnlyDictionary<string, string>? InitializeHeaderTags(ConfigurationBuilder config, string key, bool headerTagsNormalizationFixEnabled)
        {
            var configurationDictionary = config
                   .WithKeys(key)
                   .AsDictionary(allowOptionalMappings: true, defaultValue: null, "[]");

            if (configurationDictionary == null)
            {
                return null;
            }

            var headerTags = new Dictionary<string, string>(configurationDictionary.Count);

            foreach (var kvp in configurationDictionary)
            {
                var headerName = kvp.Key.Trim();

                if (string.IsNullOrEmpty(headerName))
                {
                    continue;
                }

                if (InitializeHeaderTag(tagName: kvp.Value, headerTagsNormalizationFixEnabled, out var finalTagName))
                {
                    headerTags.Add(headerName, finalTagName);
                }
            }

            return new(headerTags);
        }

        internal static bool InitializeHeaderTag(
            string? tagName,
            bool headerTagsNormalizationFixEnabled,
            [NotNullWhen(true)] out string? finalTagName)
        {
            tagName = tagName?.Trim();

            if (string.IsNullOrEmpty(tagName))
            {
                // The user did not provide a tag name. Normalization will happen later, when adding the tag prefix.
                finalTagName = string.Empty;
                return true;
            }

            if (!SpanTagHelper.IsValidTagName(tagName!, out tagName))
            {
                // invalid tag name
                finalTagName = null;
                return false;
            }

            if (headerTagsNormalizationFixEnabled)
            {
                // Default code path: if the user provided a tag name, don't try to normalize it.
                finalTagName = tagName;
                return true;
            }

            // user opted via feature flag into the previous behavior,
            // where tag names were normalized even when specified
            // (but _not_ spaces, due to a bug in the normalization code)
            return SpanTagHelper.TryNormalizeTagName(tagName, normalizeSpaces: false, out finalTagName);
        }

        internal static string[] TrimSplitString(string? textValues, char[] separators)
        {
            if (string.IsNullOrWhiteSpace(textValues))
            {
                return Array.Empty<string>();
            }

            var values = textValues!.Split(separators);
            var list = new List<string>(values.Length);

            foreach (var value in values)
            {
                if (!string.IsNullOrWhiteSpace(value))
                {
                    var trimmedValue = value.Trim();
                    if (!list.Contains(trimmedValue))
                    {
                        list.Add(trimmedValue);
                    }
                }
            }

            return list.ToArray();
        }

        internal static bool[] ParseHttpCodesToArray(IEnumerable<int> httpStatusErrorCodes)
        {
            var httpErrorCodesArray = new bool[600];
            foreach (var errorCode in httpStatusErrorCodes)
            {
                if (errorCode >= 0 && errorCode < httpErrorCodesArray.Length)
                {
                    httpErrorCodesArray[errorCode] = true;
                }
            }

            return httpErrorCodesArray;
        }

        internal static bool[] ParseHttpCodesToArray(string httpStatusErrorCodes)
        {
            bool[] httpErrorCodesArray = new bool[600];

            void TrySetValue(int index)
            {
                if (index >= 0 && index < httpErrorCodesArray.Length)
                {
                    httpErrorCodesArray[index] = true;
                }
            }

            string[] configurationsArray = httpStatusErrorCodes.Replace(" ", string.Empty).Split(',');

            foreach (string statusConfiguration in configurationsArray)
            {
                int startStatus;

                // Checks that the value about to be used follows the `401-404` structure or single 3 digit number i.e. `401` else log the warning
                if (!Regex.IsMatch(statusConfiguration, @"^\d{3}-\d{3}$|^\d{3}$"))
                {
                    Log.Warning("Wrong format '{0}' for DD_TRACE_HTTP_SERVER/CLIENT_ERROR_STATUSES configuration.", statusConfiguration);
                }

                // If statusConfiguration equals a single value i.e. `401` parse the value and save to the array
                else if (int.TryParse(statusConfiguration, out startStatus))
                {
                    TrySetValue(startStatus);
                }
                else
                {
                    string[] statusCodeLimitsRange = statusConfiguration.Split('-');

                    startStatus = int.Parse(statusCodeLimitsRange[0]);
                    int endStatus = int.Parse(statusCodeLimitsRange[1]);

                    if (endStatus < startStatus)
                    {
                        startStatus = endStatus;
                        endStatus = int.Parse(statusCodeLimitsRange[0]);
                    }

                    for (int statusCode = startStatus; statusCode <= endStatus; statusCode++)
                    {
                        TrySetValue(statusCode);
                    }
                }
            }

            return httpErrorCodesArray;
        }

        internal bool IsErrorStatusCode(int statusCode, bool serverStatusCode)
        {
            var source = serverStatusCode ? HttpServerErrorStatusCodes : HttpClientErrorStatusCodes;

            if (source == null)
            {
                return false;
            }

            if (statusCode >= source.Length)
            {
                return false;
            }

            return source[statusCode];
        }

        internal bool IsIntegrationEnabled(IntegrationId integration, bool defaultValue = true)
        {
            if (TraceEnabled && !_domainMetadata.ShouldAvoidAppDomain())
            {
                return Integrations[integration].Enabled ?? defaultValue;
            }

            return false;
        }

        [Obsolete(DeprecationMessages.AppAnalytics)]
        internal double? GetIntegrationAnalyticsSampleRate(IntegrationId integration, bool enabledWithGlobalSetting)
        {
            var integrationSettings = Integrations[integration];
            var analyticsEnabled = integrationSettings.AnalyticsEnabled ?? (enabledWithGlobalSetting && AnalyticsEnabled);
            return analyticsEnabled ? integrationSettings.AnalyticsSampleRate : (double?)null;
        }

        internal string GetDefaultHttpClientExclusions()
        {
            if (IsRunningInAzureAppService)
            {
                return ImmutableAzureAppServiceSettings.DefaultHttpClientExclusions;
            }

            if (LambdaMetadata.IsRunningInLambda)
            {
                return LambdaMetadata.DefaultHttpClientExclusions;
            }

            return string.Empty;
        }

        private static DbmPropagationLevel? ToDbmPropagationInput(string inputValue)
        {
            inputValue = inputValue.Trim(); // we know inputValue isn't null (and have tests for it)
            if (inputValue.Equals("disabled", StringComparison.OrdinalIgnoreCase))
            {
                return DbmPropagationLevel.Disabled;
            }
            else if (inputValue.Equals("service", StringComparison.OrdinalIgnoreCase))
            {
                return DbmPropagationLevel.Service;
            }
            else if (inputValue.Equals("full", StringComparison.OrdinalIgnoreCase))
            {
                return DbmPropagationLevel.Full;
            }
            else
            {
                Log.Warning("Wrong setting '{PropagationInput}' for DD_DBM_PROPAGATION_MODE supported values include: disabled, service or full", inputValue);
                return null;
            }
        }

        private static ParsingResult<OtlpProtocol> UnsupportedOtlpProtocol(string inputValue)
        {
            Log.Warning("Unsupported OTLP protocol '{Protocol}'. Supported values are 'http/protobuf', 'grpc', 'http/json'. Using default: http/protobuf", inputValue);
            return ParsingResult<OtlpProtocol>.Failure();
        }

        internal static TracerSettings Create(Dictionary<string, object?> settings)
            => Create(settings, LibDatadogAvailabilityHelper.IsLibDatadogAvailable);

        internal static TracerSettings Create(Dictionary<string, object?> settings, LibDatadogAvailableResult isLibDatadogAvailable)
            => new(new DictionaryConfigurationSource(settings.ToDictionary(x => x.Key, x => x.Value?.ToString()!)), new ConfigurationTelemetry(), new(), isLibDatadogAvailable);

        internal void CollectTelemetry(IConfigurationTelemetry destination)
        {
            // copy the current settings into telemetry
            _telemetry.CopyTo(destination);

            // If ExporterSettings has been replaced, it will have its own telemetry collector
            // so we need to record those values too.
            if (Exporter.Telemetry is { } exporterTelemetry
             && exporterTelemetry != _telemetry)
            {
                exporterTelemetry.CopyTo(destination);
            }
        }

        private static double? BuildSampleRate(OverrideErrorLog log, in ConfigurationBuilder config)
        {
            // The "overriding" is complex, so we can't use the usual `OverrideWith()` approach
            var ddSampleRate = config.WithKeys(ConfigurationKeys.GlobalSamplingRate).AsDoubleResult();
            var otelSampleType = config.WithKeys(ConfigurationKeys.OpenTelemetry.TracesSampler).AsStringResult();
            var otelSampleRate = config.WithKeys(ConfigurationKeys.OpenTelemetry.TracesSamplerArg).AsDoubleResult();

            double? ddResult = ddSampleRate.ConfigurationResult.IsValid ? ddSampleRate.ConfigurationResult.Result : null;

            // more complex, so can't use built-in `Merge()` support
            if (ddSampleRate.ConfigurationResult.IsPresent)
            {
                if (otelSampleType.ConfigurationResult.IsPresent)
                {
                    log.LogDuplicateConfiguration(ddSampleRate.Key, otelSampleType.Key);
                }

                if (otelSampleRate.ConfigurationResult.IsPresent)
                {
                    log.LogDuplicateConfiguration(ddSampleRate.Key, otelSampleRate.Key);
                }
            }
            else if (otelSampleType.ConfigurationResult is { IsValid: true, Result: { } samplerName })
            {
                const string parentbasedAlwaysOn = "parentbased_always_on";
                const string parentbasedAlwaysOff = "parentbased_always_off";
                const string parentbasedTraceidratio = "parentbased_traceidratio";

                string? supportedSamplerName = samplerName switch
                {
                    parentbasedAlwaysOn => parentbasedAlwaysOn,
                    "always_on" => parentbasedAlwaysOn,
                    parentbasedAlwaysOff => parentbasedAlwaysOff,
                    "always_off" => parentbasedAlwaysOff,
                    parentbasedTraceidratio => parentbasedTraceidratio,
                    "traceidratio" => parentbasedTraceidratio,
                    _ => null,
                };

                if (supportedSamplerName is null)
                {
                    log.EnqueueAction(
                        (log, _) =>
                        {
                            log.Warning(
                                "OpenTelemetry configuration {OpenTelemetryConfiguration}={OpenTelemetryValue} is not supported. Using default configuration.",
                                otelSampleType.Key,
                                samplerName);
                        });
                    return ddResult;
                }

                if (!string.Equals(samplerName, supportedSamplerName, StringComparison.OrdinalIgnoreCase))
                {
                    log.LogUnsupportedConfiguration(otelSampleType.Key, samplerName, supportedSamplerName);
                }

                var openTelemetrySampleRateResult = supportedSamplerName switch
                {
                    parentbasedAlwaysOn => ConfigurationResult<double>.Valid(1.0),
                    parentbasedAlwaysOff => ConfigurationResult<double>.Valid(0.0),
                    parentbasedTraceidratio => otelSampleRate.ConfigurationResult,
                    _ => ConfigurationResult<double>.ParseFailure(),
                };

                if (openTelemetrySampleRateResult is { Result: { } sampleRateResult, IsValid: true })
                {
                    return sampleRateResult;
                }

                log.LogInvalidConfiguration(otelSampleRate.Key);
            }

            return ddResult;
        }

        private static ConfigurationBuilder.ClassConfigurationResultWithKey<IDictionary<string, string>> RemapOtelTags(
            in ConfigurationBuilder.ClassConfigurationResultWithKey<IDictionary<string, string>> original)
        {
            if (original.ConfigurationResult is { IsValid: true, Result: { } values })
            {
                // Update well-known service information resources
                if (values.TryGetValue("deployment.environment", out var envValue))
                {
                    values.Remove("deployment.environment");
                    values[Tags.Env] = envValue;
                }

                if (values.TryGetValue("service.name", out var serviceValue))
                {
                    values.Remove("service.name");
                    values[Tags.Service] = serviceValue;
                }

                if (values.TryGetValue("service.version", out var versionValue))
                {
                    values.Remove("service.version");
                    values[Tags.Version] = versionValue;
                }
            }

            return original;
        }

        private string? GetExplicitSettingOrTag(
            string? explicitSetting,
            Dictionary<string, string> globalTags,
            string tag,
            string telemetryKey)
        {
            string? result = null;
            if (!string.IsNullOrWhiteSpace(explicitSetting))
            {
                result = explicitSetting!.Trim();
                if (result != explicitSetting)
                {
                    _telemetry.Record(telemetryKey, result, recordValue: true, ConfigurationOrigins.Calculated);
                }
            }
            else
            {
                var version = globalTags.GetValueOrDefault(tag);
                if (!string.IsNullOrWhiteSpace(version))
                {
                    result = version.Trim();
                    _telemetry.Record(telemetryKey, result, recordValue: true, ConfigurationOrigins.Calculated);
                }
            }

            return result;
        }
    }
}<|MERGE_RESOLUTION|>--- conflicted
+++ resolved
@@ -485,13 +485,8 @@
                                    validator: null);
 
             DataPipelineEnabled = config
-<<<<<<< HEAD
-                            .WithKeys(ConfigurationKeys.TraceDataPipelineEnabled)
-                            .AsBool(defaultValue: false);
-=======
                                   .WithKeys(ConfigurationKeys.TraceDataPipelineEnabled)
                                   .AsBool(defaultValue: EnvironmentHelpers.IsUsingAzureAppServicesSiteExtension() && !EnvironmentHelpers.IsAzureFunctions());
->>>>>>> 7f14b711
 
             if (DataPipelineEnabled)
             {

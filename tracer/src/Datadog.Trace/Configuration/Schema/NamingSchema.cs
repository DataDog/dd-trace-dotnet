--- conflicted
+++ resolved
@@ -30,10 +30,8 @@
 
         public MessagingSchema Messaging { get; }
 
-<<<<<<< HEAD
+        public ServerSchema Server { get; }
+
         public bool RemoveClientServiceNamesEnabled { get; }
-=======
-        public ServerSchema Server { get; }
->>>>>>> d10b5224
     }
 }
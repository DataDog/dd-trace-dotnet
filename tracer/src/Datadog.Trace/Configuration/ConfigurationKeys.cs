--- conflicted
+++ resolved
@@ -534,15 +534,14 @@
             public const string EarlyFlakeDetectionEnabled = "DD_CIVISIBILITY_EARLY_FLAKE_DETECTION_ENABLED";
 
             /// <summary>
-<<<<<<< HEAD
+            /// Configuration key for setting the code coverage collector path
+            /// </summary>
+            public const string CodeCoverageCollectorPath = "DD_CIVISIBILITY_CODE_COVERAGE_COLLECTORPATH";
+
+            /// <summary>
             /// Configuration key for set the rum flushing wait in milliseconds
             /// </summary>
             public const string RumFlushWaitMillis = "DD_CIVISIBILITY_RUM_FLUSH_WAIT_MILLIS";
-=======
-            /// Configuration key for setting the code coverage collector path
-            /// </summary>
-            public const string CodeCoverageCollectorPath = "DD_CIVISIBILITY_CODE_COVERAGE_COLLECTORPATH";
->>>>>>> 0fa6fcc3
         }
 
         /// <summary>

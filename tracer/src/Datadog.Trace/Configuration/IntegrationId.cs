// <copyright file="IntegrationId.cs" company="Datadog">
// Unless explicitly stated otherwise all files in this repository are licensed under the Apache 2 License.
// This product includes software developed at Datadog (https://www.datadoghq.com/). Copyright 2017 Datadog, Inc.
// </copyright>

#nullable enable

using Datadog.Trace.SourceGenerators;

namespace Datadog.Trace.Configuration
{
    [EnumExtensions]
    internal enum IntegrationId
    {
        HttpMessageHandler,
        HttpSocketsHandler,
        WinHttpHandler,
        CurlHandler,
        AspNetCore,
        AdoNet,
        AspNet,
        AspNetMvc,
        AspNetWebApi2,
        GraphQL,
        HotChocolate,
        MongoDb,
        XUnit,
        NUnit,
        MsTestV2,
        Wcf,
        WebRequest,
        ElasticsearchNet,
        ServiceStackRedis,
        StackExchangeRedis,
        ServiceRemoting,
        RabbitMQ,
        Msmq,
        Kafka,
        CosmosDb,
        AwsSdk,
        AwsSqs,
        AwsSns,
<<<<<<< HEAD
        AwsStepFunctions,
=======
        AwsEventBridge,
>>>>>>> a200693c
        AwsLambda,
        ILogger,
        Aerospike,
        AzureFunctions,
        Couchbase,
        MySql,
        Npgsql,  // PostgreSQL
        Oracle,
        SqlClient, // SQL Server
        Sqlite,
        Serilog,
        Log4Net,
        NLog,
        TraceAnnotations,
        Grpc,
        Process,
        HashAlgorithm,
        SymmetricAlgorithm,
        OpenTelemetry,
        PathTraversal,
        Ldap,
        Ssrf,
        AwsKinesis,
        AzureServiceBus,
        SystemRandom,
        AwsDynamoDb,
        HardcodedSecret,
        IbmMq,
        Remoting,
        TrustBoundaryViolation,
        UnvalidatedRedirect,
        TestPlatformAssemblyResolver,
        StackTraceLeak,
        XpathInjection,
        ReflectionInjection,
        Xss,
        NHibernate,
        DotnetTest,
        Selenium,
        DirectoryListingLeak,
        SessionTimeout,
        DatadogTraceManual,
        EmailHtmlInjection
    }
}<|MERGE_RESOLUTION|>--- conflicted
+++ resolved
@@ -40,11 +40,8 @@
         AwsSdk,
         AwsSqs,
         AwsSns,
-<<<<<<< HEAD
+        AwsEventBridge,
         AwsStepFunctions,
-=======
-        AwsEventBridge,
->>>>>>> a200693c
         AwsLambda,
         ILogger,
         Aerospike,

--- conflicted
+++ resolved
@@ -11,11 +11,7 @@
 namespace Datadog.Trace.Telemetry;
 internal partial class MetricsTelemetryCollector
 {
-<<<<<<< HEAD
-    private const int CountSharedLength = 237;
-=======
     private const int CountSharedLength = 231;
->>>>>>> 267896d3
 
     /// <summary>
     /// Creates the buffer for the <see cref="Datadog.Trace.Telemetry.Metrics.CountShared" /> values.
@@ -266,11 +262,7 @@
     /// It is equal to the cardinality of the tag combinations (or 1 if there are no tags)
     /// </summary>
     private static int[] CountSharedEntryCounts { get; }
-<<<<<<< HEAD
-        = new int[]{ 237, };
-=======
         = new int[]{ 231, };
->>>>>>> 267896d3
 
     public void RecordCountSharedIntegrationsError(Datadog.Trace.Telemetry.Metrics.MetricTags.IntegrationName tag1, Datadog.Trace.Telemetry.Metrics.MetricTags.InstrumentationError tag2, int increment = 1)
     {

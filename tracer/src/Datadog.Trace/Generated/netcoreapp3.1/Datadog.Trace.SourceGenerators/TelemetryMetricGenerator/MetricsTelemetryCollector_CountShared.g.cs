﻿// <copyright company="Datadog">
// Unless explicitly stated otherwise all files in this repository are licensed under the Apache 2 License.
// This product includes software developed at Datadog (https://www.datadoghq.com/). Copyright 2017 Datadog, Inc.
// </copyright>
// <auto-generated/>

#nullable enable

using System.Threading;

namespace Datadog.Trace.Telemetry;
internal partial class MetricsTelemetryCollector
{
<<<<<<< HEAD
    private const int CountSharedLength = 237;
=======
    private const int CountSharedLength = 231;
>>>>>>> 50a95c58

    /// <summary>
    /// Creates the buffer for the <see cref="Datadog.Trace.Telemetry.Metrics.CountShared" /> values.
    /// </summary>
    private static AggregatedMetric[] GetCountSharedBuffer()
        => new AggregatedMetric[]
        {
            // integration_errors, index = 0
            new(new[] { "integration_name:datadog", "error_type:duck_typing" }),
            new(new[] { "integration_name:datadog", "error_type:invoker" }),
            new(new[] { "integration_name:datadog", "error_type:execution" }),
            new(new[] { "integration_name:opentracing", "error_type:duck_typing" }),
            new(new[] { "integration_name:opentracing", "error_type:invoker" }),
            new(new[] { "integration_name:opentracing", "error_type:execution" }),
            new(new[] { "integration_name:ciapp", "error_type:duck_typing" }),
            new(new[] { "integration_name:ciapp", "error_type:invoker" }),
            new(new[] { "integration_name:ciapp", "error_type:execution" }),
            new(new[] { "integration_name:debugger_span_probe", "error_type:duck_typing" }),
            new(new[] { "integration_name:debugger_span_probe", "error_type:invoker" }),
            new(new[] { "integration_name:debugger_span_probe", "error_type:execution" }),
            new(new[] { "integration_name:aws_lambda", "error_type:duck_typing" }),
            new(new[] { "integration_name:aws_lambda", "error_type:invoker" }),
            new(new[] { "integration_name:aws_lambda", "error_type:execution" }),
            new(new[] { "integration_name:msbuild", "error_type:duck_typing" }),
            new(new[] { "integration_name:msbuild", "error_type:invoker" }),
            new(new[] { "integration_name:msbuild", "error_type:execution" }),
            new(new[] { "integration_name:httpmessagehandler", "error_type:duck_typing" }),
            new(new[] { "integration_name:httpmessagehandler", "error_type:invoker" }),
            new(new[] { "integration_name:httpmessagehandler", "error_type:execution" }),
            new(new[] { "integration_name:httpsocketshandler", "error_type:duck_typing" }),
            new(new[] { "integration_name:httpsocketshandler", "error_type:invoker" }),
            new(new[] { "integration_name:httpsocketshandler", "error_type:execution" }),
            new(new[] { "integration_name:winhttphandler", "error_type:duck_typing" }),
            new(new[] { "integration_name:winhttphandler", "error_type:invoker" }),
            new(new[] { "integration_name:winhttphandler", "error_type:execution" }),
            new(new[] { "integration_name:curlhandler", "error_type:duck_typing" }),
            new(new[] { "integration_name:curlhandler", "error_type:invoker" }),
            new(new[] { "integration_name:curlhandler", "error_type:execution" }),
            new(new[] { "integration_name:aspnetcore", "error_type:duck_typing" }),
            new(new[] { "integration_name:aspnetcore", "error_type:invoker" }),
            new(new[] { "integration_name:aspnetcore", "error_type:execution" }),
            new(new[] { "integration_name:adonet", "error_type:duck_typing" }),
            new(new[] { "integration_name:adonet", "error_type:invoker" }),
            new(new[] { "integration_name:adonet", "error_type:execution" }),
            new(new[] { "integration_name:aspnet", "error_type:duck_typing" }),
            new(new[] { "integration_name:aspnet", "error_type:invoker" }),
            new(new[] { "integration_name:aspnet", "error_type:execution" }),
            new(new[] { "integration_name:aspnetmvc", "error_type:duck_typing" }),
            new(new[] { "integration_name:aspnetmvc", "error_type:invoker" }),
            new(new[] { "integration_name:aspnetmvc", "error_type:execution" }),
            new(new[] { "integration_name:aspnetwebapi2", "error_type:duck_typing" }),
            new(new[] { "integration_name:aspnetwebapi2", "error_type:invoker" }),
            new(new[] { "integration_name:aspnetwebapi2", "error_type:execution" }),
            new(new[] { "integration_name:graphql", "error_type:duck_typing" }),
            new(new[] { "integration_name:graphql", "error_type:invoker" }),
            new(new[] { "integration_name:graphql", "error_type:execution" }),
            new(new[] { "integration_name:hotchocolate", "error_type:duck_typing" }),
            new(new[] { "integration_name:hotchocolate", "error_type:invoker" }),
            new(new[] { "integration_name:hotchocolate", "error_type:execution" }),
            new(new[] { "integration_name:mongodb", "error_type:duck_typing" }),
            new(new[] { "integration_name:mongodb", "error_type:invoker" }),
            new(new[] { "integration_name:mongodb", "error_type:execution" }),
            new(new[] { "integration_name:xunit", "error_type:duck_typing" }),
            new(new[] { "integration_name:xunit", "error_type:invoker" }),
            new(new[] { "integration_name:xunit", "error_type:execution" }),
            new(new[] { "integration_name:nunit", "error_type:duck_typing" }),
            new(new[] { "integration_name:nunit", "error_type:invoker" }),
            new(new[] { "integration_name:nunit", "error_type:execution" }),
            new(new[] { "integration_name:mstestv2", "error_type:duck_typing" }),
            new(new[] { "integration_name:mstestv2", "error_type:invoker" }),
            new(new[] { "integration_name:mstestv2", "error_type:execution" }),
            new(new[] { "integration_name:wcf", "error_type:duck_typing" }),
            new(new[] { "integration_name:wcf", "error_type:invoker" }),
            new(new[] { "integration_name:wcf", "error_type:execution" }),
            new(new[] { "integration_name:webrequest", "error_type:duck_typing" }),
            new(new[] { "integration_name:webrequest", "error_type:invoker" }),
            new(new[] { "integration_name:webrequest", "error_type:execution" }),
            new(new[] { "integration_name:elasticsearchnet", "error_type:duck_typing" }),
            new(new[] { "integration_name:elasticsearchnet", "error_type:invoker" }),
            new(new[] { "integration_name:elasticsearchnet", "error_type:execution" }),
            new(new[] { "integration_name:servicestackredis", "error_type:duck_typing" }),
            new(new[] { "integration_name:servicestackredis", "error_type:invoker" }),
            new(new[] { "integration_name:servicestackredis", "error_type:execution" }),
            new(new[] { "integration_name:stackexchangeredis", "error_type:duck_typing" }),
            new(new[] { "integration_name:stackexchangeredis", "error_type:invoker" }),
            new(new[] { "integration_name:stackexchangeredis", "error_type:execution" }),
            new(new[] { "integration_name:serviceremoting", "error_type:duck_typing" }),
            new(new[] { "integration_name:serviceremoting", "error_type:invoker" }),
            new(new[] { "integration_name:serviceremoting", "error_type:execution" }),
            new(new[] { "integration_name:rabbitmq", "error_type:duck_typing" }),
            new(new[] { "integration_name:rabbitmq", "error_type:invoker" }),
            new(new[] { "integration_name:rabbitmq", "error_type:execution" }),
            new(new[] { "integration_name:msmq", "error_type:duck_typing" }),
            new(new[] { "integration_name:msmq", "error_type:invoker" }),
            new(new[] { "integration_name:msmq", "error_type:execution" }),
            new(new[] { "integration_name:kafka", "error_type:duck_typing" }),
            new(new[] { "integration_name:kafka", "error_type:invoker" }),
            new(new[] { "integration_name:kafka", "error_type:execution" }),
            new(new[] { "integration_name:cosmosdb", "error_type:duck_typing" }),
            new(new[] { "integration_name:cosmosdb", "error_type:invoker" }),
            new(new[] { "integration_name:cosmosdb", "error_type:execution" }),
            new(new[] { "integration_name:awss3", "error_type:duck_typing" }),
            new(new[] { "integration_name:awss3", "error_type:invoker" }),
            new(new[] { "integration_name:awss3", "error_type:execution" }),
            new(new[] { "integration_name:awssdk", "error_type:duck_typing" }),
            new(new[] { "integration_name:awssdk", "error_type:invoker" }),
            new(new[] { "integration_name:awssdk", "error_type:execution" }),
            new(new[] { "integration_name:awssqs", "error_type:duck_typing" }),
            new(new[] { "integration_name:awssqs", "error_type:invoker" }),
            new(new[] { "integration_name:awssqs", "error_type:execution" }),
            new(new[] { "integration_name:awssns", "error_type:duck_typing" }),
            new(new[] { "integration_name:awssns", "error_type:invoker" }),
            new(new[] { "integration_name:awssns", "error_type:execution" }),
            new(new[] { "integration_name:awseventbridge", "error_type:duck_typing" }),
            new(new[] { "integration_name:awseventbridge", "error_type:invoker" }),
            new(new[] { "integration_name:awseventbridge", "error_type:execution" }),
            new(new[] { "integration_name:ilogger", "error_type:duck_typing" }),
            new(new[] { "integration_name:ilogger", "error_type:invoker" }),
            new(new[] { "integration_name:ilogger", "error_type:execution" }),
            new(new[] { "integration_name:aerospike", "error_type:duck_typing" }),
            new(new[] { "integration_name:aerospike", "error_type:invoker" }),
            new(new[] { "integration_name:aerospike", "error_type:execution" }),
            new(new[] { "integration_name:azurefunctions", "error_type:duck_typing" }),
            new(new[] { "integration_name:azurefunctions", "error_type:invoker" }),
            new(new[] { "integration_name:azurefunctions", "error_type:execution" }),
            new(new[] { "integration_name:couchbase", "error_type:duck_typing" }),
            new(new[] { "integration_name:couchbase", "error_type:invoker" }),
            new(new[] { "integration_name:couchbase", "error_type:execution" }),
            new(new[] { "integration_name:mysql", "error_type:duck_typing" }),
            new(new[] { "integration_name:mysql", "error_type:invoker" }),
            new(new[] { "integration_name:mysql", "error_type:execution" }),
            new(new[] { "integration_name:npgsql", "error_type:duck_typing" }),
            new(new[] { "integration_name:npgsql", "error_type:invoker" }),
            new(new[] { "integration_name:npgsql", "error_type:execution" }),
            new(new[] { "integration_name:oracle", "error_type:duck_typing" }),
            new(new[] { "integration_name:oracle", "error_type:invoker" }),
            new(new[] { "integration_name:oracle", "error_type:execution" }),
            new(new[] { "integration_name:sqlclient", "error_type:duck_typing" }),
            new(new[] { "integration_name:sqlclient", "error_type:invoker" }),
            new(new[] { "integration_name:sqlclient", "error_type:execution" }),
            new(new[] { "integration_name:sqlite", "error_type:duck_typing" }),
            new(new[] { "integration_name:sqlite", "error_type:invoker" }),
            new(new[] { "integration_name:sqlite", "error_type:execution" }),
            new(new[] { "integration_name:serilog", "error_type:duck_typing" }),
            new(new[] { "integration_name:serilog", "error_type:invoker" }),
            new(new[] { "integration_name:serilog", "error_type:execution" }),
            new(new[] { "integration_name:log4net", "error_type:duck_typing" }),
            new(new[] { "integration_name:log4net", "error_type:invoker" }),
            new(new[] { "integration_name:log4net", "error_type:execution" }),
            new(new[] { "integration_name:nlog", "error_type:duck_typing" }),
            new(new[] { "integration_name:nlog", "error_type:invoker" }),
            new(new[] { "integration_name:nlog", "error_type:execution" }),
            new(new[] { "integration_name:traceannotations", "error_type:duck_typing" }),
            new(new[] { "integration_name:traceannotations", "error_type:invoker" }),
            new(new[] { "integration_name:traceannotations", "error_type:execution" }),
            new(new[] { "integration_name:grpc", "error_type:duck_typing" }),
            new(new[] { "integration_name:grpc", "error_type:invoker" }),
            new(new[] { "integration_name:grpc", "error_type:execution" }),
            new(new[] { "integration_name:process", "error_type:duck_typing" }),
            new(new[] { "integration_name:process", "error_type:invoker" }),
            new(new[] { "integration_name:process", "error_type:execution" }),
            new(new[] { "integration_name:hashalgorithm", "error_type:duck_typing" }),
            new(new[] { "integration_name:hashalgorithm", "error_type:invoker" }),
            new(new[] { "integration_name:hashalgorithm", "error_type:execution" }),
            new(new[] { "integration_name:symmetricalgorithm", "error_type:duck_typing" }),
            new(new[] { "integration_name:symmetricalgorithm", "error_type:invoker" }),
            new(new[] { "integration_name:symmetricalgorithm", "error_type:execution" }),
            new(new[] { "integration_name:otel", "error_type:duck_typing" }),
            new(new[] { "integration_name:otel", "error_type:invoker" }),
            new(new[] { "integration_name:otel", "error_type:execution" }),
            new(new[] { "integration_name:pathtraversal", "error_type:duck_typing" }),
            new(new[] { "integration_name:pathtraversal", "error_type:invoker" }),
            new(new[] { "integration_name:pathtraversal", "error_type:execution" }),
            new(new[] { "integration_name:ssrf", "error_type:duck_typing" }),
            new(new[] { "integration_name:ssrf", "error_type:invoker" }),
            new(new[] { "integration_name:ssrf", "error_type:execution" }),
            new(new[] { "integration_name:ldap", "error_type:duck_typing" }),
            new(new[] { "integration_name:ldap", "error_type:invoker" }),
            new(new[] { "integration_name:ldap", "error_type:execution" }),
            new(new[] { "integration_name:hardcodedsecret", "error_type:duck_typing" }),
            new(new[] { "integration_name:hardcodedsecret", "error_type:invoker" }),
            new(new[] { "integration_name:hardcodedsecret", "error_type:execution" }),
            new(new[] { "integration_name:awskinesis", "error_type:duck_typing" }),
            new(new[] { "integration_name:awskinesis", "error_type:invoker" }),
            new(new[] { "integration_name:awskinesis", "error_type:execution" }),
            new(new[] { "integration_name:azureservicebus", "error_type:duck_typing" }),
            new(new[] { "integration_name:azureservicebus", "error_type:invoker" }),
            new(new[] { "integration_name:azureservicebus", "error_type:execution" }),
            new(new[] { "integration_name:systemrandom", "error_type:duck_typing" }),
            new(new[] { "integration_name:systemrandom", "error_type:invoker" }),
            new(new[] { "integration_name:systemrandom", "error_type:execution" }),
            new(new[] { "integration_name:awsdynamodb", "error_type:duck_typing" }),
            new(new[] { "integration_name:awsdynamodb", "error_type:invoker" }),
            new(new[] { "integration_name:awsdynamodb", "error_type:execution" }),
            new(new[] { "integration_name:ibmmq", "error_type:duck_typing" }),
            new(new[] { "integration_name:ibmmq", "error_type:invoker" }),
            new(new[] { "integration_name:ibmmq", "error_type:execution" }),
            new(new[] { "integration_name:remoting", "error_type:duck_typing" }),
            new(new[] { "integration_name:remoting", "error_type:invoker" }),
            new(new[] { "integration_name:remoting", "error_type:execution" }),
            new(new[] { "integration_name:trustboundaryviolation", "error_type:duck_typing" }),
            new(new[] { "integration_name:trustboundaryviolation", "error_type:invoker" }),
            new(new[] { "integration_name:trustboundaryviolation", "error_type:execution" }),
            new(new[] { "integration_name:unvalidatedredirect", "error_type:duck_typing" }),
            new(new[] { "integration_name:unvalidatedredirect", "error_type:invoker" }),
            new(new[] { "integration_name:unvalidatedredirect", "error_type:execution" }),
            new(new[] { "integration_name:testplatformassemblyresolver", "error_type:duck_typing" }),
            new(new[] { "integration_name:testplatformassemblyresolver", "error_type:invoker" }),
            new(new[] { "integration_name:testplatformassemblyresolver", "error_type:execution" }),
            new(new[] { "integration_name:stacktraceleak", "error_type:duck_typing" }),
            new(new[] { "integration_name:stacktraceleak", "error_type:invoker" }),
            new(new[] { "integration_name:stacktraceleak", "error_type:execution" }),
            new(new[] { "integration_name:xpathinjection", "error_type:duck_typing" }),
            new(new[] { "integration_name:xpathinjection", "error_type:invoker" }),
            new(new[] { "integration_name:xpathinjection", "error_type:execution" }),
            new(new[] { "integration_name:reflectioninjection", "error_type:duck_typing" }),
            new(new[] { "integration_name:reflectioninjection", "error_type:invoker" }),
            new(new[] { "integration_name:reflectioninjection", "error_type:execution" }),
            new(new[] { "integration_name:xss", "error_type:duck_typing" }),
            new(new[] { "integration_name:xss", "error_type:invoker" }),
            new(new[] { "integration_name:xss", "error_type:execution" }),
            new(new[] { "integration_name:nhibernate", "error_type:duck_typing" }),
            new(new[] { "integration_name:nhibernate", "error_type:invoker" }),
            new(new[] { "integration_name:nhibernate", "error_type:execution" }),
            new(new[] { "integration_name:dotnettest", "error_type:duck_typing" }),
            new(new[] { "integration_name:dotnettest", "error_type:invoker" }),
            new(new[] { "integration_name:dotnettest", "error_type:execution" }),
            new(new[] { "integration_name:selenium", "error_type:duck_typing" }),
            new(new[] { "integration_name:selenium", "error_type:invoker" }),
            new(new[] { "integration_name:selenium", "error_type:execution" }),
            new(new[] { "integration_name:directorylistingleak", "error_type:duck_typing" }),
            new(new[] { "integration_name:directorylistingleak", "error_type:invoker" }),
            new(new[] { "integration_name:directorylistingleak", "error_type:execution" }),
            new(new[] { "integration_name:sessiontimeout", "error_type:duck_typing" }),
            new(new[] { "integration_name:sessiontimeout", "error_type:invoker" }),
            new(new[] { "integration_name:sessiontimeout", "error_type:execution" }),
            new(new[] { "integration_name:datadogtracemanual", "error_type:duck_typing" }),
            new(new[] { "integration_name:datadogtracemanual", "error_type:invoker" }),
            new(new[] { "integration_name:datadogtracemanual", "error_type:execution" }),
            new(new[] { "integration_name:emailhtmlinjection", "error_type:duck_typing" }),
            new(new[] { "integration_name:emailhtmlinjection", "error_type:invoker" }),
            new(new[] { "integration_name:emailhtmlinjection", "error_type:execution" }),
        };

    /// <summary>
    /// Gets an array of metric counts, indexed by integer value of the <see cref="Datadog.Trace.Telemetry.Metrics.CountShared" />.
    /// Each value represents the number of unique entries in the buffer returned by <see cref="GetCountSharedBuffer()" />
    /// It is equal to the cardinality of the tag combinations (or 1 if there are no tags)
    /// </summary>
    private static int[] CountSharedEntryCounts { get; }
<<<<<<< HEAD
        = new int[]{ 237, };
=======
        = new int[]{ 231, };
>>>>>>> 50a95c58

    public void RecordCountSharedIntegrationsError(Datadog.Trace.Telemetry.Metrics.MetricTags.IntegrationName tag1, Datadog.Trace.Telemetry.Metrics.MetricTags.InstrumentationError tag2, int increment = 1)
    {
        var index = 0 + ((int)tag1 * 3) + (int)tag2;
        Interlocked.Add(ref _buffer.CountShared[index], increment);
    }
}<|MERGE_RESOLUTION|>--- conflicted
+++ resolved
@@ -11,11 +11,7 @@
 namespace Datadog.Trace.Telemetry;
 internal partial class MetricsTelemetryCollector
 {
-<<<<<<< HEAD
-    private const int CountSharedLength = 237;
-=======
     private const int CountSharedLength = 231;
->>>>>>> 50a95c58
 
     /// <summary>
     /// Creates the buffer for the <see cref="Datadog.Trace.Telemetry.Metrics.CountShared" /> values.
@@ -117,9 +113,6 @@
             new(new[] { "integration_name:cosmosdb", "error_type:duck_typing" }),
             new(new[] { "integration_name:cosmosdb", "error_type:invoker" }),
             new(new[] { "integration_name:cosmosdb", "error_type:execution" }),
-            new(new[] { "integration_name:awss3", "error_type:duck_typing" }),
-            new(new[] { "integration_name:awss3", "error_type:invoker" }),
-            new(new[] { "integration_name:awss3", "error_type:execution" }),
             new(new[] { "integration_name:awssdk", "error_type:duck_typing" }),
             new(new[] { "integration_name:awssdk", "error_type:invoker" }),
             new(new[] { "integration_name:awssdk", "error_type:execution" }),
@@ -266,11 +259,7 @@
     /// It is equal to the cardinality of the tag combinations (or 1 if there are no tags)
     /// </summary>
     private static int[] CountSharedEntryCounts { get; }
-<<<<<<< HEAD
-        = new int[]{ 237, };
-=======
         = new int[]{ 231, };
->>>>>>> 50a95c58
 
     public void RecordCountSharedIntegrationsError(Datadog.Trace.Telemetry.Metrics.MetricTags.IntegrationName tag1, Datadog.Trace.Telemetry.Metrics.MetricTags.InstrumentationError tag2, int increment = 1)
     {

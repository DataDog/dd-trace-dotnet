--- conflicted
+++ resolved
@@ -15,14 +15,12 @@
 using Datadog.Trace.Agent.DiscoveryService;
 using Datadog.Trace.Configuration;
 using Datadog.Trace.Logging;
+using Datadog.Trace.Processors;
 using Datadog.Trace.RemoteConfigurationManagement.Protocol;
 using Datadog.Trace.RemoteConfigurationManagement.Transport;
 using Datadog.Trace.Util;
-<<<<<<< HEAD
+using Datadog.Trace.Vendors.Serilog.Events;
 using CommonTags = Datadog.Trace.Ci.Tags.CommonTags;
-=======
-using Datadog.Trace.Vendors.Serilog.Events;
->>>>>>> d4323253
 
 namespace Datadog.Trace.RemoteConfigurationManagement
 {
@@ -98,25 +96,25 @@
         {
             var tags = tracerSettings.GlobalTags?.Select(pair => pair.Key + ":" + pair.Value).ToList() ?? new List<string>();
 
-            var environment = tracerSettings.Environment;
+            var environment = TraceUtil.NormalizeTag(tracerSettings.Environment);
             if (!string.IsNullOrEmpty(environment))
             {
                 tags.Add($"env:{environment}");
             }
 
-            var serviceVersion = tracerSettings.ServiceVersion;
+            var serviceVersion = TraceUtil.NormalizeTag(tracerSettings.ServiceVersion);
             if (!string.IsNullOrEmpty(serviceVersion))
             {
                 tags.Add($"version:{serviceVersion}");
             }
 
-            var tracerVersion = rcmSettings.TracerVersion;
+            var tracerVersion = TraceUtil.NormalizeTag(rcmSettings.TracerVersion);
             if (!string.IsNullOrEmpty(tracerVersion))
             {
                 tags.Add($"tracer_version:{tracerVersion}");
             }
 
-            var hostName = PlatformHelpers.HostMetadata.Instance?.Hostname;
+            var hostName = TraceUtil.NormalizeTag(PlatformHelpers.HostMetadata.Instance?.Hostname);
             if (!string.IsNullOrEmpty(hostName))
             {
                 tags.Add($"host_name:{hostName}");

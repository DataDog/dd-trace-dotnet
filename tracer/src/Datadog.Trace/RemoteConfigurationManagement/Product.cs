// <copyright file="Product.cs" company="Datadog">
// Unless explicitly stated otherwise all files in this repository are licensed under the Apache 2 License.
// This product includes software developed at Datadog (https://www.datadoghq.com/). Copyright 2017 Datadog, Inc.
// </copyright>

using System;
using System.Collections.Generic;
using System.Linq;
using Datadog.Trace.Logging;

namespace Datadog.Trace.RemoteConfigurationManagement
{
    internal abstract class Product
    {
        private static readonly IDatadogLogger Log = DatadogLogging.GetLoggerFor<Product>();

        protected Product()
        {
            AppliedConfigurations = new Dictionary<string, RemoteConfigurationCache>();
        }

        public event EventHandler<ProductConfigChangedEventArgs> ConfigChanged;

        public event EventHandler<ProductConfigChangedEventArgs> ConfigRemoved;

        public abstract string Name { get; }

        public Dictionary<string, RemoteConfigurationCache> AppliedConfigurations { get; }

        public void AssignConfigs(List<RemoteConfiguration> changedConfigs)
        {
            List<NamedRawFile> filteredConfigs = null;

            foreach (var config in changedConfigs)
            {
                var remoteConfigurationCache = new RemoteConfigurationCache(config.Path, config.Length, config.Hashes, config.Version);
                AppliedConfigurations[remoteConfigurationCache.Path.Path] = remoteConfigurationCache;

                filteredConfigs ??= new List<NamedRawFile>();
                filteredConfigs.Add(new NamedRawFile(config.Path, config.Contents));
            }

            Log.Debug<int, string, int>(
                "Received {ConfigsAmount} Remote Configuration records for product {Name}, " +
                      "of which {FilteredAmount} matched the predicate.",
                changedConfigs.Count,
                Name,
                filteredConfigs?.Count ?? 0);

            if (filteredConfigs is not null)
            {
                var e = new ProductConfigChangedEventArgs(filteredConfigs);
                try
                {
                    ConfigChanged?.Invoke(this, e);
                }
                catch (Exception ex)
                {
                    foreach (var item in filteredConfigs)
                    {
<<<<<<< HEAD
                        e.Error(item.Path.Path, ex.Message);
=======
                        Log.Debug(ex, "Failed to apply Remote Configuration record {RecordName} for product {ProductName}", item.Name, Name);
                        e.Error(item.Name, ex.Message);
>>>>>>> d4323253
                    }
                }

                var results = e.GetResults();
                foreach (var result in results)
                {
                    switch (result.ApplyState)
                    {
                        case ApplyStates.UNACKNOWLEDGED:
                            // Do nothing
                            break;
                        case ApplyStates.ACKNOWLEDGED:
                            AppliedConfigurations[result.Filename].Applied();
                            break;
                        case ApplyStates.ERROR:
                            AppliedConfigurations[result.Filename].ErrorOccured(result.Error);
                            break;
                        default:
                            Log.Warning("Unexpected ApplyState: {ApplyState}", result.ApplyState);
                            break;
                    }
                }
            }
        }

        public void RemoveConfigs(List<RemoteConfigurationCache> removedConfigs)
        {
            var e = new ProductConfigChangedEventArgs(removedConfigs.Select(cache => new NamedRawFile(cache.Path, Array.Empty<byte>())));
            ConfigRemoved?.Invoke(this, e);
        }
    }
}<|MERGE_RESOLUTION|>--- conflicted
+++ resolved
@@ -58,12 +58,9 @@
                 {
                     foreach (var item in filteredConfigs)
                     {
-<<<<<<< HEAD
-                        e.Error(item.Path.Path, ex.Message);
-=======
+
                         Log.Debug(ex, "Failed to apply Remote Configuration record {RecordName} for product {ProductName}", item.Name, Name);
                         e.Error(item.Name, ex.Message);
->>>>>>> d4323253
                     }
                 }
 

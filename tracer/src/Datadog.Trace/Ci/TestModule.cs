// <copyright file="TestModule.cs" company="Datadog">
// Unless explicitly stated otherwise all files in this repository are licensed under the Apache 2 License.
// This product includes software developed at Datadog (https://www.datadoghq.com/). Copyright 2017 Datadog, Inc.
// </copyright>
#nullable enable

using System;
using System.Collections.Generic;
using System.Globalization;
using System.IO;
using System.Linq;
using System.Text;
using System.Threading;
<<<<<<< HEAD
using System.Threading.Tasks;
=======
using Datadog.Trace.Ci.Coverage;
>>>>>>> b8dc517e
using Datadog.Trace.Ci.Tagging;
using Datadog.Trace.Ci.Tags;
using Datadog.Trace.ExtensionMethods;
using Datadog.Trace.PlatformHelpers;
using Datadog.Trace.Propagators;
using Datadog.Trace.Sampling;
using Datadog.Trace.Util;
using Datadog.Trace.Vendors.Newtonsoft.Json;
using Datadog.Trace.Vendors.Serilog;

namespace Datadog.Trace.Ci;

/// <summary>
/// CI Visibility test module
/// </summary>
public sealed class TestModule
{
    private static readonly AsyncLocal<TestModule?> CurrentModule = new();
    private readonly Span _span;
    private readonly Dictionary<string, TestSuite> _suites;
    private int _finished;

    private TestModule(string name, string? framework, string? frameworkVersion, DateTimeOffset? startDate)
        : this(name, framework, frameworkVersion, startDate, null)
    {
    }

    internal TestModule(string name, string? framework, string? frameworkVersion, DateTimeOffset? startDate, TestSessionSpanTags? sessionSpanTags)
    {
        // First we make sure that CI Visibility is initialized.
        CIVisibility.Initialize();

        var environment = CIEnvironmentValues.Instance;
        var frameworkDescription = FrameworkDescription.Instance;
        _suites = new Dictionary<string, TestSuite>();

        Name = name;
        Framework = framework;

        // if sessionSpanTags is not null then the TestSession is in-proc.
        // otherwise the TestSession is out of process

        TestModuleSpanTags tags;
        if (sessionSpanTags is not null)
        {
            // In-Proc session
            tags = new TestModuleSpanTags
            {
                Type = TestTags.TypeTest,
                Module = name,
                Framework = framework,
                FrameworkVersion = frameworkVersion,
                CIProvider = sessionSpanTags.CIProvider,
                CIPipelineId = sessionSpanTags.CIPipelineId,
                CIPipelineName = sessionSpanTags.CIPipelineName,
                CIPipelineNumber = sessionSpanTags.CIPipelineNumber,
                CIPipelineUrl = sessionSpanTags.CIPipelineUrl,
                CIJobName = sessionSpanTags.CIJobName,
                CIJobUrl = sessionSpanTags.CIJobUrl,
                StageName = sessionSpanTags.StageName,
                CIWorkspacePath = sessionSpanTags.CIWorkspacePath,
                GitRepository = sessionSpanTags.GitRepository,
                GitCommit = sessionSpanTags.GitCommit,
                GitBranch = sessionSpanTags.GitBranch,
                GitTag = sessionSpanTags.GitTag,
                GitCommitAuthorDate = sessionSpanTags.GitCommitAuthorDate,
                GitCommitAuthorName = sessionSpanTags.GitCommitAuthorName,
                GitCommitAuthorEmail = sessionSpanTags.GitCommitAuthorEmail,
                GitCommitCommitterDate = sessionSpanTags.GitCommitCommitterDate,
                GitCommitCommitterName = sessionSpanTags.GitCommitCommitterName,
                GitCommitCommitterEmail = sessionSpanTags.GitCommitCommitterEmail,
                GitCommitMessage = sessionSpanTags.GitCommitMessage,
                BuildSourceRoot = sessionSpanTags.BuildSourceRoot,
                RuntimeName = frameworkDescription.Name,
                RuntimeVersion = frameworkDescription.ProductVersion,
                RuntimeArchitecture = frameworkDescription.ProcessArchitecture,
                OSArchitecture = frameworkDescription.OSArchitecture,
                OSPlatform = frameworkDescription.OSPlatform,
                OSVersion = CIVisibility.GetOperatingSystemVersion(),
                CiEnvVars = sessionSpanTags.CiEnvVars,
                SessionId = sessionSpanTags.SessionId,
                Command = sessionSpanTags.Command,
                WorkingDirectory = sessionSpanTags.WorkingDirectory,
            };
        }
        else
        {
            // Out-of-Proc session
            tags = new TestModuleSpanTags
            {
                Type = TestTags.TypeTest,
                Module = name,
                Framework = framework,
                FrameworkVersion = frameworkVersion,
                RuntimeName = frameworkDescription.Name,
                RuntimeVersion = frameworkDescription.ProductVersion,
                RuntimeArchitecture = frameworkDescription.ProcessArchitecture,
                OSArchitecture = frameworkDescription.OSArchitecture,
                OSPlatform = frameworkDescription.OSPlatform,
                OSVersion = CIVisibility.GetOperatingSystemVersion(),
            };

            tags.SetCIEnvironmentValues(environment);

            // Extract session variables (from out of process sessions)
            var environmentVariables = EnvironmentHelpers.GetEnvironmentVariables();
            var sessionContext = SpanContextPropagator.Instance.Extract(
                environmentVariables, new DictionaryGetterAndSetter(DictionaryGetterAndSetter.EnvironmentVariableKeyProcessor));

            if (sessionContext is not null)
            {
                tags.SessionId = sessionContext.SpanId;
                if (environmentVariables.TryGetValue<string>(TestSuiteVisibilityTags.TestSessionCommandEnvironmentVariable, out var testSessionCommand))
                {
                    tags.Command = testSessionCommand;
                }

                if (environmentVariables.TryGetValue<string>(TestSuiteVisibilityTags.TestSessionWorkingDirectoryEnvironmentVariable, out var testSessionWorkingDirectory))
                {
                    tags.WorkingDirectory = testSessionWorkingDirectory;
                }
            }
        }

        // Check if Intelligent Test Runner has skippable tests and set the flag according to that
        tags.TestsSkipped = CIVisibility.HasSkippableTests() ? "true" : "false";

        var span = Tracer.Instance.StartSpan(
            string.IsNullOrEmpty(framework) ? "test_module" : $"{framework!.ToLowerInvariant()}.test_module",
            tags: tags,
            startTime: startDate);

        span.Type = SpanTypes.TestModule;
        span.ResourceName = name;
        span.Context.TraceContext.SetSamplingPriority((int)SamplingPriority.AutoKeep);
        span.Context.TraceContext.Origin = TestTags.CIAppTestOriginName;

        tags.ModuleId = span.SpanId;

        _span = span;
        Current = this;
        CIVisibility.Log.Debug("### Test Module Created: {name}", name);

        if (startDate is null)
        {
            // If a module doesn't have a fixed start time we reset it before running code
            span.ResetStartTime();
        }
    }

    /// <summary>
    /// Gets the module name
    /// </summary>
    public string Name { get; }

    /// <summary>
    /// Gets the test module start date
    /// </summary>
    public DateTimeOffset StartTime => _span.StartTime;

    /// <summary>
    /// Gets the test framework
    /// </summary>
    public string? Framework { get; }

    /// <summary>
    /// Gets or sets the current TestModule
    /// </summary>
    internal static TestModule? Current
    {
        get => CurrentModule.Value;
        set => CurrentModule.Value = value;
    }

    internal TestModuleSpanTags Tags => (TestModuleSpanTags)_span.Tags;

    /// <summary>
    /// Create a new Test Module
    /// </summary>
    /// <param name="name">Test module name</param>
    /// <returns>New test module instance</returns>
    public static TestModule Create(string name)
    {
        return new TestModule(name, null, null, null);
    }

    /// <summary>
    /// Create a new Test Module
    /// </summary>
    /// <param name="name">Test module name</param>
    /// <param name="framework">Testing framework name</param>
    /// <param name="frameworkVersion">Testing framework version</param>
    /// <returns>New test module instance</returns>
    public static TestModule Create(string name, string framework, string frameworkVersion)
    {
        return new TestModule(name, framework, frameworkVersion, null);
    }

    /// <summary>
    /// Create a new Test Module
    /// </summary>
    /// <param name="name">Test module name</param>
    /// <param name="framework">Testing framework name</param>
    /// <param name="frameworkVersion">Testing framework version</param>
    /// <param name="startDate">Test session start date</param>
    /// <returns>New test module instance</returns>
    public static TestModule Create(string name, string framework, string frameworkVersion, DateTimeOffset startDate)
    {
        return new TestModule(name, framework, frameworkVersion, startDate);
    }

    /// <summary>
    /// Sets a string tag into the test
    /// </summary>
    /// <param name="key">Key of the tag</param>
    /// <param name="value">Value of the tag</param>
    public void SetTag(string key, string? value)
    {
        _span.SetTag(key, value);
    }

    /// <summary>
    /// Sets a number tag into the test
    /// </summary>
    /// <param name="key">Key of the tag</param>
    /// <param name="value">Value of the tag</param>
    public void SetTag(string key, double? value)
    {
        _span.SetMetric(key, value);
    }

    /// <summary>
    /// Set Error Info
    /// </summary>
    /// <param name="type">Error type</param>
    /// <param name="message">Error message</param>
    /// <param name="callStack">Error callstack</param>
    public void SetErrorInfo(string type, string message, string? callStack)
    {
        var span = _span;
        span.Error = true;
        span.SetTag(Trace.Tags.ErrorType, type);
        span.SetTag(Trace.Tags.ErrorMsg, message);
        if (callStack is not null)
        {
            span.SetTag(Trace.Tags.ErrorStack, callStack);
        }
    }

    /// <summary>
    /// Set Error Info from Exception
    /// </summary>
    /// <param name="exception">Exception instance</param>
    public void SetErrorInfo(Exception exception)
    {
        _span.SetException(exception);
    }

    /// <summary>
    /// Close test module
    /// </summary>
    public void Close()
    {
        Close(null);
    }

    /// <summary>
    /// Close test module
    /// </summary>
    /// <param name="duration">Duration of the test module</param>
    public void Close(TimeSpan? duration)
    {
        if (InternalClose(duration))
        {
            CIVisibility.Log.Debug("### Test Module Flushing after close: {name}", Name);
            CIVisibility.Flush();
        }
    }

    /// <summary>
    /// Close test module
    /// </summary>
    /// <returns>Task instance </returns>
    public Task CloseAsync()
    {
        return CloseAsync(null);
    }

    /// <summary>
    /// Close test module
    /// </summary>
    /// <param name="duration">Duration of the test module</param>
    /// <returns>Task instance </returns>
    public Task CloseAsync(TimeSpan? duration)
    {
        if (InternalClose(duration))
        {
            CIVisibility.Log.Debug("### Test Module Flushing after close: {name}", Name);
            return CIVisibility.FlushAsync();
        }

        return Task.CompletedTask;
    }

    /// <summary>
    /// Close test module
    /// </summary>
    /// <param name="duration">Duration of the test module</param>
    private bool InternalClose(TimeSpan? duration)
    {
        if (Interlocked.Exchange(ref _finished, 1) == 1)
        {
            return false;
        }

        var span = _span;

        // Calculate duration beforehand
        duration ??= span.Context.TraceContext.ElapsedSince(span.StartTime);

        var remainingSuites = Array.Empty<TestSuite>();
        lock (_suites)
        {
            if (_suites.Count > 0)
            {
                remainingSuites = _suites.Values.ToArray();
            }
        }

        foreach (var suite in remainingSuites)
        {
            suite.Close();
        }

        // Update status
        Tags.Status ??= TestTags.StatusPass;

        if (CoverageReporter.Handler is DefaultWithGlobalCoverageEventHandler coverageHandler &&
            coverageHandler.GetCodeCoveragePercentage() is { } globalCoverage)
        {
            // Adds the global code coverage percentage to the module
            span.SetTag(CommonTags.CodeCoverageTotalLines, globalCoverage.Data[0].ToString(CultureInfo.InvariantCulture));

            // If the code coverage path environment variable is set, we store the json file
            if (!string.IsNullOrWhiteSpace(CIVisibility.Settings.CodeCoveragePath))
            {
                var codeCoveragePath = Path.Combine(CIVisibility.Settings.CodeCoveragePath, $"coverage-{DateTime.Now:yyyy-MM-dd_HH_mm_ss}-{Guid.NewGuid():n}.json");
                try
                {
                    using var fStream = File.OpenWrite(codeCoveragePath);
                    using var sWriter = new StreamWriter(fStream, Encoding.UTF8, 4096, false);
                    new JsonSerializer().Serialize(sWriter, globalCoverage);
                }
                catch (Exception ex)
                {
                    CIVisibility.Log.Error(ex, "Error writing global code coverage.");
                }
            }
        }

        span.Finish(duration.Value);

        Current = null;
        CIVisibility.Log.Debug("### Test Module Closed: {name}", Name);
<<<<<<< HEAD
        return true;
=======
        CIVisibility.FlushSpans();
        CIVisibility.Log.Debug("### Data Flushed by Module: {name}", Name);
>>>>>>> b8dc517e
    }

    /// <summary>
    /// Create a new test suite for this session
    /// </summary>
    /// <param name="name">Name of the test suite</param>
    /// <returns>Test suite instance</returns>
    public TestSuite GetOrCreateSuite(string name)
    {
        return GetOrCreateSuite(name, null);
    }

    /// <summary>
    /// Create a new test suite for this session
    /// </summary>
    /// <param name="name">Name of the test suite</param>
    /// <param name="startDate">Test suite start date</param>
    /// <returns>Test suite instance</returns>
    public TestSuite GetOrCreateSuite(string name, DateTimeOffset? startDate)
    {
        lock (_suites)
        {
            if (_suites.TryGetValue(name, out var suite))
            {
                return suite;
            }

            suite = new TestSuite(this, name, startDate);
            _suites[name] = suite;
            return suite;
        }
    }

    /// <summary>
    /// Gets an existing test suite for this session
    /// </summary>
    /// <param name="name">Name of the test suite</param>
    /// <returns>Test suite instance</returns>
    internal TestSuite? GetSuite(string name)
    {
        lock (_suites)
        {
            return _suites.TryGetValue(name, out var suite) ? suite : null;
        }
    }

    internal void RemoveSuite(string name)
    {
        lock (_suites)
        {
            _suites.Remove(name);
        }
    }
}<|MERGE_RESOLUTION|>--- conflicted
+++ resolved
@@ -11,11 +11,8 @@
 using System.Linq;
 using System.Text;
 using System.Threading;
-<<<<<<< HEAD
 using System.Threading.Tasks;
-=======
 using Datadog.Trace.Ci.Coverage;
->>>>>>> b8dc517e
 using Datadog.Trace.Ci.Tagging;
 using Datadog.Trace.Ci.Tags;
 using Datadog.Trace.ExtensionMethods;
@@ -380,12 +377,7 @@
 
         Current = null;
         CIVisibility.Log.Debug("### Test Module Closed: {name}", Name);
-<<<<<<< HEAD
         return true;
-=======
-        CIVisibility.FlushSpans();
-        CIVisibility.Log.Debug("### Data Flushed by Module: {name}", Name);
->>>>>>> b8dc517e
     }
 
     /// <summary>

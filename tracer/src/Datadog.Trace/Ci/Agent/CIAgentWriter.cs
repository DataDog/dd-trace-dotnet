// <copyright file="CIAgentWriter.cs" company="Datadog">
// Unless explicitly stated otherwise all files in this repository are licensed under the Apache 2 License.
// This product includes software developed at Datadog (https://www.datadoghq.com/). Copyright 2017 Datadog, Inc.
// </copyright>

using System;
using System.Threading.Tasks;
using Datadog.Trace.Agent;
using Datadog.Trace.Configuration;
using Datadog.Trace.Sampling;

namespace Datadog.Trace.Ci.Agent
{
    internal class CIAgentWriter : IAgentWriter, ICIAppWriter
    {
        private readonly AgentWriter _agentWriter = null;

        public CIAgentWriter(ImmutableTracerSettings settings, ISampler sampler)
        {
<<<<<<< HEAD
            var api = new Api(settings.Exporter.AgentUri, TransportStrategy.Get(settings.Exporter), null, rates => sampler.SetDefaultSampleRates(rates), settings.Exporter.PartialFlushEnabled);
=======
            _isPartialFlushEnabled = settings.Exporter.PartialFlushEnabled;
            var api = new Api(settings.Exporter.AgentUri, TracesTransportStrategy.Get(settings.Exporter), null, rates => sampler.SetDefaultSampleRates(rates), _isPartialFlushEnabled);
>>>>>>> 6b142ccd
            _agentWriter = new AgentWriter(api, null, maxBufferSize: settings.TraceBufferSize);
        }

        public void AddEvent(IEvent @event)
        {
        }

        public Task FlushAndCloseAsync()
        {
            return _agentWriter.FlushAndCloseAsync();
        }

        public Task FlushTracesAsync()
        {
            return _agentWriter.FlushTracesAsync();
        }

        public Task<bool> Ping()
        {
            return _agentWriter.Ping();
        }

        public void WriteTrace(ArraySegment<Span> trace)
        {
            _agentWriter.WriteTrace(trace);
        }
    }
}<|MERGE_RESOLUTION|>--- conflicted
+++ resolved
@@ -17,12 +17,8 @@
 
         public CIAgentWriter(ImmutableTracerSettings settings, ISampler sampler)
         {
-<<<<<<< HEAD
-            var api = new Api(settings.Exporter.AgentUri, TransportStrategy.Get(settings.Exporter), null, rates => sampler.SetDefaultSampleRates(rates), settings.Exporter.PartialFlushEnabled);
-=======
             _isPartialFlushEnabled = settings.Exporter.PartialFlushEnabled;
             var api = new Api(settings.Exporter.AgentUri, TracesTransportStrategy.Get(settings.Exporter), null, rates => sampler.SetDefaultSampleRates(rates), _isPartialFlushEnabled);
->>>>>>> 6b142ccd
             _agentWriter = new AgentWriter(api, null, maxBufferSize: settings.TraceBufferSize);
         }
 

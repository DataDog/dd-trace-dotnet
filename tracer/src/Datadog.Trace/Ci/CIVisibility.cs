--- conflicted
+++ resolved
@@ -464,20 +464,14 @@
             // By configuration
             if (Settings.Enabled is { } enabled)
             {
-<<<<<<< HEAD
-                if (!string.IsNullOrEmpty(EnvironmentHelpers.GetEnvironmentVariable(ConfigurationKeys.CIVisibility.InternalTestName)))
-                {
-                    Log.Information("CI Visibility Enabled by internal test name environment variable.");
-                    return true;
-                }
-
-                processName ??= GetProcessName();
-                // When is enabled by configuration we only enable it to the testhost child process if the process name is dotnet.
-                if (processName.Equals("dotnet", StringComparison.OrdinalIgnoreCase) && Environment.CommandLine.IndexOf("testhost.dll", StringComparison.OrdinalIgnoreCase) == -1)
-=======
                 if (enabled)
->>>>>>> 5455b693
-                {
+                {
+                    if (!string.IsNullOrEmpty(EnvironmentHelpers.GetEnvironmentVariable(ConfigurationKeys.CIVisibility.InternalTestName)))
+                    {
+                        Log.Information("CI Visibility Enabled by internal test name environment variable.");
+                        return true;
+                    }
+
                     processName ??= GetProcessName();
                     // When is enabled by configuration we only enable it to the testhost child process if the process name is dotnet.
                     if (processName.Equals("dotnet", StringComparison.OrdinalIgnoreCase) && Environment.CommandLine.IndexOf("testhost.dll", StringComparison.OrdinalIgnoreCase) == -1)

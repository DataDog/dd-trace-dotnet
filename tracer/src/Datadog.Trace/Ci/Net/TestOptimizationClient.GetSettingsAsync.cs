// <copyright file="TestOptimizationClient.GetSettingsAsync.cs" company="Datadog">
// Unless explicitly stated otherwise all files in this repository are licensed under the Apache 2 License.
// This product includes software developed at Datadog (https://www.datadoghq.com/). Copyright 2017 Datadog, Inc.
// </copyright>

#nullable enable
using System;
using System.Threading.Tasks;
using Datadog.Trace.Ci.Configuration;
using Datadog.Trace.Ci.Telemetry;
using Datadog.Trace.Telemetry;
using Datadog.Trace.Telemetry.Metrics;
using Datadog.Trace.Vendors.Newtonsoft.Json;

// ReSharper disable ConvertToPrimaryConstructor
// ReSharper disable NotAccessedField.Local
#pragma warning disable CS0649 // Field is never assigned to, and will always have its default value

namespace Datadog.Trace.Ci.Net;

internal sealed partial class TestOptimizationClient
{
    private const string SettingsUrlPath = "api/v2/libraries/tests/services/setting";
    private const string SettingsType = "ci_app_test_service_libraries_settings";
    private Uri? _settingsUrl;

    public static SettingsResponse CreateSettingsResponseFromTestOptimizationSettings(TestOptimizationSettings settings, ITestOptimizationTracerManagement? tracerManagement)
    {
        if (!settings.IntelligentTestRunnerEnabled ||
            (!settings.Agentless && tracerManagement?.EventPlatformProxySupport == EventPlatformProxySupport.None))
        {
            // No additional features should be enabled
            return new SettingsResponse(
                codeCoverage: false,
                testsSkipping: false,
                requireGit: false,
                impactedTestsEnabled: false,
                flakyTestRetries: false,
                earlyFlakeDetection: new EarlyFlakeDetectionSettingsResponse(
                    enabled: false,
                    slowTestRetries: new SlowTestRetriesSettingsResponse(),
                    faultySessionThreshold: 0),
                knownTestsEnabled: false,
                testManagement: new TestManagementSettingsResponse(
                    enabled: false,
                    attemptToFixRetries: 0),
                dynamicInstrumentationEnabled: false);
        }

        return new SettingsResponse(
            codeCoverage: settings.CodeCoverageEnabled,
            testsSkipping: settings.TestsSkippingEnabled,
            requireGit: false,
            impactedTestsEnabled: settings.ImpactedTestsDetectionEnabled,
            flakyTestRetries: settings.FlakyRetryEnabled,
            earlyFlakeDetection: new EarlyFlakeDetectionSettingsResponse(
                enabled: settings.EarlyFlakeDetectionEnabled,
                slowTestRetries: new SlowTestRetriesSettingsResponse(),
                faultySessionThreshold: 0),
            knownTestsEnabled: settings.KnownTestsEnabled,
            testManagement: new TestManagementSettingsResponse(
                enabled: settings.TestManagementEnabled,
                attemptToFixRetries: settings.TestManagementAttemptToFixRetryCount),
            dynamicInstrumentationEnabled: settings.DynamicInstrumentationEnabled);
    }

    public async Task<SettingsResponse> GetSettingsAsync(bool skipFrameworkInfo = false)
    {
        Log.Debug("TestOptimizationClient: Getting settings...");
        if (!EnsureRepositoryUrl() || !EnsureBranchName() || !EnsureCommitSha())
        {
            return default;
        }

        _settingsUrl ??= GetUriFromPath(SettingsUrlPath);
        var query = new DataEnvelope<Data<SettingsQuery>>(
            new Data<SettingsQuery>(
                _commitSha,
                SettingsType,
                new SettingsQuery(_serviceName, _environment, _repositoryUrl, _branchName, _commitSha, GetTestConfigurations(skipFrameworkInfo))),
            null);

        var jsonQuery = JsonConvert.SerializeObject(query, SerializerSettings);
        Log.Debug("TestOptimizationClient: Settings.JSON RQ = {Json}", jsonQuery);

        string? queryResponse;
        try
        {
            queryResponse = await SendJsonRequestAsync<SettingsCallbacks>(_settingsUrl, jsonQuery).ConfigureAwait(false);
        }
        catch (Exception ex)
        {
            TelemetryFactory.Metrics.RecordCountCIVisibilityGitRequestsSettingsErrors(MetricTags.CIVisibilityErrorType.Network);
            Log.Error(ex, "TestOptimizationClient: Get settings request failed.");
            throw;
        }

        Log.Debug("TestOptimizationClient: Settings.JSON RS = {Json}", queryResponse);
        if (string.IsNullOrEmpty(queryResponse))
        {
            return default;
        }

        var deserializedResult = JsonConvert.DeserializeObject<DataEnvelope<Data<SettingsResponse>?>>(queryResponse);
        var settingsResponse = deserializedResult.Data?.Attributes ?? default;
        TelemetryFactory.Metrics.RecordCountCIVisibilityGitRequestsSettingsResponse(
            settingsResponse.CodeCoverage == true ? MetricTags.CIVisibilitySettingsResponse_CoverageFeature.Enabled : MetricTags.CIVisibilitySettingsResponse_CoverageFeature.Disabled,
            settingsResponse.TestsSkipping == true ? MetricTags.CIVisibilitySettingsResponse_ItrSkippingFeature.Enabled : MetricTags.CIVisibilitySettingsResponse_ItrSkippingFeature.Disabled,
            settingsResponse.KnownTestsEnabled == true ? MetricTags.CIVisibilitySettingsResponse_KnownTestsFeature.Enabled : MetricTags.CIVisibilitySettingsResponse_KnownTestsFeature.Disabled,
            settingsResponse.EarlyFlakeDetection.Enabled == true ? MetricTags.CIVisibilitySettingsResponse_EarlyFlakeDetectionFeature.Enabled : MetricTags.CIVisibilitySettingsResponse_EarlyFlakeDetectionFeature.Disabled,
            settingsResponse.FlakyTestRetries == true ? MetricTags.CIVisibilitySettingsResponse_FlakyTestRetriesFeature.Enabled : MetricTags.CIVisibilitySettingsResponse_FlakyTestRetriesFeature.Disabled,
            settingsResponse.TestManagement.Enabled == true ? MetricTags.CIVisibilitySettingsResponse_TestManagementFeature.Enabled : MetricTags.CIVisibilitySettingsResponse_TestManagementFeature.Disabled);

        return settingsResponse;
    }

    private readonly struct SettingsCallbacks : ICallbacks
    {
        public void OnBeforeSend()
        {
            TelemetryFactory.Metrics.RecordCountCIVisibilityGitRequestsSettings(MetricTags.CIVisibilityRequestCompressed.Uncompressed);
        }

        public void OnStatusCodeReceived(int statusCode, int responseLength)
        {
            if (TelemetryHelper.GetErrorTypeFromStatusCode(statusCode) is { } errorType)
            {
                TelemetryFactory.Metrics.RecordCountCIVisibilityGitRequestsSettingsErrors(errorType);
            }
        }

        public void OnError(Exception ex)
        {
            TelemetryFactory.Metrics.RecordCountCIVisibilityGitRequestsSettingsErrors(MetricTags.CIVisibilityErrorType.Network);
        }

        public void OnAfterSend(double totalMs)
        {
            TelemetryFactory.Metrics.RecordDistributionCIVisibilityGitRequestsSettingsMs(totalMs);
        }
    }

    private readonly struct SettingsQuery
    {
        [JsonProperty("service")]
        public readonly string Service;

        [JsonProperty("env")]
        public readonly string Environment;

        [JsonProperty("repository_url")]
        public readonly string RepositoryUrl;

        [JsonProperty("branch")]
        public readonly string Branch;

        [JsonProperty("sha")]
        public readonly string Sha;

        [JsonProperty("configurations")]
        public readonly TestsConfigurations Configurations;

        public SettingsQuery(string service, string environment, string repositoryUrl, string branch, string sha, TestsConfigurations configurations)
        {
            Service = service;
            Environment = environment;
            RepositoryUrl = repositoryUrl;
            Branch = branch;
            Sha = sha;
            Configurations = configurations;
        }
    }

    public readonly struct SettingsResponse
    {
        [JsonProperty("code_coverage")]
        public readonly bool? CodeCoverage;

        [JsonProperty("tests_skipping")]
        public readonly bool? TestsSkipping;

        [JsonProperty("require_git")]
        public readonly bool? RequireGit;

        [JsonProperty("impacted_tests_enabled")]
        public readonly bool? ImpactedTestsEnabled;

        [JsonProperty("flaky_test_retries_enabled")]
        public readonly bool? FlakyTestRetries;

        [JsonProperty("early_flake_detection")]
        public readonly EarlyFlakeDetectionSettingsResponse EarlyFlakeDetection;

        [JsonProperty("known_tests_enabled")]
        public readonly bool? KnownTestsEnabled;

        [JsonProperty("test_management")]
        public readonly TestManagementSettingsResponse TestManagement;

<<<<<<< HEAD
        [JsonProperty("di_enabled")]
        public readonly bool? DynamicInstrumentationEnabled;
=======
        [JsonProperty("default_branch")]
        public readonly string? DefaultBranch;
>>>>>>> b9e6c81b

        public SettingsResponse()
        {
        }

        public SettingsResponse(bool? codeCoverage, bool? testsSkipping, bool? requireGit, bool? impactedTestsEnabled, bool? flakyTestRetries, EarlyFlakeDetectionSettingsResponse earlyFlakeDetection, bool? knownTestsEnabled, TestManagementSettingsResponse testManagement, bool? dynamicInstrumentationEnabled)
        {
            CodeCoverage = codeCoverage;
            TestsSkipping = testsSkipping;
            RequireGit = requireGit;
            ImpactedTestsEnabled = impactedTestsEnabled;
            FlakyTestRetries = flakyTestRetries;
            EarlyFlakeDetection = earlyFlakeDetection;
            KnownTestsEnabled = knownTestsEnabled;
            TestManagement = testManagement;
            DynamicInstrumentationEnabled = dynamicInstrumentationEnabled;
        }
    }

    public readonly struct EarlyFlakeDetectionSettingsResponse
    {
        [JsonProperty("enabled")]
        public readonly bool? Enabled;

        [JsonProperty("slow_test_retries")]
        public readonly SlowTestRetriesSettingsResponse SlowTestRetries;

        [JsonProperty("faulty_session_threshold")]
        public readonly int? FaultySessionThreshold;

        public EarlyFlakeDetectionSettingsResponse()
        {
        }

        public EarlyFlakeDetectionSettingsResponse(bool? enabled, SlowTestRetriesSettingsResponse slowTestRetries, int? faultySessionThreshold)
        {
            Enabled = enabled;
            SlowTestRetries = slowTestRetries;
            FaultySessionThreshold = faultySessionThreshold;
        }
    }

    public readonly struct SlowTestRetriesSettingsResponse
    {
        [JsonProperty("5s")]
        public readonly int? FiveSeconds;

        [JsonProperty("10s")]
        public readonly int? TenSeconds;

        [JsonProperty("30s")]
        public readonly int? ThirtySeconds;

        [JsonProperty("5m")]
        public readonly int? FiveMinutes;

        public SlowTestRetriesSettingsResponse()
        {
        }

        public SlowTestRetriesSettingsResponse(int? fiveSeconds, int? tenSeconds, int? thirtySeconds, int? fiveMinutes)
        {
            FiveSeconds = fiveSeconds;
            TenSeconds = tenSeconds;
            ThirtySeconds = thirtySeconds;
            FiveMinutes = fiveMinutes;
        }
    }

    public readonly struct TestManagementSettingsResponse
    {
        [JsonProperty("enabled")]
        public readonly bool? Enabled;

        [JsonProperty("attempt_to_fix_retries")]
        public readonly int? AttemptToFixRetries;

        public TestManagementSettingsResponse()
        {
        }

        public TestManagementSettingsResponse(bool? enabled, int? attemptToFixRetries)
        {
            Enabled = enabled;
            AttemptToFixRetries = attemptToFixRetries;
        }
    }
}<|MERGE_RESOLUTION|>--- conflicted
+++ resolved
@@ -197,13 +197,11 @@
         [JsonProperty("test_management")]
         public readonly TestManagementSettingsResponse TestManagement;
 
-<<<<<<< HEAD
+        [JsonProperty("default_branch")]
+        public readonly string? DefaultBranch;
+
         [JsonProperty("di_enabled")]
         public readonly bool? DynamicInstrumentationEnabled;
-=======
-        [JsonProperty("default_branch")]
-        public readonly string? DefaultBranch;
->>>>>>> b9e6c81b
 
         public SettingsResponse()
         {

// <copyright file="ProfilerStatus.cs" company="Datadog">
// Unless explicitly stated otherwise all files in this repository are licensed under the Apache 2 License.
// This product includes software developed at Datadog (https://www.datadoghq.com/). Copyright 2017 Datadog, Inc.
// </copyright>

using System;
using System.Runtime.InteropServices;
using Datadog.Trace.ExtensionMethods;
using Datadog.Trace.Logging;
using Datadog.Trace.Util;

namespace Datadog.Trace.ContinuousProfiler
{
    internal class ProfilerStatus : IProfilerStatus
    {
        private static readonly IDatadogLogger Log = DatadogLogging.GetLoggerFor(typeof(ProfilerStatus));

        private readonly bool _isProfilingEnabled;
        private readonly object _lockObj;
        private bool _isInitialized;
        private IntPtr _engineStatusPtr;

        public ProfilerStatus()
        {
            var fd = FrameworkDescription.Instance;
            var isSupported =
                (fd.OSPlatform == OSPlatformName.Windows && (fd.ProcessArchitecture == ProcessArchitecture.X64 || fd.ProcessArchitecture == ProcessArchitecture.X86)) ||
                (fd.OSPlatform == OSPlatformName.Linux && fd.ProcessArchitecture == ProcessArchitecture.X64);

<<<<<<< HEAD
            _isProfilingEnabled = isSupported;
=======
>>>>>>> ebb61081
            if (isSupported)
            {
                var manualDeployement = EnvironmentHelpers.GetEnvironmentVariable(ConfigurationKeys.ProfilingEnabled);
                if (manualDeployement != null)
                {
                    // it is possible that SSI installation script is setting the environment variable to "auto" to enable the profiler
                    // instead of "true" to avoid starting the profiler immediately after the installation
                    _isProfilingEnabled = manualDeployement.ToBoolean() ?? (manualDeployement == "auto");
                }
<<<<<<< HEAD
                else
                {
                    // the profiler is declared "enabled" just if the SSI environment variable exists to be sure that telemetry metrics
                    // will contain the right status (i.e. we need the tracer to send the spans even if the profiler is not started yet)
                    _isProfilingEnabled = (EnvironmentHelpers.GetEnvironmentVariable(ConfigurationKeys.SsiDeployed) != null);
                }
=======
>>>>>>> ebb61081
            }

            Log.Information("Continuous Profiler is {IsEnabled}.", _isProfilingEnabled ? "enabled" : "disabled");
            _lockObj = new();
            _isInitialized = false;
        }

        public bool IsProfilerReady
        {
            get
            {
                if (!_isProfilingEnabled)
                {
                    return false;
                }

                EnsureNativeIsIntialized();
                return _engineStatusPtr != IntPtr.Zero && Marshal.ReadByte(_engineStatusPtr) != 0;
            }
        }

        private void EnsureNativeIsIntialized()
        {
            if (_isInitialized)
            {
                return;
            }

            lock (_lockObj)
            {
                if (_isInitialized)
                {
                    return;
                }

                _isInitialized = true;

                try
                {
                    _engineStatusPtr = NativeInterop.GetProfilerStatusPointer();
                }
                catch (Exception e)
                {
                    Log.Warning(e, "No profiler related feature(s) will be enabled. Failed to retrieve profiler status native pointer.");
                    _engineStatusPtr = IntPtr.Zero;
                }
            }
        }
    }
}<|MERGE_RESOLUTION|>--- conflicted
+++ resolved
@@ -27,10 +27,8 @@
                 (fd.OSPlatform == OSPlatformName.Windows && (fd.ProcessArchitecture == ProcessArchitecture.X64 || fd.ProcessArchitecture == ProcessArchitecture.X86)) ||
                 (fd.OSPlatform == OSPlatformName.Linux && fd.ProcessArchitecture == ProcessArchitecture.X64);
 
-<<<<<<< HEAD
-            _isProfilingEnabled = isSupported;
-=======
->>>>>>> ebb61081
+            _isProfilingEnabled = false;
+
             if (isSupported)
             {
                 var manualDeployement = EnvironmentHelpers.GetEnvironmentVariable(ConfigurationKeys.ProfilingEnabled);
@@ -40,15 +38,12 @@
                     // instead of "true" to avoid starting the profiler immediately after the installation
                     _isProfilingEnabled = manualDeployement.ToBoolean() ?? (manualDeployement == "auto");
                 }
-<<<<<<< HEAD
                 else
                 {
                     // the profiler is declared "enabled" just if the SSI environment variable exists to be sure that telemetry metrics
                     // will contain the right status (i.e. we need the tracer to send the spans even if the profiler is not started yet)
                     _isProfilingEnabled = (EnvironmentHelpers.GetEnvironmentVariable(ConfigurationKeys.SsiDeployed) != null);
                 }
-=======
->>>>>>> ebb61081
             }
 
             Log.Information("Continuous Profiler is {IsEnabled}.", _isProfilingEnabled ? "enabled" : "disabled");

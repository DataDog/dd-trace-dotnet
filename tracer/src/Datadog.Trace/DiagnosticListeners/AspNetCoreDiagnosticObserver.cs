--- conflicted
+++ resolved
@@ -574,13 +574,8 @@
             var tracer = CurrentTracer;
             var security = CurrentSecurity;
 
-<<<<<<< HEAD
             var shouldTrace = false;
-            var shouldSecure = security.Settings.Enabled;
-=======
-            var shouldTrace = tracer.Settings.IsIntegrationEnabled(IntegrationId);
             var shouldSecure = security.Enabled;
->>>>>>> 049ff722
             var shouldUseIast = Iast.Iast.Instance.Settings.Enabled;
 
             if (!shouldTrace && !shouldSecure && !shouldUseIast)

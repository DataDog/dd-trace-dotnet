--- conflicted
+++ resolved
@@ -823,32 +823,6 @@
                     }
                 }
 
-<<<<<<< HEAD
-                try
-                {
-                    // Extract data from the Activity
-                    var activity = Activity.ActivityListener.GetCurrentActivity();
-                    if (activity is not null)
-                    {
-                        foreach (var activityTag in activity.Tags)
-                        {
-                            scope.Span.SetTag(activityTag.Key, activityTag.Value);
-                        }
-
-                        foreach (var activityBag in activity.Baggage)
-                        {
-                            scope.Span.SetTag(activityBag.Key, activityBag.Value);
-                        }
-                    }
-                }
-                catch (Exception ex)
-                {
-                    Log.Error(ex, "Error extracting activity data.");
-                }
-
-=======
-                span.SetHeaderTags(new HeadersCollectionAdapter(httpContext.Response.Headers), tracer.Settings.HeaderTags, defaultTagPrefix: SpanContextPropagator.HttpResponseHeadersTagPrefix);
->>>>>>> 4a78d2bd
                 scope.Dispose();
             }
         }

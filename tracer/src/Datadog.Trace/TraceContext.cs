// <copyright file="TraceContext.cs" company="Datadog">
// Unless explicitly stated otherwise all files in this repository are licensed under the Apache 2 License.
// This product includes software developed at Datadog (https://www.datadoghq.com/). Copyright 2017 Datadog, Inc.
// </copyright>

using System;
using System.Diagnostics;
using System.Globalization;
using Datadog.Trace.ClrProfiler;
using Datadog.Trace.Logging;
using Datadog.Trace.PlatformHelpers;
using Datadog.Trace.Sampling;
using Datadog.Trace.Tagging;
using Datadog.Trace.Util;

namespace Datadog.Trace
{
    internal class TraceContext
    {
        private static readonly IDatadogLogger Log = DatadogLogging.GetLoggerFor<TraceContext>();

        private readonly DateTimeOffset _utcStart = DateTimeOffset.UtcNow;
        private readonly long _timestamp = Stopwatch.GetTimestamp();
        private bool _rootSpanSent = false;
        private bool _rootSpanInNextBatch = false;
        private ArrayBuilder<Span> _spans;

        private int _openSpans;
        private int? _samplingPriority;

        public TraceContext(IDatadogTracer tracer, TraceTagCollection tags = null)
        {
            Tracer = tracer;
            Tags = tags ?? new TraceTagCollection(tracer?.Settings?.OutgoingTagPropagationHeaderMaxLength ?? TagPropagation.OutgoingTagPropagationHeaderMaxLength);
        }

        public Span RootSpan { get; private set; }

        public DateTimeOffset UtcNow => _utcStart.Add(Elapsed);

        public IDatadogTracer Tracer { get; }

        /// <summary>
        /// Gets the collection of trace-level tags.
        /// </summary>
        public TraceTagCollection Tags { get; }

        /// <summary>
        /// Gets the trace's sampling priority.
        /// </summary>
        public int? SamplingPriority
        {
            get => _samplingPriority;
        }

        private TimeSpan Elapsed => StopwatchHelpers.GetElapsed(Stopwatch.GetTimestamp() - _timestamp);

        public void AddSpan(Span span)
        {
            lock (this)
            {
                if (RootSpan == null)
                {
                    // first span added is the root span
                    RootSpan = span;

                    if (_samplingPriority == null)
                    {
                        if (span.Context.Parent is SpanContext { SamplingPriority: { } samplingPriority })
                        {
                            // this is a local root span created from a propagated context that contains a sampling priority.
                            // any distributed tags were already parsed from SpanContext.PropagatedTags and added to the TraceContext.
                            SetSamplingPriority(samplingPriority);
                        }
                        else
                        {
                            // this is a local root span with no upstream service.
                            // make a sampling decision early so it's ready if we need it for propagation.
                            var samplingDecision = Tracer.Sampler?.MakeSamplingDecision(span) ?? SamplingDecision.Default;
                            SetSamplingPriority(samplingDecision);
                        }
                    }
                }

                _openSpans++;
            }
        }

        public void CloseSpan(Span span)
        {
            bool ShouldTriggerPartialFlush() => Tracer.Settings.Exporter.PartialFlushEnabled && _spans.Count >= Tracer.Settings.Exporter.PartialFlushMinSpans;

            ArraySegment<Span> spansToWrite = default;
            var rootSpanInNextBatch = false;

            lock (this)
            {
                _spans.Add(span);
                if (!_rootSpanSent)
                {
                    _rootSpanInNextBatch |= (span == RootSpan);
                    rootSpanInNextBatch = _rootSpanInNextBatch;
                }

                _openSpans--;

                if (_openSpans == 0)
                {
                    spansToWrite = _spans.GetArray();
                    _spans = default;
                }
                else if (ShouldTriggerPartialFlush())
                {
                    Log.Debug<ulong, ulong, int>(
                        "Closing span {spanId} triggered a partial flush of trace {traceId} with {spanCount} pending spans",
                        span.SpanId,
                        span.TraceId,
                        _spans.Count);

                    spansToWrite = _spans.GetArray();

                    // Making the assumption that, if the number of closed spans was big enough to trigger partial flush,
                    // the number of remaining spans is probably big as well.
                    // Therefore, we bypass the resize logic and immediately allocate the array to its maximum size
                    _spans = new ArrayBuilder<Span>(spansToWrite.Count);
                }
            }

<<<<<<< HEAD
            if (shouldPropagateMetadata)
            {
                // any span can contain the tags
                DecorateWithAASMetadata(spansToWrite.Array![0]);

                if (_samplingPriority != null)
                {
                    AddSamplingPriorityTags(spansToWrite, _samplingPriority.Value);
                }
            }

=======
>>>>>>> c2eb27e4
            if (spansToWrite.Count > 0)
            {
                // When receiving chunks of spans, the backend checks whether the aas.resource.id tag is present on any of the
                // span to decide which metric to emit (datadog.apm.host.instance or datadog.apm.azure_resource_instance one).
                AddAASMetadata(spansToWrite.Array[0]);
                PropagateSamplingPriority(span, spansToWrite, rootSpanInNextBatch);

                Tracer.Write(spansToWrite);
            }
        }

        public void SetSamplingPriority(SamplingDecision decision, bool notifyDistributedTracer = true)
        {
            SetSamplingPriority(decision.Priority, decision.Mechanism, notifyDistributedTracer);
        }

        public void SetSamplingPriority(int? priority, int? mechanism = null, bool notifyDistributedTracer = true)
        {
            if (priority == null)
            {
                return;
            }

            _samplingPriority = priority;

            const string tagName = Trace.Tags.Propagated.DecisionMaker;

            if (priority > 0 && mechanism != null)
            {
                // set the sampling mechanism trace tag
                // * only set tag if priority is AUTO_KEEP (1) or USER_KEEP (2)
                // * do not overwrite an existing value
                // * don't set tag if sampling mechanism is unknown (null)
                // * the "-" prefix is a left-over separator from a previous iteration of this feature (not a typo or a negative sign)
                var tagValue = $"-{mechanism.Value.ToString(CultureInfo.InvariantCulture)}";
                Tags.TryAddTag(tagName, tagValue);
            }
            else if (priority <= 0)
            {
                // remove tag if priority is AUTO_DROP (0) or USER_DROP (-1)
                Tags.RemoveTag(tagName);
            }

            if (notifyDistributedTracer)
            {
                DistributedTracer.Instance.SetSamplingPriority(priority);
            }
        }

        public TimeSpan ElapsedSince(DateTimeOffset date)
        {
            return Elapsed + (_utcStart - date);
        }

        private static void AddSamplingPriorityTags(Span span, int samplingPriority)
        {
            // set sampling priority tag on the span
            if (span.Tags is CommonTags tags)
            {
                tags.SamplingPriority = samplingPriority;
            }
            else
            {
                span.Tags.SetMetric(Metrics.SamplingPriority, samplingPriority);
            }
        }

<<<<<<< HEAD
        private static void AddSamplingPriorityTags(ArraySegment<Span> spans, int samplingPriority)
        {
            // The agent looks for the sampling priority on the first span that has no parent
            // Finding those spans is not trivial, so instead we apply the priority to every span

            // Using a for loop to avoid the boxing allocation on ArraySegment.GetEnumerator
            for (int i = 0; i < spans.Count; i++)
            {
                AddSamplingPriorityTags(spans.Array![i + spans.Offset], samplingPriority);
            }
        }

        /// <summary>
        /// When receiving chunks of spans, the backend checks whether the aas.resource.id tag is present on any of the
        /// span to decide which metric to emit (datadog.apm.host.instance or datadog.apm.azure_resource_instance one).
        /// </summary>
        private static void DecorateWithAASMetadata(Span span)
=======
        private void PropagateSamplingPriority(Span closedSpan, ArraySegment<Span> spansToWrite, bool containsRootSpan)
        {
            if (_samplingPriority == null)
            {
                return;
            }

            // This should be the most common case as usually we close the root span last
            if (closedSpan == RootSpan)
            {
                AddSamplingPriorityTags(closedSpan, _samplingPriority.Value);
                _rootSpanSent = true;
                return;
            }

            // Normally this use case never happens as the last span closed is the rootspan usually.
            // So we should have fallen in the previous case.
            if (containsRootSpan)
            {
                // Using a for loop to avoid the boxing allocation on ArraySegment.GetEnumerator
                for (var i = 0; i < spansToWrite.Count; i++)
                {
                    var span = spansToWrite.Array[i + spansToWrite.Offset];
                    if (span == RootSpan)
                    {
                        AddSamplingPriorityTags(span, _samplingPriority.Value);
                        _rootSpanSent = true;
                        return;
                    }
                }

                Log.Warning("Root span wasn't found even though expected here.");
            }

            // Here we must be in the case when rootspan has already been sent or we are in a partial flush.
            // Agent versions < 7.34.0 look for the sampling priority in one of the spans whose parent is not found in the same chunk.
            // If there are multiple orphans, the agent picks one nondeterministically and does not check the others.
            // Finding those spans is not trivial, so instead we apply the priority to every span.
            for (var i = 0; i < spansToWrite.Count; i++)
            {
                AddSamplingPriorityTags(spansToWrite.Array[i + spansToWrite.Offset], _samplingPriority.Value);
            }
        }

        private void AddAASMetadata(Span span)
>>>>>>> c2eb27e4
        {
            if (AzureAppServices.Metadata.IsRelevant)
            {
                span.Tags.SetTag(Datadog.Trace.Tags.AzureAppServicesSiteName, AzureAppServices.Metadata.SiteName);
                span.Tags.SetTag(Datadog.Trace.Tags.AzureAppServicesSiteKind, AzureAppServices.Metadata.SiteKind);
                span.Tags.SetTag(Datadog.Trace.Tags.AzureAppServicesSiteType, AzureAppServices.Metadata.SiteType);
                span.Tags.SetTag(Datadog.Trace.Tags.AzureAppServicesResourceGroup, AzureAppServices.Metadata.ResourceGroup);
                span.Tags.SetTag(Datadog.Trace.Tags.AzureAppServicesSubscriptionId, AzureAppServices.Metadata.SubscriptionId);
                span.Tags.SetTag(Datadog.Trace.Tags.AzureAppServicesResourceId, AzureAppServices.Metadata.ResourceId);
                span.Tags.SetTag(Datadog.Trace.Tags.AzureAppServicesInstanceId, AzureAppServices.Metadata.InstanceId);
                span.Tags.SetTag(Datadog.Trace.Tags.AzureAppServicesInstanceName, AzureAppServices.Metadata.InstanceName);
                span.Tags.SetTag(Datadog.Trace.Tags.AzureAppServicesOperatingSystem, AzureAppServices.Metadata.OperatingSystem);
                span.Tags.SetTag(Datadog.Trace.Tags.AzureAppServicesRuntime, AzureAppServices.Metadata.Runtime);
                span.Tags.SetTag(Datadog.Trace.Tags.AzureAppServicesExtensionVersion, AzureAppServices.Metadata.SiteExtensionVersion);
            }
        }
    }
}<|MERGE_RESOLUTION|>--- conflicted
+++ resolved
@@ -21,9 +21,9 @@
 
         private readonly DateTimeOffset _utcStart = DateTimeOffset.UtcNow;
         private readonly long _timestamp = Stopwatch.GetTimestamp();
-        private bool _rootSpanSent = false;
-        private bool _rootSpanInNextBatch = false;
         private ArrayBuilder<Span> _spans;
+        private bool _rootSpanSent;
+        private bool _rootSpanInNextBatch;
 
         private int _openSpans;
         private int? _samplingPriority;
@@ -126,25 +126,11 @@
                 }
             }
 
-<<<<<<< HEAD
-            if (shouldPropagateMetadata)
-            {
-                // any span can contain the tags
-                DecorateWithAASMetadata(spansToWrite.Array![0]);
-
-                if (_samplingPriority != null)
-                {
-                    AddSamplingPriorityTags(spansToWrite, _samplingPriority.Value);
-                }
-            }
-
-=======
->>>>>>> c2eb27e4
             if (spansToWrite.Count > 0)
             {
                 // When receiving chunks of spans, the backend checks whether the aas.resource.id tag is present on any of the
                 // span to decide which metric to emit (datadog.apm.host.instance or datadog.apm.azure_resource_instance one).
-                AddAASMetadata(spansToWrite.Array[0]);
+                AddAASMetadata(spansToWrite.Array![0]);
                 PropagateSamplingPriority(span, spansToWrite, rootSpanInNextBatch);
 
                 Tracer.Write(spansToWrite);
@@ -207,71 +193,7 @@
             }
         }
 
-<<<<<<< HEAD
-        private static void AddSamplingPriorityTags(ArraySegment<Span> spans, int samplingPriority)
-        {
-            // The agent looks for the sampling priority on the first span that has no parent
-            // Finding those spans is not trivial, so instead we apply the priority to every span
-
-            // Using a for loop to avoid the boxing allocation on ArraySegment.GetEnumerator
-            for (int i = 0; i < spans.Count; i++)
-            {
-                AddSamplingPriorityTags(spans.Array![i + spans.Offset], samplingPriority);
-            }
-        }
-
-        /// <summary>
-        /// When receiving chunks of spans, the backend checks whether the aas.resource.id tag is present on any of the
-        /// span to decide which metric to emit (datadog.apm.host.instance or datadog.apm.azure_resource_instance one).
-        /// </summary>
-        private static void DecorateWithAASMetadata(Span span)
-=======
-        private void PropagateSamplingPriority(Span closedSpan, ArraySegment<Span> spansToWrite, bool containsRootSpan)
-        {
-            if (_samplingPriority == null)
-            {
-                return;
-            }
-
-            // This should be the most common case as usually we close the root span last
-            if (closedSpan == RootSpan)
-            {
-                AddSamplingPriorityTags(closedSpan, _samplingPriority.Value);
-                _rootSpanSent = true;
-                return;
-            }
-
-            // Normally this use case never happens as the last span closed is the rootspan usually.
-            // So we should have fallen in the previous case.
-            if (containsRootSpan)
-            {
-                // Using a for loop to avoid the boxing allocation on ArraySegment.GetEnumerator
-                for (var i = 0; i < spansToWrite.Count; i++)
-                {
-                    var span = spansToWrite.Array[i + spansToWrite.Offset];
-                    if (span == RootSpan)
-                    {
-                        AddSamplingPriorityTags(span, _samplingPriority.Value);
-                        _rootSpanSent = true;
-                        return;
-                    }
-                }
-
-                Log.Warning("Root span wasn't found even though expected here.");
-            }
-
-            // Here we must be in the case when rootspan has already been sent or we are in a partial flush.
-            // Agent versions < 7.34.0 look for the sampling priority in one of the spans whose parent is not found in the same chunk.
-            // If there are multiple orphans, the agent picks one nondeterministically and does not check the others.
-            // Finding those spans is not trivial, so instead we apply the priority to every span.
-            for (var i = 0; i < spansToWrite.Count; i++)
-            {
-                AddSamplingPriorityTags(spansToWrite.Array[i + spansToWrite.Offset], _samplingPriority.Value);
-            }
-        }
-
-        private void AddAASMetadata(Span span)
->>>>>>> c2eb27e4
+        private static void AddAASMetadata(Span span)
         {
             if (AzureAppServices.Metadata.IsRelevant)
             {
@@ -288,5 +210,50 @@
                 span.Tags.SetTag(Datadog.Trace.Tags.AzureAppServicesExtensionVersion, AzureAppServices.Metadata.SiteExtensionVersion);
             }
         }
+
+        private void PropagateSamplingPriority(Span closedSpan, ArraySegment<Span> spansToWrite, bool containsRootSpan)
+        {
+            if (_samplingPriority == null)
+            {
+                return;
+            }
+
+            // This should be the most common case as usually we close the root span last
+            if (closedSpan == RootSpan)
+            {
+                AddSamplingPriorityTags(closedSpan, _samplingPriority.Value);
+                _rootSpanSent = true;
+                return;
+            }
+
+            // Normally this use case never happens as the last span closed is the rootspan usually.
+            // So we should have fallen in the previous case.
+            // we check for _rootSpanSent as well as there's a slight possibility it is true as we set it out of the lock
+            if (!_rootSpanSent && containsRootSpan)
+            {
+                // Using a for loop to avoid the boxing allocation on ArraySegment.GetEnumerator
+                for (var i = 0; i < spansToWrite.Count; i++)
+                {
+                    var span = spansToWrite.Array![i + spansToWrite.Offset];
+                    if (span == RootSpan)
+                    {
+                        AddSamplingPriorityTags(span, _samplingPriority.Value);
+                        _rootSpanSent = true;
+                        return;
+                    }
+                }
+
+                Log.Warning("Root span wasn't found even though expected here.");
+            }
+
+            // Here we must be in the case when rootspan has already been sent or we are in a partial flush.
+            // Agent versions < 7.34.0 look for the sampling priority in one of the spans whose parent is not found in the same chunk.
+            // If there are multiple orphans, the agent picks one nondeterministically and does not check the others.
+            // Finding those spans is not trivial, so instead we apply the priority to every span.
+            for (var i = 0; i < spansToWrite.Count; i++)
+            {
+                AddSamplingPriorityTags(spansToWrite.Array![i + spansToWrite.Offset], _samplingPriority.Value);
+            }
+        }
     }
 }
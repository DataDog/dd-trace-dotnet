// <copyright file="TraceContext.cs" company="Datadog">
// Unless explicitly stated otherwise all files in this repository are licensed under the Apache 2 License.
// This product includes software developed at Datadog (https://www.datadoghq.com/). Copyright 2017 Datadog, Inc.
// </copyright>

#nullable enable

using System;
using System.Collections.Generic;
using System.Threading;
using Datadog.Trace.AppSec;
using Datadog.Trace.ClrProfiler;
using Datadog.Trace.Configuration;
using Datadog.Trace.ContinuousProfiler;
using Datadog.Trace.Iast;
using Datadog.Trace.Logging;
using Datadog.Trace.Sampling;
using Datadog.Trace.Tagging;
using Datadog.Trace.Telemetry;
using Datadog.Trace.Telemetry.Metrics;
using Datadog.Trace.Util;

namespace Datadog.Trace
{
    internal class TraceContext
    {
        private static readonly IDatadogLogger Log = DatadogLogging.GetLoggerFor<TraceContext>();

        private readonly TraceClock _clock;

        private IastRequestContext? _iastRequestContext;
        private AppSecRequestContext? _appSecRequestContext;

        private ArrayBuilder<Span> _spans;
        private int _openSpans;
        private int? _samplingPriority;

        // _rootSpan was chosen in #4125 to be the lock that protects
        // * _spans
        // * _openSpans
        // although it's a nullable field, the _rootSpan must always be set before operations on
        // _spans take place, so it's okay to use it as a lock key
        // even though we need to override the nullable warnings in some places.
        // The reason _rootSpan was chosen is to avoid
        // allocating a separate object for the lock.
        private Span? _rootSpan;

        public TraceContext(IDatadogTracer tracer, TraceTagCollection? tags = null)
        {
            CurrentTraceSettings = tracer.PerTraceSettings;

            // TODO: Environment, ServiceVersion, GitCommitSha, and GitRepositoryUrl are stored on the TraceContext
            // even though they likely won't change for the lifetime of the process. We should consider moving them
            // elsewhere to reduce the memory usage.
            if (tracer.Settings is { } settings)
            {
                // these could be set from DD_ENV/DD_VERSION or from DD_TAGS
                Environment = settings.EnvironmentInternal;
                ServiceVersion = settings.ServiceVersionInternal;
            }

            Tracer = tracer;
            Tags = tags ?? new TraceTagCollection();
            _clock = TraceClock.Instance;
        }

        public Span? RootSpan
        {
            get => _rootSpan;
        }

        public TraceClock Clock => _clock;

        public IDatadogTracer Tracer { get; }

        public PerTraceSettings CurrentTraceSettings { get; }

        /// <summary>
        /// Gets the collection of trace-level tags.
        /// </summary>
        public TraceTagCollection Tags { get; }

        /// <summary>
        /// Gets the trace's sampling priority.
        /// </summary>
        public int? SamplingPriority
        {
            get => _samplingPriority;
        }

        public string? Environment { get; set; }

        public string? ServiceVersion { get; set; }

        public string? Origin { get; set; }

        /// <summary>
        /// Gets or sets additional key/value pairs from upstream "tracestate" header that we will propagate downstream.
        /// This value will _not_ include the "dd" key, which is parsed out into other individual values
        /// (e.g. sampling priority, origin, propagates tags, etc).
        /// </summary>
        internal string? AdditionalW3CTraceState { get; set; }

        /// <summary>
        /// Gets the IAST context.
        /// </summary>
        internal IastRequestContext? IastRequestContext => _iastRequestContext;

        internal static TraceContext? GetTraceContext(in ArraySegment<Span> spans) =>
            spans.Count > 0 ?
                spans.Array![spans.Offset].Context.TraceContext :
                null;

        internal void AddWafSecurityEvents(IReadOnlyCollection<object> events)
        {
            if (Volatile.Read(ref _appSecRequestContext) is null)
            {
                Interlocked.CompareExchange(ref _appSecRequestContext, new(), null);
            }

            _appSecRequestContext!.AddWafSecurityEvents(events);
        }

        internal void AddStackTraceElement(Dictionary<string, object> stack, int maxStackTraces)
        {
            if (Volatile.Read(ref _appSecRequestContext) is null)
            {
                Interlocked.CompareExchange(ref _appSecRequestContext, new(), null);
            }

            _appSecRequestContext!.AddRaspStackTrace(stack, maxStackTraces);
        }

        internal void EnableIastInRequest()
        {
            if (Volatile.Read(ref _iastRequestContext) is null)
            {
                Interlocked.CompareExchange(ref _iastRequestContext, new(), null);
            }
        }

        public void AddSpan(Span span)
        {
            // first span added is the local root span
            if (Interlocked.CompareExchange(ref _rootSpan, span, null) == null)
            {
                span.MarkSpanForExceptionDebugging();

                // if we don't have a sampling priority yet, make a sampling decision now
                if (_samplingPriority == null)
                {
                    SetSamplingPriority(CurrentTraceSettings?.TraceSampler?.MakeSamplingDecision(span) ?? SamplingDecision.Default);
                }
            }

            lock (_rootSpan)
            {
                _openSpans++;
            }
        }

        public void CloseSpan(Span span)
        {
            bool ShouldTriggerPartialFlush() => Tracer.Settings.ExporterInternal.PartialFlushEnabledInternal && _spans.Count >= Tracer.Settings.ExporterInternal.PartialFlushMinSpansInternal;

            ArraySegment<Span> spansToWrite = default;

            // Propagate the resource name to the profiler for root web spans
            if (span is { IsRootSpan: true, Type: SpanTypes.Web })
            {
                Profiler.Instance.ContextTracker.SetEndpoint(span.RootSpanId, span.ResourceName);

                var iastInstance = Iast.Iast.Instance;
                if (iastInstance.Settings.Enabled)
                {
                    if (_iastRequestContext is { } iastRequestContext)
                    {
                        iastRequestContext.AddIastVulnerabilitiesToSpan(span);
                        iastInstance.OverheadController.ReleaseRequest();
                    }
                    else
                    {
                        IastRequestContext.AddIastDisabledFlagToSpan(span);
                    }
                }

<<<<<<< HEAD
                if (_appSecRequestContext != null)
                {
                    _appSecRequestContext.CloseWebSpan(Tags, span);
                }
=======
                _appSecRequestContext?.CloseWebSpan(Tags);
>>>>>>> e4137096
            }

            if (!string.Equals(span.ServiceName, Tracer.DefaultServiceName, StringComparison.OrdinalIgnoreCase))
            {
                ExtraServicesProvider.Instance.AddService(span.ServiceName);
            }

            lock (_rootSpan!)
            {
                _spans.Add(span);
                _openSpans--;

                if (_openSpans == 0)
                {
                    spansToWrite = _spans.GetArray();
                    _spans = default;
                    TelemetryFactory.Metrics.RecordCountTraceSegmentsClosed();
                }
                else if (ShouldTriggerPartialFlush())
                {
                    Log.Debug<ulong, string, int>(
                        "Closing span {SpanId} triggered a partial flush of trace {TraceId} with {SpanCount} pending spans",
                        span.SpanId,
                        span.Context.RawTraceId,
                        _spans.Count);

                    spansToWrite = _spans.GetArray();

                    // Making the assumption that, if the number of closed spans was big enough to trigger partial flush,
                    // the number of remaining spans is probably big as well.
                    // Therefore, we bypass the resize logic and immediately allocate the array to its maximum size
                    _spans = new ArrayBuilder<Span>(spansToWrite.Count);
                    TelemetryFactory.Metrics.RecordCountTracePartialFlush(MetricTags.PartialFlushReason.LargeTrace);
                }
            }

            if (spansToWrite.Count > 0)
            {
                RunSpanSampler(spansToWrite);
                Tracer.Write(spansToWrite);
            }
        }

        // called from tests to force partial flush
        internal void WriteClosedSpans()
        {
            ArraySegment<Span> spansToWrite;

            lock (_rootSpan!)
            {
                spansToWrite = _spans.GetArray();
                _spans = default;
            }

            if (spansToWrite.Count > 0)
            {
                RunSpanSampler(spansToWrite);
                Tracer.Write(spansToWrite);
            }
        }

        public void SetSamplingPriority(SamplingDecision decision, bool notifyDistributedTracer = true)
        {
            SetSamplingPriority(decision.Priority, decision.Mechanism, notifyDistributedTracer);
        }

        public void SetSamplingPriority(int? priority, int? mechanism = null, bool notifyDistributedTracer = true)
        {
            if (priority == null)
            {
                return;
            }

            _samplingPriority = priority;

            const string tagName = Trace.Tags.Propagated.DecisionMaker;

            if (priority > 0 && mechanism != null)
            {
                // add the tag once, but never overwrite an existing tag
                Tags.TryAddTag(tagName, SamplingMechanism.GetTagValue(mechanism.Value));
            }
            else if (priority <= 0)
            {
                // remove tag if priority is AUTO_DROP (0) or USER_DROP (-1)
                Tags.RemoveTag(tagName);
            }

            if (notifyDistributedTracer)
            {
                DistributedTracer.Instance.SetSamplingPriority(priority);
            }
        }

        private void RunSpanSampler(ArraySegment<Span> spans)
        {
            if (CurrentTraceSettings?.SpanSampler is null)
            {
                return;
            }

            if (SamplingPriorityValues.IsDrop(SamplingPriority))
            {
                for (int i = 0; i < spans.Count; i++)
                {
                    CurrentTraceSettings.SpanSampler.MakeSamplingDecision(spans.Array![i + spans.Offset]);
                }
            }
        }
    }
}<|MERGE_RESOLUTION|>--- conflicted
+++ resolved
@@ -184,14 +184,10 @@
                     }
                 }
 
-<<<<<<< HEAD
                 if (_appSecRequestContext != null)
                 {
                     _appSecRequestContext.CloseWebSpan(Tags, span);
                 }
-=======
-                _appSecRequestContext?.CloseWebSpan(Tags);
->>>>>>> e4137096
             }
 
             if (!string.Equals(span.ServiceName, Tracer.DefaultServiceName, StringComparison.OrdinalIgnoreCase))

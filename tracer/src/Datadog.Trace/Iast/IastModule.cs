// <copyright file="IastModule.cs" company="Datadog">
// Unless explicitly stated otherwise all files in this repository are licensed under the Apache 2 License.
// This product includes software developed at Datadog (https://www.datadoghq.com/). Copyright 2017 Datadog, Inc.
// </copyright>

#nullable enable

using System;
using System.Collections;
using System.Collections.Concurrent;
using System.Collections.Generic;
using System.Collections.ObjectModel;
using System.Diagnostics;
using System.Linq;
using System.Runtime.CompilerServices;
using System.Text.RegularExpressions;
using Datadog.Trace.AppSec;
using Datadog.Trace.Configuration;
using Datadog.Trace.DuckTyping;
using Datadog.Trace.Iast.Aspects;
using Datadog.Trace.Iast.Aspects.System;
using Datadog.Trace.Iast.Propagation;
using Datadog.Trace.Iast.SensitiveData;
using Datadog.Trace.Iast.Settings;
using Datadog.Trace.Iast.Telemetry;
using Datadog.Trace.Logging;
using Datadog.Trace.Sampling;
using Datadog.Trace.VendoredMicrosoftCode.System;
using static Datadog.Trace.Configuration.ConfigurationKeys;
using static Datadog.Trace.Telemetry.Metrics.MetricTags;

namespace Datadog.Trace.Iast;

internal static partial class IastModule
{
    public const string IastMetaStructKey = "iast";
    public const string HeaderInjectionEvidenceSeparator = ": ";
    private const string OperationNameStackTraceLeak = "stacktrace_leak";
    private const string OperationNameWeakHash = "weak_hashing";
    private const string OperationNameWeakCipher = "weak_cipher";
    private const string OperationNameSqlInjection = "sql_injection";
    private const string OperationNameNoSqlMongoDbInjection = "nosql_mongodb_injection";
    private const string OperationNameCommandInjection = "command_injection";
    private const string OperationNamePathTraversal = "path_traversal";
    private const string OperationNameLdapInjection = "ldap_injection";
    private const string OperationNameSsrf = "ssrf";
    private const string OperationNameWeakRandomness = "weak_randomness";
    private const string OperationNameHardcodedSecret = "hardcoded_secret";
    private const string OperationNameTrustBoundaryViolation = "trust_boundary_violation";
    private const string OperationNameUnvalidatedRedirect = "unvalidated_redirect";
    private const string OperationNameHeaderInjection = "header_injection";
    private const string OperationNameXPathInjection = "xpath_injection";
    private const string OperationNameReflectionInjection = "reflection_injection";
    private const string OperationNameXss = "xss";
    private const string OperationNameSessionTimeout = "session_timeout";
    private const string OperationNameEmailHtmlInjection = "email_html_injection";
    private const string ReferrerHeaderName = "Referrer";
    internal static readonly IDatadogLogger Log = DatadogLogging.GetLoggerFor(typeof(IastModule));
    private static readonly IastSettings IastSettings = Iast.Instance.Settings;
    private static readonly Lazy<EvidenceRedactor?> EvidenceRedactorLazy = new Lazy<EvidenceRedactor?>(() => CreateRedactor(IastSettings));
    private static readonly Func<TaintedObject, bool> Always = (x) => true;
    private static readonly DbRecordManager DbRecords = new DbRecordManager(IastSettings);
    private static readonly SourceType[] _dbSources = [SourceType.SqlRowValue];
    private static readonly HashSet<int> LoggedAspectExceptionMessages = [];
    private static bool _showTimeoutExceptionError = true;

    internal static void LogTimeoutError(RegexMatchTimeoutException err)
    {
        if (_showTimeoutExceptionError)
        {
            Log.Warning(err, "IAST Regex timed out when trying to match value against pattern {Pattern}.", err.Pattern);
            _showTimeoutExceptionError = false;
        }
        else
        {
            Log.Debug(err, "IAST Regex timed out when trying to match value against pattern {Pattern}.", err.Pattern);
        }
    }

    internal static string? OnUnvalidatedRedirect(string? evidence)
    {
        if (Iast.Instance.Settings.Enabled && evidence != null && OnUnvalidatedRedirect(evidence, IntegrationId.UnvalidatedRedirect).VulnerabilityAdded)
        {
            return new string(evidence.ToCharArray());
        }

        return evidence;
    }

    internal static IastModuleResponse OnUnvalidatedRedirect(string evidence, IntegrationId integrationId)
    {
        bool HasInvalidOrigin(TaintedObject tainted)
        {
            try
            {
                foreach (var range in tainted.Ranges)
                {
                    if (range.Source is null) { continue; }
                    var origin = range.Source.Origin;
                    if (origin == SourceType.SqlRowValue) { continue; }
                    if (origin == SourceType.RequestPath) { continue; }
                    if (origin == SourceType.RequestHeaderValue && range.Source.Name == "Host") { continue; }

                    return true;
                }

                return IsRefererHeader(tainted);
            }
            catch (Exception err)
            {
                Log.Error(err, "Error while checking for UnvalidatedRedirect tainted origins.");
            }

            return true;
        }

        bool IsRefererHeader(TaintedObject tainted)
        {
            foreach (var range in tainted.Ranges)
            {
                if (range.Source is null) { return false; }
                var origin = range.Source.Origin;
                if (origin != SourceType.RequestHeaderValue || !ReferrerHeaderName.Equals(range.Source.Name, StringComparison.OrdinalIgnoreCase))
                {
                    return false;
                }
            }

            return true;
        }

        try
        {
            if (!Iast.Instance.Settings.Enabled)
            {
                return IastModuleResponse.Empty;
            }

            OnExecutedSinkTelemetry(IastVulnerabilityType.UnvalidatedRedirect);
            return GetScope(evidence, integrationId, VulnerabilityTypeUtils.UnvalidatedRedirect, OperationNameUnvalidatedRedirect, HasInvalidOrigin);
        }
        catch (Exception ex)
        {
            Log.Error(ex, "Error while checking for Unvalidated Redirect.");
            return IastModuleResponse.Empty;
        }
    }

    internal static IastModuleResponse OnTrustBoundaryViolation(string name)
    {
        try
        {
            if (!Iast.Instance.Settings.Enabled)
            {
                return IastModuleResponse.Empty;
            }

            OnExecutedSinkTelemetry(IastVulnerabilityType.TrustBoundaryViolation);
            return GetScope(name, IntegrationId.TrustBoundaryViolation, VulnerabilityTypeUtils.TrustBoundaryViolation, OperationNameTrustBoundaryViolation, taintValidator: Always, safeSources: _dbSources);
        }
        catch (Exception ex)
        {
            Log.Error(ex, "Error while checking for TrustBoundaryViolation.");
            return IastModuleResponse.Empty;
        }
    }

    internal static IastModuleResponse OnLdapInjection(string evidence)
    {
        try
        {
            if (!Iast.Instance.Settings.Enabled)
            {
                return IastModuleResponse.Empty;
            }

            OnExecutedSinkTelemetry(IastVulnerabilityType.LdapInjection);
            return GetScope(evidence, IntegrationId.Ldap, VulnerabilityTypeUtils.LdapInjection, OperationNameLdapInjection, taintValidator: Always, safeSources: _dbSources);
        }
        catch (Exception ex)
        {
            Log.Error(ex, "Error while checking for ldap injection.");
            return IastModuleResponse.Empty;
        }
    }

    internal static IastModuleResponse OnSSRF(string evidence)
    {
        if (!Iast.Instance.Settings.Enabled)
        {
            return IastModuleResponse.Empty;
        }

        try
        {
            OnExecutedSinkTelemetry(IastVulnerabilityType.Ssrf);
            return GetScope(evidence, IntegrationId.Ssrf, VulnerabilityTypeUtils.Ssrf, OperationNameSsrf, taintValidator: Always, safeSources: _dbSources, exclusionSecureMarks: SecureMarks.Ssrf);
        }
        catch (Exception ex)
        {
            Log.Error(ex, "Error while checking for SSRF.");
            return IastModuleResponse.Empty;
        }
    }

    internal static IastModuleResponse OnWeakRandomness(string evidence, bool autoCloseScopeWhenSingleSpan = true)
    {
        if (!Iast.Instance.Settings.Enabled)
        {
            return IastModuleResponse.Empty;
        }

        try
        {
            OnExecutedSinkTelemetry(IastVulnerabilityType.WeakRandomness);
            return GetScope(evidence, IntegrationId.SystemRandom, VulnerabilityTypeUtils.WeakRandomness, OperationNameWeakRandomness, autoCloseScopeWhenSingleSpan: autoCloseScopeWhenSingleSpan);
        }
        catch (Exception ex)
        {
            Log.Error(ex, "Error while checking for WeakRandomness.");
            return IastModuleResponse.Empty;
        }
    }

    public static IastModuleResponse OnPathTraversal(string evidence)
    {
        if (!Iast.Instance.Settings.Enabled)
        {
            return IastModuleResponse.Empty;
        }

        try
        {
            OnExecutedSinkTelemetry(IastVulnerabilityType.PathTraversal);
            return GetScope(evidence, IntegrationId.PathTraversal, VulnerabilityTypeUtils.PathTraversal, OperationNamePathTraversal, taintValidator: Always, safeSources: _dbSources);
        }
        catch (Exception ex)
        {
            Log.Error(ex, "Error while checking for path traversal.");
            return IastModuleResponse.Empty;
        }
    }

    public static IastModuleResponse OnSqlQuery(string query, IntegrationId integrationId)
    {
        if (!Iast.Instance.Settings.Enabled)
        {
            return IastModuleResponse.Empty;
        }

        try
        {
            OnExecutedSinkTelemetry(IastVulnerabilityType.SqlInjection);
            return GetScope(query, integrationId, VulnerabilityTypeUtils.SqlInjection, OperationNameSqlInjection, Always);
        }
        catch (Exception ex)
        {
            Log.Error(ex, "Error while checking for Sql injection.");
            return IastModuleResponse.Empty;
        }
    }

    public static IastModuleResponse OnNoSqlMongoDbQuery(string query, IntegrationId integrationId)
    {
        if (!Iast.Instance.Settings.Enabled)
        {
            return IastModuleResponse.Empty;
        }

        try
        {
            OnExecutedSinkTelemetry(IastVulnerabilityType.NoSqlMongoDbInjection);
            return GetScope(query, integrationId, VulnerabilityTypeUtils.NoSqlMongoDbInjection, OperationNameNoSqlMongoDbInjection, Always);
        }
        catch (Exception ex)
        {
            Log.Error(ex, "Error while checking for MongoDb NoSql injection.");
            return IastModuleResponse.Empty;
        }
    }

    public static IastModuleResponse OnCommandInjection(string file, string argumentLine, Collection<string>? argumentList, IntegrationId integrationId)
    {
        if (!Iast.Instance.Settings.Enabled)
        {
            return IastModuleResponse.Empty;
        }

        try
        {
            OnExecutedSinkTelemetry(IastVulnerabilityType.CommandInjection);
            var evidence = BuildCommandInjectionEvidence(file, argumentLine, argumentList);
            return string.IsNullOrEmpty(evidence) ? IastModuleResponse.Empty : GetScope(evidence, integrationId, VulnerabilityTypeUtils.CommandInjection, OperationNameCommandInjection, taintValidator: Always, safeSources: _dbSources);
        }
        catch (Exception ex)
        {
            Log.Error(ex, "Error while checking for command injection.");
            return IastModuleResponse.Empty;
        }
    }

    public static IastModuleResponse OnReflectionInjection(string param, IntegrationId integrationId)
    {
        try
        {
            OnExecutedSinkTelemetry(IastVulnerabilityType.ReflectionInjection);
            return GetScope(param, integrationId, VulnerabilityTypeUtils.ReflectionInjection, OperationNameReflectionInjection, taintValidator: Always, safeSources: _dbSources);
        }
        catch (Exception ex)
        {
            Log.Error(ex, "Error while checking for reflection injection.");
            return IastModuleResponse.Empty;
        }
    }

    internal static EvidenceRedactor? CreateRedactor(IastSettings settings)
    {
        var timeout = TimeSpan.FromMilliseconds(settings.RegexTimeout);

        if (timeout.TotalMilliseconds == 0)
        {
            timeout = Regex.InfiniteMatchTimeout;
        }

        return settings.RedactionEnabled ? new EvidenceRedactor(settings.RedactionKeysRegex, settings.RedactionValuesRegex, timeout) : null;
    }

    private static string BuildCommandInjectionEvidence(string file, string argumentLine, Collection<string>? argumentList)
    {
        if (string.IsNullOrEmpty(file))
        {
            return string.Empty;
        }

        if ((argumentList is not null) && (argumentList.Count > 0))
        {
            var joinList = StringModuleImpl.OnStringJoin(string.Join(" ", argumentList), argumentList);
            var fileWithSpace = file + " ";
            _ = PropagationModuleImpl.PropagateTaint(file, fileWithSpace);
            return StringModuleImpl.OnStringConcat(fileWithSpace, joinList, string.Concat(fileWithSpace, joinList));
        }

        if (!string.IsNullOrEmpty(argumentLine))
        {
            var fileWithSpace = file + " ";
            _ = PropagationModuleImpl.PropagateTaint(file, fileWithSpace);
            return StringModuleImpl.OnStringConcat(fileWithSpace, argumentLine, string.Concat(fileWithSpace, argumentLine));
        }
        else
        {
            return file;
        }
    }

    [MethodImpl(MethodImplOptions.AggressiveInlining)]
    internal static int GetCookieHash(string vulnerability, string cookieName, bool isFiltered)
    {
        return (isFiltered ? ("FILTERED_" + vulnerability) : (vulnerability + ":" + cookieName)).GetStaticHashCode();
    }

    public static IastModuleResponse OnInsecureCookie(IntegrationId integrationId, string cookieName, bool isFiltered)
    {
        if (!Iast.Instance.Settings.Enabled)
        {
            return IastModuleResponse.Empty;
        }

        OnExecutedSinkTelemetry(IastVulnerabilityType.InsecureCookie);
        // We provide a hash value for the vulnerability instead of calculating one, following the agreed conventions
        return AddWebVulnerability(cookieName, integrationId, VulnerabilityTypeUtils.InsecureCookie, GetCookieHash(VulnerabilityTypeUtils.InsecureCookie, cookieName, isFiltered));
    }

    public static IastModuleResponse OnNoHttpOnlyCookie(IntegrationId integrationId, string cookieName, bool isFiltered)
    {
        if (!Iast.Instance.Settings.Enabled)
        {
            return IastModuleResponse.Empty;
        }

        OnExecutedSinkTelemetry(IastVulnerabilityType.NoHttpOnlyCookie);
        // We provide a hash value for the vulnerability instead of calculating one, following the agreed conventions
        return AddWebVulnerability(cookieName, integrationId, VulnerabilityTypeUtils.NoHttpOnlyCookie, GetCookieHash(VulnerabilityTypeUtils.NoHttpOnlyCookie, cookieName, isFiltered));
    }

    public static IastModuleResponse OnNoSamesiteCookie(IntegrationId integrationId, string cookieName, bool isFiltered)
    {
        if (!Iast.Instance.Settings.Enabled)
        {
            return IastModuleResponse.Empty;
        }

        OnExecutedSinkTelemetry(IastVulnerabilityType.NoSameSiteCookie);
        // We provide a hash value for the vulnerability instead of calculating one, following the agreed conventions
        return AddWebVulnerability(cookieName, integrationId, VulnerabilityTypeUtils.NoSameSiteCookie, GetCookieHash(VulnerabilityTypeUtils.NoSameSiteCookie, cookieName, isFiltered));
    }

    public static void OnHardcodedSecret(Vulnerability vulnerability)
    {
        if (Iast.Instance.Settings.Enabled)
        {
            // We provide a hash value for the vulnerability instead of calculating one, following the agreed conventions
            AddVulnerabilityAsSingleSpan(Tracer.Instance, IntegrationId.HardcodedSecret, OperationNameHardcodedSecret, vulnerability);
        }
    }

    public static IastModuleResponse OnInsecureAuthProtocol(string authHeader, IntegrationId integrationId)
    {
        OnExecutedSinkTelemetry(IastVulnerabilityType.InsecureAuthProtocol);
        // We provide a hash value for the vulnerability instead of calculating one, following the agreed conventions
        return AddWebVulnerability(authHeader, integrationId, VulnerabilityTypeUtils.InsecureAuthProtocol, (VulnerabilityTypeUtils.InsecureAuthProtocol + ':' + authHeader).GetStaticHashCode());
    }

    public static void OnDirectoryListingLeak(string methodName)
    {
        if (!Iast.Instance.Settings.Enabled) { return; }

        var vulnerability = new Vulnerability(
            VulnerabilityTypeUtils.DirectoryListingLeak,
            VulnerabilityTypeUtils.DirectoryListingLeak.GetStaticHashCode(),
            GetLocation(),
            new Evidence($"Directory listing is configured with: {methodName}"),
            IntegrationId.DirectoryListingLeak);

        AddVulnerabilityAsSingleSpan(Tracer.Instance, IntegrationId.DirectoryListingLeak, OperationNameHardcodedSecret, vulnerability);
    }

    public static void OnSessionTimeout(string methodName, TimeSpan value)
    {
        if (!Iast.Instance.Settings.Enabled) { return; }

        // Not a vulnerability if the timeout is less than 30 minutes
        if (value.TotalMinutes < 30) { return; }

        var vulnerability = new Vulnerability(
            VulnerabilityTypeUtils.SessionTimeout,
            (VulnerabilityTypeUtils.SessionTimeout + ':' + methodName + ':' + value.TotalMinutes).GetStaticHashCode(),
            GetLocation(),
            new Evidence($"Session idle timeout is configured with: {methodName}, with a value of {value.TotalMinutes} minutes"),
            IntegrationId.SessionTimeout);

        AddVulnerabilityAsSingleSpan(Tracer.Instance, IntegrationId.SessionTimeout, OperationNameSessionTimeout, vulnerability);
    }

    public static IastModuleResponse OnCipherAlgorithm(Type type, IntegrationId integrationId, bool autoCloseScopeWhenSingleSpan = true)
    {
        if (!Iast.Instance.Settings.Enabled)
        {
            return IastModuleResponse.Empty;
        }

        OnExecutedSinkTelemetry(IastVulnerabilityType.WeakCipher);
        var algorithm = type.BaseType?.Name;

        if (algorithm is null || !InvalidCipherAlgorithm(type, algorithm))
        {
            return IastModuleResponse.Empty;
        }

        return GetScope(algorithm, integrationId, VulnerabilityTypeUtils.WeakCipher, OperationNameWeakCipher, autoCloseScopeWhenSingleSpan: autoCloseScopeWhenSingleSpan);
    }

    public static IastModuleResponse OnStackTraceLeak(Exception ex, IntegrationId integrationId)
    {
        if (!Iast.Instance.Settings.Enabled)
        {
            return IastModuleResponse.Empty;
        }

        OnExecutedSinkTelemetry(IastVulnerabilityType.StackTraceLeak);
        var evidence = $"{ex.Source},{ex.GetType().Name}";
        // We report the stack of the exception instead of the current stack
        var stack = new StackTrace(ex, true);
        return GetScope(evidence, integrationId, VulnerabilityTypeUtils.StackTraceLeak, OperationNameStackTraceLeak, externalStack: stack);
    }

    public static IastModuleResponse OnHashingAlgorithm(string? algorithm, IntegrationId integrationId, bool autoCloseScopeWhenSingleSpan = true)
    {
        if (!Iast.Instance.Settings.Enabled)
        {
            return IastModuleResponse.Empty;
        }

        OnExecutedSinkTelemetry(IastVulnerabilityType.WeakHash);
        if (algorithm == null || !InvalidHashAlgorithm(algorithm))
        {
            return IastModuleResponse.Empty;
        }

        return GetScope(algorithm, integrationId, VulnerabilityTypeUtils.WeakHash, OperationNameWeakHash, autoCloseScopeWhenSingleSpan: autoCloseScopeWhenSingleSpan);
    }

    public static IastModuleResponse OnXss(string? text)
    {
        try
        {
            if (!Iast.Instance.Settings.Enabled || string.IsNullOrEmpty(text))
            {
                return IastModuleResponse.Empty;
            }

            OnExecutedSinkTelemetry(IastVulnerabilityType.Xss);
            return GetScope(text!, IntegrationId.Xss, VulnerabilityTypeUtils.Xss, OperationNameXss, Always, exclusionSecureMarks: SecureMarks.Xss);
        }
        catch (Exception ex)
        {
            Log.Error(ex, "Error while checking for XSS.");
            return IastModuleResponse.Empty;
        }
    }

    internal static void OnExecutedPropagationTelemetry()
    {
        if (ExecutedTelemetryHelper.EnabledDebug())
        {
            GetIastContext()?.OnExecutedPropagationTelemetry();
        }
    }

    internal static void OnExecutedSourceTelemetry(IastSourceType source)
    {
        if (ExecutedTelemetryHelper.Enabled())
        {
            GetIastContext()?.OnExecutedSourceTelemetry(source);
        }
    }

    internal static void OnExecutedSinkTelemetry(IastVulnerabilityType sink)
    {
        if (ExecutedTelemetryHelper.Enabled())
        {
            GetIastContext()?.OnExecutedSinkTelemetry(sink);
        }
    }

    internal static void OnSupressedVulnerabilityTelemetry(IastVulnerabilityType sink)
    {
        if (ExecutedTelemetryHelper.Enabled())
        {
            GetIastContext()?.OnSupressedVulnerabilityTelemetry(sink);
        }
    }

    public static IastRequestContext? GetIastContext()
    {
        if (!IastSettings.Enabled)
        {
            // integration disabled, don't create a scope, skip this span
            return null;
        }

        var currentSpan = (Tracer.Instance.ActiveScope as Scope)?.Span;
        var traceContext = currentSpan?.Context?.TraceContext;
        return traceContext?.IastRequestContext;
    }

    internal static VulnerabilityBatch GetVulnerabilityBatch()
    {
        return new VulnerabilityBatch(IastSettings.TruncationMaxValueLength, EvidenceRedactorLazy.Value);
    }

    // This method adds web vulnerabilities, with no location, only on web environments
    private static IastModuleResponse AddWebVulnerability(string? evidenceValue, IntegrationId integrationId, string vulnerabilityType, int hashId)
    {
        var tracer = Tracer.Instance;
        if (!IastSettings.Enabled || !tracer.Settings.IsIntegrationEnabled(integrationId))
        {
            // integration disabled, don't create a scope, skip this span
            return IastModuleResponse.Empty;
        }

        var currentSpan = (tracer.ActiveScope as Scope)?.Span;
        var traceContext = currentSpan?.Context?.TraceContext;

        if (traceContext?.IastRequestContext?.AddVulnerabilitiesAllowed() != true)
        {
            // we are inside a request but we don't accept more vulnerabilities or IastRequestContext is null, which means that iast is
            // not activated for this particular request
            return IastModuleResponse.Empty;
        }

        var vulnerability = new Vulnerability(
            vulnerabilityType,
            hashId,
            string.IsNullOrEmpty(evidenceValue) ? null : new Evidence(evidenceValue!, null),
            integrationId);

        if (!IastSettings.DeduplicationEnabled || HashBasedDeduplication.Instance.Add(vulnerability))
        {
            traceContext.IastRequestContext?.AddVulnerability(vulnerability);
            traceContext.SetSamplingPriority(SamplingPriorityValues.UserKeep, SamplingMechanism.Asm);
            traceContext.Tags.SetTag(Tags.Propagated.AppSec, "1");

            return IastModuleResponse.Vulnerable;
        }

        return IastModuleResponse.Empty;
    }

    public static bool AddRequestVulnerabilitiesAllowed()
    {
        var currentSpan = (Tracer.Instance.ActiveScope as Scope)?.Span;
        var traceContext = currentSpan?.Context?.TraceContext;
        var isRequest = traceContext?.RootSpan?.Type == SpanTypes.Web;
        return isRequest && traceContext?.IastRequestContext?.AddVulnerabilitiesAllowed() == true;
    }

    private static IastModuleResponse GetScope(
        string evidenceValue,
        IntegrationId integrationId,
        string vulnerabilityType,
        string operationName,
        Func<TaintedObject, bool>? taintValidator = null,
        bool addLocation = true,
        int? hash = null,
        StackTrace? externalStack = null,
        SecureMarks exclusionSecureMarks = SecureMarks.None,
        SourceType[]? safeSources = null,
        bool autoCloseScopeWhenSingleSpan = true)
    {
        var tracer = Tracer.Instance;
        if (!IastSettings.Enabled || !tracer.Settings.IsIntegrationEnabled(integrationId))
        {
            // integration disabled, don't create a scope, skip this span
            return IastModuleResponse.Empty;
        }

        var scope = tracer.ActiveScope as Scope;
        var currentSpan = scope?.Span;
        var traceContext = currentSpan?.Context?.TraceContext;
        var isRequest = traceContext?.RootSpan?.Type == SpanTypes.Web;

        // We do not have, for now, tainted objects in console apps, so further checking is not neccessary.
        if (!isRequest && taintValidator != null)
        {
            return IastModuleResponse.Empty;
        }

        if (isRequest && traceContext?.IastRequestContext?.AddVulnerabilitiesAllowed() != true)
        {
            // we are inside a request but we don't accept more vulnerabilities or IastRequestContext is null, which means that iast is
            // not activated for this particular request
            return IastModuleResponse.Empty;
        }

        TaintedObject? tainted = null;
        if (taintValidator != null)
        {
            tainted = traceContext?.IastRequestContext?.GetTainted(evidenceValue);
            if (tainted is null || !taintValidator(tainted))
            {
                return IastModuleResponse.Empty;
            }
        }

        var ranges = tainted?.Ranges;
        if (ranges is not null)
        {
            var unsafeRanges = Ranges.GetUnsafeRanges(ranges, exclusionSecureMarks, safeSources);
            if (unsafeRanges is null || unsafeRanges.Length == 0)
            {
                OnSupressedVulnerabilityTelemetry(VulnerabilityTypeUtils.GetTag(vulnerabilityType));
                return IastModuleResponse.Empty;
            }

            // Contains at least one range that is not safe (when analyzing a vulnerability that can have secure marks)
            ranges = unsafeRanges;
        }

        var location = addLocation ? GetLocation(externalStack, currentSpan) : null;
        if (addLocation && location is null)
        {
            return IastModuleResponse.Empty;
        }

        var vulnerability = (hash is null) ?
            new Vulnerability(vulnerabilityType, location, new Evidence(evidenceValue, ranges), integrationId) :
            new Vulnerability(vulnerabilityType, (int)hash, location, new Evidence(evidenceValue, ranges), integrationId);

        if (!IastSettings.DeduplicationEnabled || HashBasedDeduplication.Instance.Add(vulnerability))
        {
            if (isRequest)
            {
                traceContext?.SetSamplingPriority(SamplingPriorityValues.UserKeep, SamplingMechanism.Asm);
                traceContext?.Tags.SetTag(Tags.Propagated.AppSec, "1");

                traceContext?.IastRequestContext?.AddVulnerability(vulnerability);
                vulnerability.Location?.ReportStack(currentSpan);

                return IastModuleResponse.Vulnerable;
            }
            else
            {
                return AddVulnerabilityAsSingleSpan(tracer, integrationId, operationName, vulnerability, autoCloseScopeWhenSingleSpan);
            }
        }

        return IastModuleResponse.Empty;
    }

    private static Location? GetLocation(StackTrace? stack = null, Span? currentSpan = null)
    {
        stack ??= StackWalker.GetStackTrace();
        if (!StackWalker.TryGetFrame(stack, out var stackFrame))
        {
            return null;
        }

        string? stackId = null;
        if (stack != null && Security.Instance.Settings.StackTraceEnabled)
        {
            if (currentSpan is null)
            {
                stackId = "1";
            }
            else
            {
                stackId = currentSpan.Context.TraceContext.IastRequestContext?.GetNextVulnerabilityStackId();
            }
        }

        return new Location(stackFrame, stack, stackId, currentSpan?.SpanId);
    }

    private static IastModuleResponse AddVulnerabilityAsSingleSpan(Tracer tracer, IntegrationId integrationId, string operationName, Vulnerability vulnerability, bool closeAfterCreation = true)
    {
        // we either are not in a request or the distributed tracer returned a scope that cannot be cast to Scope, and we cannot access the root span.
        var batch = GetVulnerabilityBatch();
        batch.Add(vulnerability);

        var tags = new IastTags { IastEnabled = "1" };
        var scope = tracer.StartActiveInternal(operationName, tags: tags);
        var span = scope.Span;

        if (Iast.Instance.IsMetaStructSupported())
        {
            var iastEventMetaStruct = batch.ToMessagePack();
            if (batch.IsTruncated())
            {
                span.SetTag(Tags.IastMetaStructTagSizeExceeded, "1");
            }

            span.SetMetaStruct(IastMetaStructKey, iastEventMetaStruct);
        }
        else
        {
            tags.IastJson = batch.ToJson();
            if (batch.IsTruncated())
            {
                span.SetTag(Tags.IastJsonTagSizeExceeded, "1");
            }
        }

        var traceContext = span.Context.TraceContext;
        span.Type = SpanTypes.IastVulnerability;
        tracer.TracerManager.Telemetry.IntegrationGeneratedSpan(integrationId);
        traceContext?.SetSamplingPriority(SamplingPriorityValues.UserKeep, SamplingMechanism.Asm);
        traceContext?.Tags.SetTag(Tags.Propagated.AppSec, "1");
        vulnerability.Location?.ReportStack(span);

        if (closeAfterCreation)
        {
            scope.Dispose();
        }

        return new IastModuleResponse(scope);
    }

    private static bool InvalidHashAlgorithm(string algorithm)
    {
        foreach (var weakHashAlgorithm in IastSettings.WeakHashAlgorithmsArray)
        {
            if (string.Equals(algorithm, weakHashAlgorithm, StringComparison.OrdinalIgnoreCase))
            {
                return true;
            }
        }

        return false;
    }

    private static bool InvalidCipherAlgorithm(Type type, string algorithm)
    {
#if !NETFRAMEWORK
        if (ProviderValid(type.Name))
        {
            return false;
        }
#endif
        foreach (var weakCipherAlgorithm in IastSettings.WeakCipherAlgorithmsArray)
        {
            if (string.Equals(algorithm, weakCipherAlgorithm, StringComparison.OrdinalIgnoreCase))
            {
                return true;
            }
        }

        return false;
    }

    private static bool ProviderValid(string name)
        => name switch
        {
            // TripleDESCryptoServiceProvider is a SymetricAlgorithm that internally creates a TripleDES instance, which is also a weak SymmetricAlgorithm. In order to avoid launching two spans for a single vulnerability,
            // we skip the one that would be launched when instantiating the TripleDESCryptoServiceProvider class.
            "TripleDESCryptoServiceProvider" => true,
            _ => (string.Equals(FrameworkDescription.Instance.OSPlatform, OSPlatformName.Linux, StringComparison.Ordinal) || string.Equals(FrameworkDescription.Instance.OSPlatform, OSPlatformName.MacOS, StringComparison.Ordinal)) && name.EndsWith("provider", StringComparison.OrdinalIgnoreCase)
        };

    // Evidence: If the customer application is setting the header with an invalid value, the evidence value should be the value that is set. If the header is missing, the evidence should not be sent.
    // hash('XCONTENTTYPE_HEADER_MISSING:<service-name>')
    internal static IastModuleResponse OnXContentTypeOptionsHeaderMissing(IntegrationId integrationId, string headerValue, string serviceName)
    {
        string? evidence = string.IsNullOrEmpty(headerValue) ? null : headerValue;
        return AddWebVulnerability(evidence, integrationId, VulnerabilityTypeUtils.XContentTypeHeaderMissing, (VulnerabilityTypeUtils.XContentTypeHeaderMissing + ":" + serviceName).GetStaticHashCode());
    }

    internal static IastModuleResponse OnStrictTransportSecurityHeaderMissing(IntegrationId integrationId, string serviceName)
    {
        return AddWebVulnerability(null, integrationId, VulnerabilityTypeUtils.HstsHeaderMissing, (VulnerabilityTypeUtils.HstsHeaderMissing + ":" + serviceName).GetStaticHashCode());
    }

    internal static void OnHeaderInjection(IntegrationId integrationId, string headerName, string headerValue)
    {
        if (!Iast.Instance.Settings.Enabled)
        {
            return;
        }

        var evidence = StringAspects.Concat(headerName, HeaderInjectionEvidenceSeparator, headerValue);
        var hash = ("HEADER_INJECTION:" + headerName).GetStaticHashCode();
        GetScope(evidence, integrationId, VulnerabilityTypeUtils.HeaderInjection, OperationNameHeaderInjection, taintValidator: Always, safeSources: _dbSources, addLocation: false, hash: hash);
    }

    internal static IastModuleResponse OnXpathInjection(string xpath)
    {
        if (!Iast.Instance.Settings.Enabled)
        {
            return IastModuleResponse.Empty;
        }

        try
        {
            OnExecutedSinkTelemetry(IastVulnerabilityType.XPathInjection);
            return GetScope(xpath, IntegrationId.XpathInjection, VulnerabilityTypeUtils.XPathInjection, OperationNameXPathInjection, taintValidator: Always, safeSources: _dbSources);
        }
        catch (Exception ex)
        {
            Log.Error(ex, "Error while checking for xpath injection.");
            return IastModuleResponse.Empty;
        }
    }

    internal static void OnEmailHtmlInjection(string text)
    {
        if (!Iast.Instance.Settings.Enabled)
        {
            return;
        }

        OnExecutedSinkTelemetry(IastInstrumentedSinks.EmailHtmlInjection);

        if (string.IsNullOrEmpty(text))
        {
            return;
        }

        // We use the same secure marks as XSS, but excluding db sources
        GetScope(text, IntegrationId.EmailHtmlInjection, VulnerabilityTypeName.EmailHtmlInjection, OperationNameEmailHtmlInjection, taintValidator: Always, safeSources: _dbSources, exclusionSecureMarks: SecureMarks.Xss);
    }

    internal static void OnEmailHtmlInjection(object? message, EmailInjectionType type)
    {
        if (!Iast.Instance.Settings.Enabled)
        {
            return;
        }

        OnExecutedSinkTelemetry(IastVulnerabilityType.EmailHtmlInjection);

        if (message is null)
        {
            return;
        }

        ExtractProperties(message, type, out var body, out var isHtml);

        if (!isHtml || string.IsNullOrEmpty(body))
        {
            return;
        }

        // We use the same secure marks as XSS, but excluding db sources
<<<<<<< HEAD
        GetScope(body!, IntegrationId.EmailHtmlInjection, VulnerabilityTypeName.EmailHtmlInjection, OperationNameEmailHtmlInjection, taintValidator: Always, safeSources: _dbSources, exclusionSecureMarks: SecureMarks.Xss);
    }

    private static void ExtractProperties(object mail, EmailInjectionType type, out string? body, out bool isHtml)
    {
        switch (type)
        {
            case EmailInjectionType.SystemNetMail:
                var mailMessage = mail.DuckCast<IMailMessage>();
                body = mailMessage?.Body;
                isHtml = mailMessage?.IsBodyHtml ?? false;
                break;
            case EmailInjectionType.AmazonSimpleEmail:
                var sendEmailRequest = mail.DuckCast<ISendEmailRequest>();
                body = sendEmailRequest?.Message?.Body?.Html?.Data;
                isHtml = !string.IsNullOrEmpty(body);
                break;
            default:
                Log.Error("Error while checking for email injection type.");
                body = string.Empty;
                isHtml = false;
                break;
        }
=======
        GetScope(messageDuck.Body, IntegrationId.EmailHtmlInjection, VulnerabilityTypeUtils.EmailHtmlInjection, OperationNameEmailHtmlInjection, taintValidator: Always, safeSources: _dbSources, exclusionSecureMarks: SecureMarks.Xss);
>>>>>>> f74c4009
    }

    public static void LogAspectException(Exception ex, string aspectInfo)
    {
        try
        {
            var hashCode = aspectInfo.GetHashCode();
            bool alreadyLogged;
            lock (LoggedAspectExceptionMessages)
            {
                alreadyLogged = !LoggedAspectExceptionMessages.Add(hashCode);
            }

// intentionally using string interpolation in logging, as the resulting string is actually a constant, and contains the important aspect information
#pragma warning disable DDLOG004 // Message templates should be constant
            if (alreadyLogged)
            {
                Log.Debug(ex, $"Error invoking {aspectInfo}");
            }
            else
            {
                Log.Error(ex, $"Error invoking {aspectInfo}");
            }
#pragma warning restore DDLOG004 // Message templates should be constant
        }
        catch (Exception e)
        {
            Log.Debug(e, "Error while logging aspect exception.");
        }
    }

    internal static void RegisterDbRecord(object instance)
    {
        DbRecords.RegisterDbRecord(instance);
    }

    internal static void UnregisterDbRecord(object instance)
    {
        DbRecords.UnregisterDbRecord(instance);
    }

    internal static bool AddDbValue(object instance, string? column, string value)
    {
        return DbRecords.AddDbValue(instance, column, value);
    }

    internal class DbRecordManager
    {
        private ConditionalWeakTable<object, DbRecordData> dataBaseRows = new ConditionalWeakTable<object, DbRecordData>();
        private IastSettings iastSettings;

        public DbRecordManager(IastSettings settings)
        {
            iastSettings = settings;
        }

        public void RegisterDbRecord(object instance)
        {
            if (!iastSettings.Enabled || iastSettings.DataBaseRowsToTaint <= 0)
            {
                return;
            }

            var recordData = dataBaseRows.GetOrCreateValue(instance);
            recordData.Count++;
        }

        public void UnregisterDbRecord(object instance)
        {
            if (!iastSettings.Enabled || iastSettings.DataBaseRowsToTaint <= 0)
            {
                return;
            }

            dataBaseRows.Remove(instance);
        }

        /// <summary>
        /// Add a DB value to be tainted
        /// </summary>
        /// <returns>The return value this method indicates if the value could have been tainted
        /// if a iast context is available. It will return true if iast is enabled and the row
        /// count conditions are met. The result is used in the unit tests, don't use it
        /// anywhere else
        /// </returns>
        public bool AddDbValue(object instance, string? column, string value)
        {
            if (!iastSettings.Enabled || iastSettings.DataBaseRowsToTaint <= 0)
            {
                return false;
            }

            if (iastSettings.DataBaseRowsToTaint > 0)
            {
                if (!dataBaseRows.TryGetValue(instance, out var recordData))
                {
                    return false;
                }

                if (recordData.Count > iastSettings.DataBaseRowsToTaint)
                {
                    return false;
                }
            }

            var tracer = Tracer.Instance;
            var scope = tracer.ActiveScope as Scope;
            var currentSpan = scope?.Span;
            var traceContext = currentSpan?.Context?.TraceContext;
            var context = traceContext?.IastRequestContext;
            context?.AddDbValue(column, value);

            return true;
        }

        private class DbRecordData
        {
            public int Count { get; set; } = 0;
        }
    }
}<|MERGE_RESOLUTION|>--- conflicted
+++ resolved
@@ -890,7 +890,6 @@
         }
 
         // We use the same secure marks as XSS, but excluding db sources
-<<<<<<< HEAD
         GetScope(body!, IntegrationId.EmailHtmlInjection, VulnerabilityTypeName.EmailHtmlInjection, OperationNameEmailHtmlInjection, taintValidator: Always, safeSources: _dbSources, exclusionSecureMarks: SecureMarks.Xss);
     }
 
@@ -914,9 +913,6 @@
                 isHtml = false;
                 break;
         }
-=======
-        GetScope(messageDuck.Body, IntegrationId.EmailHtmlInjection, VulnerabilityTypeUtils.EmailHtmlInjection, OperationNameEmailHtmlInjection, taintValidator: Always, safeSources: _dbSources, exclusionSecureMarks: SecureMarks.Xss);
->>>>>>> f74c4009
     }
 
     public static void LogAspectException(Exception ex, string aspectInfo)

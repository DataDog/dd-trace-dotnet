// <copyright file="Iast.cs" company="Datadog">
// Unless explicitly stated otherwise all files in this repository are licensed under the Apache 2 License.
// This product includes software developed at Datadog (https://www.datadoghq.com/). Copyright 2017 Datadog, Inc.
// </copyright>

using System.Threading;
using Datadog.Trace.Configuration;
using Datadog.Trace.Iast.Analyzers;
using Datadog.Trace.Iast.Settings;
using Datadog.Trace.Logging;
using Datadog.Trace.Sampling;

namespace Datadog.Trace.Iast;

/// <summary>
/// The class responsible for coordinating IAST
/// </summary>
internal class Iast
{
    private static readonly IDatadogLogger Log = DatadogLogging.GetLoggerFor<Iast>();
    private static Iast _instance;
    private static bool _globalInstanceInitialized;
    private static object _globalInstanceLock = new();
    private readonly IastSettings _settings;
    private readonly OverheadController _overheadController;

    static Iast()
    {
    }

    /// <summary>
    /// Initializes a new instance of the <see cref="Iast"/> class with default settings.
    /// </summary>
    public Iast()
        : this(null)
    {
    }

    private Iast(IastSettings settings = null)
    {
        _settings = settings ?? IastSettings.FromDefaultSources();
<<<<<<< HEAD

        if (_settings.Enabled)
        {
            HardcodedSecretsAnalyzer.Initialize();
        }
=======
        _overheadController = new OverheadController(_settings.MaxConcurrentRequests, _settings.RequestSampling);
>>>>>>> e11fdaf6
    }

    internal IastSettings Settings => _settings;

    internal OverheadController OverheadController => _overheadController;

    /// <summary>
    /// Gets or sets the global <see cref="Iast"/> instance.
    /// </summary>
    public static Iast Instance
    {
        get => LazyInitializer.EnsureInitialized(ref _instance, ref _globalInstanceInitialized, ref _globalInstanceLock);

        set
        {
            lock (_globalInstanceLock)
            {
                _instance = value;
                _globalInstanceInitialized = true;
            }
        }
    }
}<|MERGE_RESOLUTION|>--- conflicted
+++ resolved
@@ -39,15 +39,12 @@
     private Iast(IastSettings settings = null)
     {
         _settings = settings ?? IastSettings.FromDefaultSources();
-<<<<<<< HEAD
-
         if (_settings.Enabled)
         {
             HardcodedSecretsAnalyzer.Initialize();
         }
-=======
+      
         _overheadController = new OverheadController(_settings.MaxConcurrentRequests, _settings.RequestSampling);
->>>>>>> e11fdaf6
     }
 
     internal IastSettings Settings => _settings;

--- conflicted
+++ resolved
@@ -8,13 +8,7 @@
 using System;
 using System.Collections;
 using System.Collections.Generic;
-<<<<<<< HEAD
-=======
 using System.Globalization;
-using System.IO;
-using System.Linq;
->>>>>>> bbc509eb
-using System.Text;
 using Datadog.Trace.Activity.DuckTypes;
 using Datadog.Trace.DuckTyping;
 using Datadog.Trace.Logging;
@@ -338,10 +332,6 @@
                 case ushort us:
                     span.SetMetric(key, us);
                     break;
-<<<<<<< HEAD
-                case int i:
-                    span.SetMetric(key, i);
-=======
                 case int i: // TODO: Can't get here from OTEL API, test with Activity API
                     // special case where we need to remap "http.response.status_code"
                     if (key == "http.response.status_code")
@@ -353,7 +343,6 @@
                         span.SetMetric(key, i);
                     }
 
->>>>>>> bbc509eb
                     break;
                 case uint ui:
                     span.SetMetric(key, ui);

// <copyright file="TraceExporterConfiguration.cs" company="Datadog">
// Unless explicitly stated otherwise all files in this repository are licensed under the Apache 2 License.
// This product includes software developed at Datadog (https://www.datadoghq.com/). Copyright 2017 Datadog, Inc.
// </copyright>

#nullable enable

using System;
using System.Runtime.InteropServices;

namespace Datadog.Trace.LibDatadog;

/// <summary>
/// Represents a configuration for the trace exporter.
/// </summary>
internal class TraceExporterConfiguration : SafeHandle
{
    public TraceExporterConfiguration()
        : base(IntPtr.Zero, true)
    {
        NativeInterop.Config.New(out var ptr);
        SetHandle(ptr);
    }

    public override bool IsInvalid => handle == IntPtr.Zero;

    public string Url
    {
        init
        {
            using var error = NativeInterop.Config.SetUrl(this, new CharSlice(value));
            error.ThrowIfError();
        }
    }

    public string TraceVersion
    {
        init
        {
            using var error = NativeInterop.Config.SetTracerVersion(this, new CharSlice(value));
            error.ThrowIfError();
        }
    }

    public string Language
    {
        init
        {
            using var error = NativeInterop.Config.SetLanguage(this, new CharSlice(value));
            error.ThrowIfError();
        }
    }

    public string LanguageVersion
    {
        init
        {
            using var error = NativeInterop.Config.SetLanguageVersion(this, new CharSlice(value));
            error.ThrowIfError();
        }
    }

    public string LanguageInterpreter
    {
        init
        {
            using var error = NativeInterop.Config.SetInterpreter(this, new CharSlice(value));
            error.ThrowIfError();
        }
    }

    public string? Hostname
    {
        init
        {
            using var error = NativeInterop.Config.SetHostname(this, new CharSlice(value));
            error.ThrowIfError();
        }
    }

    public string? Env
    {
        init
        {
            using var error = NativeInterop.Config.SetEnv(this, new CharSlice(value));
            error.ThrowIfError();
        }
    }

    public string? Version
    {
        init
        {
            using var error = NativeInterop.Config.SetVersion(this, new CharSlice(value));
            error.ThrowIfError();
        }
    }

    public string? Service
    {
        init
        {
            using var error = NativeInterop.Config.SetService(this, new CharSlice(value));
            error.ThrowIfError();
        }
    }

<<<<<<< HEAD
    public TelemetryClientConfiguration? TelemetryClientConfiguration
    {
        init
        {
            if (value == null)
            {
                return;
            }

            using var error = NativeInterop.Config.EnableTelemetry(this, value.Value);
=======
    public bool ComputeStats
    {
        init
        {
            using var error = NativeInterop.Config.SetComputeStats(this, value);
>>>>>>> 2fd708a3
            error.ThrowIfError();
        }
    }

    protected override bool ReleaseHandle()
    {
        NativeInterop.Config.Free(handle);
        return true;
    }
}<|MERGE_RESOLUTION|>--- conflicted
+++ resolved
@@ -105,7 +105,6 @@
         }
     }
 
-<<<<<<< HEAD
     public TelemetryClientConfiguration? TelemetryClientConfiguration
     {
         init
@@ -116,13 +115,15 @@
             }
 
             using var error = NativeInterop.Config.EnableTelemetry(this, value.Value);
-=======
+            error.ThrowIfError();
+        }
+    }
+
     public bool ComputeStats
     {
         init
         {
             using var error = NativeInterop.Config.SetComputeStats(this, value);
->>>>>>> 2fd708a3
             error.ThrowIfError();
         }
     }

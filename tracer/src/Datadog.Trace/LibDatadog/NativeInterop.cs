--- conflicted
+++ resolved
@@ -64,12 +64,10 @@
         [DllImport(DllName, EntryPoint = "ddog_trace_exporter_config_set_service")]
         internal static extern ErrorHandle SetService(SafeHandle config, CharSlice service);
 
-<<<<<<< HEAD
+        [DllImport(DllName, EntryPoint = "ddog_trace_exporter_config_set_compute_stats")]
+        internal static extern ErrorHandle SetComputeStats(SafeHandle config, bool isEnabled);
+
         [DllImport(DllName, EntryPoint = "ddog_trace_exporter_config_enable_telemetry")]
         internal static extern ErrorHandle EnableTelemetry(SafeHandle config, TelemetryClientConfiguration telemetryConfig);
-=======
-        [DllImport(DllName, EntryPoint = "ddog_trace_exporter_config_set_compute_stats")]
-        internal static extern ErrorHandle SetComputeStats(SafeHandle config, bool isEnabled);
->>>>>>> 2fd708a3
     }
 }
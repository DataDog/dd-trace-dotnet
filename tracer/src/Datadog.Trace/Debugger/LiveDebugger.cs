--- conflicted
+++ resolved
@@ -21,8 +21,6 @@
 using Datadog.Trace.Debugger.Snapshots;
 using Datadog.Trace.Logging;
 using Datadog.Trace.RemoteConfigurationManagement;
-using Datadog.Trace.Vendors.StatsdClient;
-using SnapshotProbe = Datadog.Trace.Debugger.Configurations.Models.SnapshotProbe;
 
 namespace Datadog.Trace.Debugger
 {
@@ -209,17 +207,10 @@
 
                 foreach (var probe in addedProbes)
                 {
-<<<<<<< HEAD
                     ProbeExpressionsProcessor.Instance.AddProbeProcessor(probe);
-                    if (probe is SnapshotProbe snapshotProbe)
-=======
-                    if (probe is LogProbe { CaptureSnapshot: true, Sampling: { } } snapshotProbe)
->>>>>>> b3b35b19
+                    if (probe is LogProbe { Sampling: { } } logProbe)
                     {
-                        if (snapshotProbe.Sampling.HasValue)
-                        {
-                            ProbeRateLimiter.Instance.SetRate(probe.Id, (int)snapshotProbe.Sampling.Value.SnapshotsPerSecond);
-                        }
+                        ProbeRateLimiter.Instance.SetRate(probe.Id, (int)logProbe.Sampling.Value.SnapshotsPerSecond);
                     }
                 }
 
@@ -250,12 +241,8 @@
 
                 foreach (var id in removedProbesIds)
                 {
-<<<<<<< HEAD
-                    ProbeRateLimiter.Instance.ResetRate(probe.Id);
-                    ProbeExpressionsProcessor.Instance.Remove(probe.Id);
-=======
                     ProbeRateLimiter.Instance.ResetRate(id);
->>>>>>> b3b35b19
+                    ProbeExpressionsProcessor.Instance.Remove(id);
                 }
 
                 // This log entry is being checked in integration test

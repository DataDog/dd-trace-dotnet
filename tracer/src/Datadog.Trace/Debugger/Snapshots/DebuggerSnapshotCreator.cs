// <copyright file="DebuggerSnapshotCreator.cs" company="Datadog">
// Unless explicitly stated otherwise all files in this repository are licensed under the Apache 2 License.
// This product includes software developed at Datadog (https://www.datadoghq.com/). Copyright 2017 Datadog, Inc.
// </copyright>

using System;
using System.Collections.Generic;
using System.Diagnostics;
using System.Globalization;
using System.IO;
using System.Linq;
using System.Reflection;
using System.Text;
using System.Threading;
using Datadog.Trace.ClrProfiler;
using Datadog.Trace.Debugger.Configurations.Models;
using Datadog.Trace.Debugger.Expressions;
using Datadog.Trace.Debugger.Helpers;
using Datadog.Trace.Debugger.Models;
using Datadog.Trace.Debugger.TimeTravel;
using Datadog.Trace.Pdb;
using Datadog.Trace.Util;
using Datadog.Trace.Vendors.Newtonsoft.Json;
using ProbeLocation = Datadog.Trace.Debugger.Expressions.ProbeLocation;

namespace Datadog.Trace.Debugger.Snapshots
{
    internal class DebuggerSnapshotCreator : IDebuggerSnapshotCreator, IDisposable
    {
        private const string LoggerVersion = "2";
        private const string DDSource = "dd_debugger";
        private const string UnknownValue = "Unknown";

        private readonly JsonTextWriter _jsonWriter;
        private readonly StringBuilder _jsonUnderlyingString;
        private readonly bool _isFullSnapshot;
        private readonly ProbeLocation _probeLocation;
        private readonly CaptureLimitInfo _limitInfo;

        private long _lastSampledTime;
        private TimeSpan _accumulatedDuration;
        private CaptureBehaviour _captureBehaviour;
        private string _message;
        private List<EvaluationError> _errors;
<<<<<<< HEAD
        private string _snapshotId;
=======
        private Guid _snapshotId;
>>>>>>> 8b0ae08f

        public DebuggerSnapshotCreator(bool isFullSnapshot, ProbeLocation location, bool hasCondition, string[] tags, CaptureLimitInfo limitInfo)
        {
            _isFullSnapshot = isFullSnapshot;
            _probeLocation = location;
            _jsonUnderlyingString = StringBuilderCache.Acquire(StringBuilderCache.MaxBuilderSize);
            _jsonWriter = new JsonTextWriter(new StringWriter(_jsonUnderlyingString));
            MethodScopeMembers = default;
            _captureBehaviour = CaptureBehaviour.Capture;
            _errors = null;
            _message = null;
            ProbeHasCondition = hasCondition;
            Tags = tags;
            _limitInfo = limitInfo;
            _accumulatedDuration = new TimeSpan(0, 0, 0, 0, 0);
            Initialize();
            _snapshotId = LastSnapshotId = Guid.NewGuid();
        }

        public DebuggerSnapshotCreator(bool isFullSnapshot, ProbeLocation location, bool hasCondition, string[] tags, MethodScopeMembers methodScopeMembers, CaptureLimitInfo limitInfo)
            : this(isFullSnapshot, location, hasCondition, tags, limitInfo)
        {
            MethodScopeMembers = methodScopeMembers;
        }

        internal string SnapshotId
        {
            get
            {
                _snapshotId ??= Guid.NewGuid().ToString();
                return _snapshotId;
            }
        }

        internal MethodScopeMembers MethodScopeMembers { get; private set; }

        internal bool ProbeHasCondition { get; }

        internal string[] Tags { get; }

        internal CaptureBehaviour CaptureBehaviour
        {
            get => _captureBehaviour;
            set
            {
                if (value == CaptureBehaviour.Stop)
                {
                    throw new InvalidOperationException("The value is not a valid value");
                }

                _captureBehaviour = value;
            }
        }

        public static Guid LastSnapshotId { get; set; }

        internal void StartSampling()
        {
            _lastSampledTime = Stopwatch.GetTimestamp();
        }

        internal void StopSampling()
        {
            _accumulatedDuration += StopwatchHelpers.GetElapsed(Stopwatch.GetTimestamp() - _lastSampledTime);
        }

        internal CaptureBehaviour DefineSnapshotBehavior<TCapture>(ref CaptureInfo<TCapture> info, EvaluateAt evaluateAt, bool hasCondition)
        {
            if (CaptureBehaviour == CaptureBehaviour.Stop)
            {
                // Entry evaluation evaluated to false
                return CaptureBehaviour;
            }

            if (!hasCondition)
            {
                if (_isFullSnapshot)
                {
                    // Log template with capture all - capture all values
                    CaptureBehaviour =
                        (evaluateAt == EvaluateAt.Entry && info.MethodState.IsInEntryEnd()) ||
                        (evaluateAt == EvaluateAt.Exit && info.MethodState.IsInExitEnd())
                            ? CaptureBehaviour.Evaluate
                            : CaptureBehaviour.Capture;
                }
                else
                {
                    // Log template without capture all - capture only template message
                    if ((evaluateAt == EvaluateAt.Entry && info.MethodState.IsInEntryEnd()) ||
                        (evaluateAt == EvaluateAt.Exit && info.MethodState.IsInExitEnd()))
                    {
                        CaptureBehaviour = CaptureBehaviour.Evaluate;
                    }
                    else if ((evaluateAt == EvaluateAt.Entry && info.MethodState.IsInEntry()) ||
                             (evaluateAt == EvaluateAt.Exit && info.MethodState.IsInExit()))
                    {
                        CaptureBehaviour = CaptureBehaviour.Delay;
                    }
                    else
                    {
                        CaptureBehaviour = CaptureBehaviour.NoCapture;
                    }
                }
            }
            else
            {
                if ((evaluateAt == EvaluateAt.Entry && info.MethodState.IsInEntryEnd()) ||
                    (evaluateAt == EvaluateAt.Exit && info.MethodState.IsInExitEnd()))
                {
                    // Evaluate if we are in the correct state
                    CaptureBehaviour = CaptureBehaviour.Evaluate;
                }
                else if (evaluateAt == EvaluateAt.Entry && info.MethodState.IsInExit())
                {
                    // Capture is we already evaluated to true (if we evaluated false, we exited earlier because the behaviour is "CaptureBehaviour.NoCapture")
                    CaptureBehaviour = CaptureBehaviour.Capture;
                }
                else if (evaluateAt == EvaluateAt.Exit && info.MethodState.IsInEntry())
                {
                    // Delay if we haven't in the correct state yet
                    CaptureBehaviour = CaptureBehaviour.NoCapture;
                }
                else
                {
                    CaptureBehaviour = CaptureBehaviour.Delay;
                }
            }

            if (info.MethodState.IsInStartMarkerOrBeginLine())
            {
                CreateMethodScopeMembers(ref info);
            }

            return CaptureBehaviour;
        }

        internal void Stop()
        {
            _captureBehaviour = CaptureBehaviour.Stop;
        }

        internal void CreateMethodScopeMembers<T>(ref CaptureInfo<T> info)
        {
            if (info.IsAsyncCapture())
            {
                MethodScopeMembers = new MethodScopeMembers(info.AsyncCaptureInfo.HoistedLocals.Length + (info.LocalsCount ?? 0), info.AsyncCaptureInfo.HoistedArguments.Length + (info.ArgumentsCount ?? 0));
            }
            else
            {
                MethodScopeMembers = new MethodScopeMembers(info.LocalsCount.Value, info.ArgumentsCount.Value);
            }
        }

        internal void AddScopeMember<T>(string name, Type type, T value, ScopeMemberKind memberKind)
        {
            if (MethodScopeMembers == null)
            {
                return;
            }

            type = (type.IsGenericTypeDefinition ? value?.GetType() : type) ?? type;
            switch (memberKind)
            {
                case ScopeMemberKind.This:
                    MethodScopeMembers.InvocationTarget = new ScopeMember(name, type, value, ScopeMemberKind.This);
                    return;
                case ScopeMemberKind.Exception:
                    MethodScopeMembers.Exception = value as Exception;
                    return;
                case ScopeMemberKind.Return:
                    MethodScopeMembers.Return = new ScopeMember("return", type, value, ScopeMemberKind.Return);
                    return;
                case ScopeMemberKind.None:
                    return;
            }

            MethodScopeMembers.AddMember(new ScopeMember(name, type, value, memberKind));
        }

        internal void SetDuration()
        {
            MethodScopeMembers.Duration = new ScopeMember("duration", typeof(double), _accumulatedDuration.TotalMilliseconds, ScopeMemberKind.Duration);
        }

        internal void Initialize()
        {
            _jsonWriter.WriteStartObject();
            StartDebugger();
            StartSnapshot();
            if (_isFullSnapshot)
            {
                StartCaptures();
            }
        }

        internal void StartDebugger()
        {
            _jsonWriter.WritePropertyName("debugger");
            _jsonWriter.WriteStartObject();
        }

        internal void StartSnapshot()
        {
            _jsonWriter.WritePropertyName("snapshot");
            _jsonWriter.WriteStartObject();
        }

        internal void StartCaptures()
        {
            _jsonWriter.WritePropertyName("captures");
            _jsonWriter.WriteStartObject();
        }

        internal void StartEntry()
        {
            _jsonWriter.WritePropertyName("entry");
            _jsonWriter.WriteStartObject();
        }

        internal void StartLines(int lineNumber)
        {
            _jsonWriter.WritePropertyName("lines");
            _jsonWriter.WriteStartObject();

            _jsonWriter.WritePropertyName(lineNumber.ToString());
            _jsonWriter.WriteStartObject();
        }

        internal void EndEntry(bool hasArgumentsOrLocals)
        {
            if (hasArgumentsOrLocals)
            {
                // end arguments or locals
                _jsonWriter.WriteEndObject();
            }

            // end entry
            _jsonWriter.WriteEndObject();
        }

        internal void StartReturn()
        {
            if (!_isFullSnapshot)
            {
                StartCaptures();
            }

            _jsonWriter.WritePropertyName("return");
            _jsonWriter.WriteStartObject();
        }

        internal void EndReturn(bool hasArgumentsOrLocals)
        {
            if (hasArgumentsOrLocals)
            {
                // end arguments or locals
                _jsonWriter.WriteEndObject();
            }

            // end line number or method return
            _jsonWriter.WriteEndObject();
            if (_probeLocation == ProbeLocation.Line)
            {
                // end lines
                _jsonWriter.WriteEndObject();
            }

            // end captures
            EndCapture();
        }

        internal void EndCapture()
        {
            _jsonWriter.WriteEndObject();
        }

        internal DebuggerSnapshotCreator EndDebugger()
        {
            _jsonWriter.WriteEndObject();
            return this;
        }

        internal DebuggerSnapshotCreator EndSnapshot()
        {
            _jsonWriter.WritePropertyName("id");
<<<<<<< HEAD
            _jsonWriter.WriteValue(SnapshotId);
=======
            _jsonWriter.WriteValue(_snapshotId);

            var parent = TimeTravelStateManager.GetParentSnapshotMetadata();

            if (parent != null)
            {
                _jsonWriter.WritePropertyName("parent_id");
                _jsonWriter.WriteValue(parent.SnapshotId);
            }
>>>>>>> 8b0ae08f

            _jsonWriter.WritePropertyName("timestamp");
            _jsonWriter.WriteValue(DateTimeOffset.Now.ToUnixTimeMilliseconds());

            _jsonWriter.WritePropertyName("duration");
            _jsonWriter.WriteValue(_accumulatedDuration.TotalMilliseconds);

            _jsonWriter.WritePropertyName("language");
            _jsonWriter.WriteValue(TracerConstants.Language);

            _jsonWriter.WriteEndObject();
            return this;
        }

        internal void CaptureInstance<TInstance>(TInstance instance, Type type)
        {
            if (instance == null)
            {
                return;
            }

            CaptureArgument(instance, "this", type);
        }

        public void CaptureStaticFields<T>(ref CaptureInfo<T> info)
        {
            if (info.IsAsyncCapture())
            {
                DebuggerSnapshotSerializer.SerializeStaticFields(info.AsyncCaptureInfo.KickoffInvocationTargetType, _jsonWriter, _limitInfo);
            }
            else
            {
                DebuggerSnapshotSerializer.SerializeStaticFields(info.InvocationTargetType, _jsonWriter, _limitInfo);
            }
        }

        internal void CaptureArgument<TArg>(TArg value, string name, Type type = null)
        {
            StartLocalsOrArgsIfNeeded("arguments");
            // in case TArg is object and we have the concrete type, use it
            DebuggerSnapshotSerializer.Serialize(value, type ?? typeof(TArg), name, _jsonWriter, _limitInfo);
        }

        internal void CaptureLocal<TLocal>(TLocal value, string name, Type type = null)
        {
            StartLocalsOrArgsIfNeeded("locals");
            // in case TLocal is object and we have the concrete type, use it
            DebuggerSnapshotSerializer.Serialize(value, type ?? typeof(TLocal), name, _jsonWriter, _limitInfo);
        }

        internal void CaptureException(Exception ex)
        {
            _jsonWriter.WritePropertyName("throwable");
            _jsonWriter.WriteStartObject();
            _jsonWriter.WritePropertyName("message");
            _jsonWriter.WriteValue(ex.Message);
            _jsonWriter.WritePropertyName("type");
            _jsonWriter.WriteValue(ex.GetType().FullName);
            _jsonWriter.WritePropertyName("stacktrace");
            _jsonWriter.WriteStartArray();
            AddFrames(new StackTrace(ex).GetFrames() ?? Array.Empty<StackFrame>());
            _jsonWriter.WriteEndArray();
            _jsonWriter.WriteEndObject();
        }

        internal void CaptureEntryMethodStartMarker<T>(ref CaptureInfo<T> info)
        {
            TimeTravelStateManager.StartMethod(_snapshotId,null, null);
            StartEntry();
            CaptureStaticFields(ref info);
        }

        internal void CaptureEntryMethodEndMarker<TTarget>(TTarget value, Type type, bool hasArgumentsOrLocal)
        {
            CaptureInstance(value, type);
            EndEntry(hasArgumentsOrLocal || value != null);
        }

        internal void CaptureExitMethodStartMarker<TReturnOrException>(ref CaptureInfo<TReturnOrException> info)
        {
            StartReturn();
            switch (info.MethodState)
            {
                case MethodState.ExitStart:
                case MethodState.ExitEnd:
                    ExitMethodStart(ref info);
                    break;
                case MethodState.ExitStartAsync:
                case MethodState.ExitEndAsync:
                    ExitAsyncMethodStart(ref info);
                    break;
                default:
                    throw new ArgumentOutOfRangeException();
            }
        }

        private void ExitMethodStart<TReturnOrException>(ref CaptureInfo<TReturnOrException> info)
        {
            CaptureStaticFields(ref info);

            switch (info.MethodState)
            {
                case MethodState.ExitStartAsync:
                case MethodState.ExitStart:
                    if (info.MemberKind == ScopeMemberKind.Exception && info.Value != null)
                    {
                        CaptureException(info.Value as Exception);
                        CaptureLocal(info.Value, "@exception", info.Type);
                    }
                    else if (info.MemberKind == ScopeMemberKind.Return)
                    {
                        CaptureLocal(info.Value, "@return", info.Type);
                    }

                    break;
                case MethodState.ExitEndAsync:
                case MethodState.ExitEnd:
                    if (MethodScopeMembers.Exception != null)
                    {
                        CaptureException(MethodScopeMembers.Exception);
                        CaptureLocal(MethodScopeMembers.Exception, "@exception", MethodScopeMembers.Exception.GetType());
                    }
                    else if (MethodScopeMembers.Return.Type != null)
                    {
                        CaptureLocal(MethodScopeMembers.Return.Value, "@return", MethodScopeMembers.Return.Type);
                    }

                    break;
                default:
                    break;
            }
        }

        internal void CaptureExitMethodEndMarker<TTarget>(ref CaptureInfo<TTarget> info)
        {
            CaptureInstance(info.Value, info.Type);
            if (info.MethodState == MethodState.ExitEndAsync)
            {
                CaptureAsyncMethodArguments(info.AsyncCaptureInfo.HoistedArguments, info.AsyncCaptureInfo.MoveNextInvocationTarget);
            }

            EndReturn(info.HasLocalOrArgument.Value);
        }

        internal void CaptureEntryAsyncMethod<T>(ref CaptureInfo<T> info)
        {
            CaptureEntryMethodStartMarker(ref info);
            bool hasArgument = CaptureAsyncMethodArguments(info.AsyncCaptureInfo.HoistedArguments, info.AsyncCaptureInfo.MoveNextInvocationTarget);
            CaptureEntryMethodEndMarker(info.Value, info.Type, hasArgument);
        }

        internal void SetEvaluationResult(ref ExpressionEvaluationResult evaluationResult)
        {
            _message = evaluationResult.Template;
            _errors = evaluationResult.Errors;
        }

        private bool CaptureAsyncMethodArguments(System.Reflection.FieldInfo[] asyncHoistedArguments, object moveNextInvocationTarget)
        {
            // capture hoisted arguments
            var hasArgument = false;
            for (var index = 0; index < asyncHoistedArguments.Length; index++)
            {
                ref var argument = ref asyncHoistedArguments[index];
                if (argument == default)
                {
                    continue;
                }

                var argumentValue = argument.GetValue(moveNextInvocationTarget);
                CaptureArgument(argumentValue, argument.Name, argumentValue?.GetType() ?? argument.FieldType);
                hasArgument = true;
            }

            return hasArgument;
        }

        private void ExitAsyncMethodStart<T>(ref CaptureInfo<T> info)
        {
            ExitMethodStart(ref info);
            CaptureAsyncMethodLocals(info.AsyncCaptureInfo.HoistedLocals, info.AsyncCaptureInfo.MoveNextInvocationTarget);
        }

        private void CaptureAsyncMethodLocals(AsyncHelper.FieldInfoNameSanitized[] hoistedLocals, object moveNextInvocationTarget)
        {
            // MethodMetadataInfo saves locals from MoveNext localVarSig,
            // this isn't enough in async scenario because we need to extract more locals the may hoisted in the builder object
            // and we need to subtract some locals that exist in the localVarSig but they are not belongs to the kickoff method
            // For know we capturing here all locals the are hoisted (except known generated locals)
            // and we capturing in LogLocal the locals form localVarSig
            for (var index = 0; index < hoistedLocals.Length; index++)
            {
                ref var local = ref hoistedLocals[index];
                if (local == default)
                {
                    continue;
                }

                var localValue = local.Field.GetValue(moveNextInvocationTarget);
                CaptureLocal(localValue, local.SanitizedName, localValue?.GetType() ?? local.Field.FieldType);
            }
        }

        internal void CaptureBeginLine<T>(ref CaptureInfo<T> info)
        {
            StartLines(info.LineCaptureInfo.LineNumber);
            CaptureStaticFields(ref info);
        }

        internal void CaptureEndLine<TTarget>(ref CaptureInfo<TTarget> info)
        {
            switch (info.MethodState)
            {
                case MethodState.EndLine:
                    EndLine(ref info);
                    break;
                case MethodState.EndLineAsync:
                    EndAsyncLine(ref info);
                    break;
                default:
                    throw new ArgumentOutOfRangeException();
            }
        }

        private void EndLine<TTarget>(ref CaptureInfo<TTarget> info)
        {
            CaptureInstance(info.Value, info.Type);
            EndReturn(info.HasLocalOrArgument.Value);
        }

        private void EndAsyncLine<TTarget>(ref CaptureInfo<TTarget> info)
        {
            CaptureAsyncMethodLocals(info.AsyncCaptureInfo.HoistedLocals, info.AsyncCaptureInfo.MoveNextInvocationTarget);
            CaptureInstance(info.AsyncCaptureInfo.KickoffInvocationTarget, info.AsyncCaptureInfo.KickoffInvocationTargetType);
            CaptureAsyncMethodArguments(info.AsyncCaptureInfo.HoistedArguments, info.AsyncCaptureInfo.MoveNextInvocationTarget);
            EndReturn(info.HasLocalOrArgument.Value);
        }

        internal bool ProcessDelayedSnapshot<TCapture>(ref CaptureInfo<TCapture> captureInfo, bool hasCondition)
        {
            if (CaptureBehaviour == CaptureBehaviour.Evaluate && (hasCondition || !_isFullSnapshot))
            {
                switch (captureInfo.MethodState)
                {
                    case MethodState.EntryEnd:
                        CaptureEntryMethodStartMarker(ref captureInfo);
                        break;
                    case MethodState.EntryAsync:
                        CaptureEntryAsyncMethod(ref captureInfo);
                        return true;
                    case MethodState.ExitEnd:
                        CaptureExitMethodStartMarker(ref captureInfo);
                        break;
                    case MethodState.ExitEndAsync:
                        CaptureExitMethodStartMarker(ref captureInfo);
                        CaptureScopeMembers(MethodScopeMembers.Members, ScopeMemberKind.Local);
                        return true;
                    case MethodState.EndLine:
                    case MethodState.EndLineAsync:
                        CaptureBeginLine(ref captureInfo);
                        break;
                    default:
                        throw new ArgumentOutOfRangeException(nameof(captureInfo.MethodState), captureInfo.MethodState, null);
                }

                CaptureScopeMembers(MethodScopeMembers.Members);
                return true;
            }

            return false;
        }

        internal void CaptureScopeMembers(ScopeMember[] members, ScopeMemberKind? kind = null)
        {
            foreach (var member in members)
            {
                if (member.Type == null)
                {
                    // ArrayPool can allocate more items than we need, if "Type == null", this mean we can exit the loop because Type should never be null
                    break;
                }

                if (kind != null && kind.Value != member.ElementType)
                {
                    continue;
                }

                switch (member.ElementType)
                {
                    case ScopeMemberKind.Argument:
                        {
                            CaptureArgument(member.Value, member.Name, member.Type);
                            break;
                        }

                    case ScopeMemberKind.Local:
                    case ScopeMemberKind.Return:
                        {
                            CaptureLocal(member.Value, member.Name, member.Type);
                            break;
                        }

                    case ScopeMemberKind.Exception:
                        {
                            CaptureException((Exception)member.Value);
                            CaptureLocal((Exception)member.Value, member.Name, member.Type);
                            break;
                        }
                }
            }
        }

        private void StartLocalsOrArgsIfNeeded(string newParent)
        {
            var currentParent = _jsonWriter.Path.Split('.').LastOrDefault(p => p is "locals" or "arguments");
            if (currentParent == newParent)
            {
                // We're already there!
                return;
            }

            // "locals" should always come after "arguments"
            if ((currentParent == "locals" && newParent == "arguments") ||
                (currentParent == "arguments" && newParent == "locals"))
            {
                // We need to close the previous node first.
                _jsonWriter.WriteEndObject();
            }

            _jsonWriter.WritePropertyName(newParent);
            _jsonWriter.WriteStartObject();
        }

        // Finalize snapshot
        internal string FinalizeLineSnapshot<T>(string probeId, int probeVersion, ref CaptureInfo<T> info)
        {
            using (this)
            {
                var methodName = info.MethodState == MethodState.EndLineAsync
                                     ? info.AsyncCaptureInfo.KickoffMethod?.Name
                                     : info.Method?.Name;

                var typeFullName = info.MethodState == MethodState.EndLineAsync
                                       ? info.AsyncCaptureInfo.KickoffInvocationTargetType?.FullName
                                       : info.InvocationTargetType?.FullName;

                AddEvaluationErrors()
                   .AddProbeInfo(
                        probeId,
                        probeVersion,
                        info.LineCaptureInfo.LineNumber,
                        info.LineCaptureInfo.ProbeFilePath)
                   .FinalizeSnapshot(
                        methodName,
                        typeFullName,
                        info.LineCaptureInfo.ProbeFilePath);

                var snapshot = GetSnapshotJson();
                WriteSnapshotJsonToDisk(probeId, snapshot);
                return snapshot;
            }
        }

        private static string GetSnapshotsDirectory()
        {
            var directory = Path.Combine(Path.GetTempPath(), "snapshots", Process.GetCurrentProcess().Id.ToString());
            Directory.CreateDirectory(directory);
            return directory;
        }

        internal string FinalizeMethodSnapshot<T>(string probeId, int probeVersion, ref CaptureInfo<T> info)
        {
            using (this)
            {
                var method = info.MethodState == MethodState.ExitEndAsync
                                  ? info.AsyncCaptureInfo.KickoffMethod
                                  : info.Method;
                var methodName = method?.Name;
                var typeFullName = info.MethodState == MethodState.ExitEndAsync
                                       ? info.AsyncCaptureInfo.KickoffInvocationTargetType?.FullName
                                       : info.InvocationTargetType?.FullName;


                AddEvaluationErrors()
                   .AddProbeInfo(
                        probeId,
                        probeVersion,
                        methodName,
                        typeFullName)
                   .FinalizeSnapshot(
                        methodName,
                        typeFullName,
                        null);

                var activeSpan = Tracer.Instance.InternalActiveScope?.Span;
                if (activeSpan != null && probeId.StartsWith("SpanEntry"))
                {
                    activeSpan.Tags.SetTag("_dd.entry_location.snapshot_id", _snapshotId.ToString());
                    activeSpan.Tags.SetTag("_dd.entry_location.type", typeFullName);
                    activeSpan.Tags.SetTag("_dd.entry_location.method", methodName);
                    var methodLocation = ExtractFilePathAndLineNumbersFromPdb(method);
                    if (methodLocation != null)
                    {
                        activeSpan.Tags.SetTag("_dd.entry_location.file", methodLocation.FilePath);
                        activeSpan.Tags.SetTag("_dd.entry_location.start_line", methodLocation.MethodBeginLineNumber);
                        activeSpan.Tags.SetTag("_dd.entry_location.end_line", methodLocation.MethodEndLineNumber);
                    }
                }

                var snapshot = GetSnapshotJson();
                WriteSnapshotJsonToDisk(probeId, snapshot);
                TimeTravelStateManager.EndMethod();
                return snapshot;
                
            }
        }

        private void WriteSnapshotJsonToDisk(string probeId, string snapshot)
        {
            try
            {
                File.WriteAllText(Path.Combine(GetSnapshotsDirectory(), $"{probeId}_{_snapshotId}.json"), JsonPrettify(snapshot));
                Console.WriteLine($@"Snapshot written to {GetSnapshotsDirectory()}: {probeId}.json");

            }
            catch (Exception e)
            {
                Console.WriteLine(e);
            }
        }

        private static string JsonPrettify(string json)
        {
            using var stringReader = new StringReader(json);
            using var stringWriter = new StringWriter();
            var jsonReader = new JsonTextReader(stringReader);
            var jsonWriter = new JsonTextWriter(stringWriter) { Formatting = Formatting.Indented };
            jsonWriter.WriteToken(jsonReader);
            return stringWriter.ToString();
        }


        private static MethodLocation ExtractFilePathAndLineNumbersFromPdb(MethodBase method)
        {
            if (method == null)
            {
                throw new ArgumentNullException(nameof(method));
            }

            if (method.Module == null)
            {
                throw new InvalidOperationException("Method's module is null for method " + method.Name);
            }

            if (method.Module.Assembly == null)
            {
                throw new InvalidOperationException("Method's module assembly is null for module " + method.Module.Name);
            }

            var pdbReader = DatadogMetadataReader.CreatePdbReader(method.Module.Assembly);
            if (pdbReader == null)
            {
                throw new InvalidOperationException("Failed to create PDB reader.");
            }

            var sequencePoints = pdbReader.GetMethodSequencePoints((int)method.MetadataToken);
            if (sequencePoints == null)
            {
                throw new InvalidOperationException("Failed to get method sequence points.");
            }

            if (sequencePoints != null && sequencePoints.Any())
            {
                var filePath = sequencePoints.First().URL;
                var methodBeginLineNumber = sequencePoints.First().StartLine.ToString();
                var methodEndLineNumber = sequencePoints.Last().EndLine.ToString();
                return new MethodLocation(filePath, methodBeginLineNumber, methodEndLineNumber);
            }

            return null;
        }

        internal void FinalizeSnapshot(string methodName, string typeFullName, string probeFilePath)
        {
            var activeScope = Tracer.Instance.InternalActiveScope;

            // TODO: support 128-bit trace ids?
            var traceId = activeScope?.Span.TraceId128.Lower.ToString(CultureInfo.InvariantCulture);
            var spanId = activeScope?.Span.SpanId.ToString(CultureInfo.InvariantCulture);

            AddStackInfo()
            .EndSnapshot()
            .EndDebugger()
            .AddLoggerInfo(methodName, typeFullName, probeFilePath)
            .AddGeneralInfo(DynamicInstrumentationHelper.ServiceName, traceId, spanId)
            .AddMessage()
            .Complete();
        }

        internal DebuggerSnapshotCreator AddEvaluationErrors()
        {
            if (_errors == null || _errors.Count == 0)
            {
                return this;
            }

            _jsonWriter.WritePropertyName("evaluationErrors");
            _jsonWriter.WriteStartArray();
            foreach (var error in _errors)
            {
                _jsonWriter.WriteStartObject();
                _jsonWriter.WritePropertyName("expr");
                _jsonWriter.WriteValue(error.Expression);
                _jsonWriter.WritePropertyName("message");
                _jsonWriter.WriteValue(error.Message);
                _jsonWriter.WriteEndObject();
            }

            _jsonWriter.WriteEndArray();
            return this;
        }

        internal DebuggerSnapshotCreator AddProbeInfo<T>(string probeId, int probeVersion, T methodNameOrLineNumber, string typeFullNameOrFilePath)
        {
            _jsonWriter.WritePropertyName("probe");
            _jsonWriter.WriteStartObject();

            _jsonWriter.WritePropertyName("id");
            _jsonWriter.WriteValue(probeId);

            _jsonWriter.WritePropertyName("version");
            _jsonWriter.WriteValue(probeVersion);

            _jsonWriter.WritePropertyName("location");
            _jsonWriter.WriteStartObject();

            if (_probeLocation == ProbeLocation.Method)
            {
                _jsonWriter.WritePropertyName("method");
                _jsonWriter.WriteValue(methodNameOrLineNumber);

                _jsonWriter.WritePropertyName("type");
                _jsonWriter.WriteValue(typeFullNameOrFilePath ?? UnknownValue);
            }
            else
            {
                _jsonWriter.WritePropertyName("file");
                _jsonWriter.WriteValue(SanitizePath(typeFullNameOrFilePath));

                _jsonWriter.WritePropertyName("lines");
                _jsonWriter.WriteStartArray();
                _jsonWriter.WriteValue(methodNameOrLineNumber);
                _jsonWriter.WriteEndArray();
            }

            _jsonWriter.WriteEndObject();
            _jsonWriter.WriteEndObject();

            return this;
        }

        private static string SanitizePath(string probeFilePath)
        {
            return string.IsNullOrEmpty(probeFilePath) ? null : probeFilePath.Replace('\\', '/');
        }

        private DebuggerSnapshotCreator AddStackInfo()
        {
            if (!_isFullSnapshot)
            {
                return this;
            }

            var stackFrames = (new StackTrace(true).GetFrames() ?? Array.Empty<StackFrame>())
                             .SkipWhile(frame => frame?.GetMethod()?.DeclaringType?.Namespace?.StartsWith("Datadog") == true).ToArray();

            _jsonWriter.WritePropertyName("stack");
            _jsonWriter.WriteStartArray();
            AddFrames(stackFrames);
            _jsonWriter.WriteEndArray();

            return this;
        }

        private void AddFrames(StackFrame[] frames)
        {
            foreach (var frame in frames)
            {
                _jsonWriter.WriteStartObject();
                _jsonWriter.WritePropertyName("function");
                var frameMethod = frame.GetMethod();
                _jsonWriter.WriteValue($"{frameMethod?.DeclaringType?.FullName ?? UnknownValue}.{frameMethod?.Name ?? UnknownValue}");

                var fileName = frame.GetFileName();
                if (fileName != null)
                {
                    _jsonWriter.WritePropertyName("fileName");
                    _jsonWriter.WriteValue(frame.GetFileName());
                }

                _jsonWriter.WritePropertyName("lineNumber");
                _jsonWriter.WriteValue(frame.GetFileLineNumber());
                _jsonWriter.WriteEndObject();
            }
        }

        internal DebuggerSnapshotCreator AddLoggerInfo(string methodName, string typeFullName, string probeFilePath)
        {
            _jsonWriter.WritePropertyName("logger");
            _jsonWriter.WriteStartObject();

            var thread = Thread.CurrentThread;
            _jsonWriter.WritePropertyName("thread_id");
            _jsonWriter.WriteValue(thread.ManagedThreadId);

            _jsonWriter.WritePropertyName("thread_name");
            _jsonWriter.WriteValue(thread.Name);

            _jsonWriter.WritePropertyName("version");
            _jsonWriter.WriteValue(LoggerVersion);

            _jsonWriter.WritePropertyName("name");
            _jsonWriter.WriteValue(typeFullName ?? SanitizePath(probeFilePath));

            _jsonWriter.WritePropertyName("method");
            _jsonWriter.WriteValue(methodName);

            _jsonWriter.WriteEndObject();

            return this;
        }

        internal DebuggerSnapshotCreator AddGeneralInfo(string service, string traceId, string spanId)
        {
            _jsonWriter.WritePropertyName("service");
            _jsonWriter.WriteValue(service ?? UnknownValue);

            _jsonWriter.WritePropertyName("ddsource");
            _jsonWriter.WriteValue(DDSource);

            _jsonWriter.WritePropertyName("dd.trace_id");
            _jsonWriter.WriteValue(traceId);

            _jsonWriter.WritePropertyName("dd.span_id");
            _jsonWriter.WriteValue(spanId);

            return this;
        }

        public DebuggerSnapshotCreator AddMessage()
        {
            _jsonWriter.WritePropertyName("message");
            _jsonWriter.WriteValue(_message);
            return this;
        }

        public DebuggerSnapshotCreator Complete()
        {
            _jsonWriter.WriteEndObject();
            return this;
        }

        internal string GetSnapshotJson()
        {
            return StringBuilderCache.GetStringAndRelease(_jsonUnderlyingString);
        }

        public void Dispose()
        {
            try
            {
                Stop();
                MethodScopeMembers?.Dispose();
                MethodScopeMembers = null;
                _jsonWriter?.Close();
            }
            catch
            {
                // ignored
            }
        }
    }

    internal class MethodLocation 
    {
        public string FilePath { get; }
        public string MethodBeginLineNumber { get; }
        public string MethodEndLineNumber { get; }

        public MethodLocation(string filePath, string methodBeginLineNumber, string methodEndLineNumber)
        {
            FilePath = filePath;
            MethodBeginLineNumber = methodBeginLineNumber;
            MethodEndLineNumber = methodEndLineNumber;
        }
    }
}<|MERGE_RESOLUTION|>--- conflicted
+++ resolved
@@ -42,11 +42,7 @@
         private CaptureBehaviour _captureBehaviour;
         private string _message;
         private List<EvaluationError> _errors;
-<<<<<<< HEAD
         private string _snapshotId;
-=======
-        private Guid _snapshotId;
->>>>>>> 8b0ae08f
 
         public DebuggerSnapshotCreator(bool isFullSnapshot, ProbeLocation location, bool hasCondition, string[] tags, CaptureLimitInfo limitInfo)
         {
@@ -63,7 +59,6 @@
             _limitInfo = limitInfo;
             _accumulatedDuration = new TimeSpan(0, 0, 0, 0, 0);
             Initialize();
-            _snapshotId = LastSnapshotId = Guid.NewGuid();
         }
 
         public DebuggerSnapshotCreator(bool isFullSnapshot, ProbeLocation location, bool hasCondition, string[] tags, MethodScopeMembers methodScopeMembers, CaptureLimitInfo limitInfo)
@@ -76,7 +71,7 @@
         {
             get
             {
-                _snapshotId ??= Guid.NewGuid().ToString();
+                _snapshotId ??= LastSnapshotId = Guid.NewGuid().ToString();
                 return _snapshotId;
             }
         }
@@ -101,7 +96,7 @@
             }
         }
 
-        public static Guid LastSnapshotId { get; set; }
+        public static string LastSnapshotId { get; set; }
 
         internal void StartSampling()
         {
@@ -332,9 +327,6 @@
         internal DebuggerSnapshotCreator EndSnapshot()
         {
             _jsonWriter.WritePropertyName("id");
-<<<<<<< HEAD
-            _jsonWriter.WriteValue(SnapshotId);
-=======
             _jsonWriter.WriteValue(_snapshotId);
 
             var parent = TimeTravelStateManager.GetParentSnapshotMetadata();
@@ -344,7 +336,6 @@
                 _jsonWriter.WritePropertyName("parent_id");
                 _jsonWriter.WriteValue(parent.SnapshotId);
             }
->>>>>>> 8b0ae08f
 
             _jsonWriter.WritePropertyName("timestamp");
             _jsonWriter.WriteValue(DateTimeOffset.Now.ToUnixTimeMilliseconds());
@@ -412,7 +403,7 @@
 
         internal void CaptureEntryMethodStartMarker<T>(ref CaptureInfo<T> info)
         {
-            TimeTravelStateManager.StartMethod(_snapshotId,null, null);
+            //TimeTravelStateManager.StartMethod(_snapshotId,null, null);
             StartEntry();
             CaptureStaticFields(ref info);
         }

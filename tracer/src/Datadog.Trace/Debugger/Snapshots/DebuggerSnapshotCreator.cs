// <copyright file="DebuggerSnapshotCreator.cs" company="Datadog">
// Unless explicitly stated otherwise all files in this repository are licensed under the Apache 2 License.
// This product includes software developed at Datadog (https://www.datadoghq.com/). Copyright 2017 Datadog, Inc.
// </copyright>

using System;
using System.Collections.Generic;
using System.Diagnostics;
using System.Globalization;
using System.IO;
using System.Linq;
using System.Text;
using System.Threading;
using Datadog.Trace.Debugger.Configurations.Models;
using Datadog.Trace.Debugger.Expressions;
using Datadog.Trace.Debugger.Helpers;
using Datadog.Trace.Debugger.Models;
using Datadog.Trace.Util;
using Datadog.Trace.Vendors.Newtonsoft.Json;
using ProbeInfo = Datadog.Trace.Debugger.Expressions.ProbeInfo;
using ProbeLocation = Datadog.Trace.Debugger.Expressions.ProbeLocation;

namespace Datadog.Trace.Debugger.Snapshots
{
    internal class DebuggerSnapshotCreator : IDisposable
    {
        private const string LoggerVersion = "2";
        private const string DDSource = "dd_debugger";
        private const string UnknownValue = "Unknown";

        private readonly JsonTextWriter _jsonWriter;
        private readonly StringBuilder _jsonUnderlyingString;
        private readonly bool _isFullSnapshot;
        private readonly ProbeLocation _probeLocation;
        private long _lastSampledTime;
        private TimeSpan _accumulatedDuration;
        private CaptureBehaviour _captureBehaviour;
        private string _message;
        private List<EvaluationError> _errors;

        public DebuggerSnapshotCreator(bool isFullSnapshot, ProbeLocation location, bool hasCondition, string[] tags)
        {
            _isFullSnapshot = isFullSnapshot;
            _probeLocation = location;
            _jsonUnderlyingString = StringBuilderCache.Acquire(StringBuilderCache.MaxBuilderSize);
            _jsonWriter = new JsonTextWriter(new StringWriter(_jsonUnderlyingString));
            MethodScopeMembers = default;
            _captureBehaviour = CaptureBehaviour.Capture;
            _errors = null;
            _message = null;
            ProbeHasCondition = hasCondition;
            Tags = tags;
            _accumulatedDuration = new TimeSpan(0, 0, 0, 0, 0);
            Initialize();
        }

        internal MethodScopeMembers MethodScopeMembers { get; private set; }

        internal bool ProbeHasCondition { get; }

        internal string[] Tags { get; }

        internal CaptureBehaviour CaptureBehaviour
        {
            get => _captureBehaviour;
            set
            {
                if (value == CaptureBehaviour.Stop)
                {
                    throw new InvalidOperationException("The value is not a valid value");
                }

                _captureBehaviour = value;
            }
        }

        internal void StartSampling()
        {
            _lastSampledTime = Stopwatch.GetTimestamp();
        }

        internal void StopSampling()
        {
            _accumulatedDuration += StopwatchHelpers.GetElapsed(Stopwatch.GetTimestamp() - _lastSampledTime);
        }

        public static DebuggerSnapshotCreator BuildSnapshotCreator(ProbeProcessor processor)
        {
            return new DebuggerSnapshotCreator(processor.ProbeInfo.IsFullSnapshot, processor.ProbeInfo.ProbeLocation, processor.ProbeInfo.HasCondition, processor.ProbeInfo.Tags);
        }

        internal CaptureBehaviour DefineSnapshotBehavior<TCapture>(ref CaptureInfo<TCapture> info, EvaluateAt evaluateAt, bool hasCondition)
        {
            if (CaptureBehaviour == CaptureBehaviour.Stop)
            {
                // Entry evaluation evaluated to false
                return CaptureBehaviour;
            }

            if (!hasCondition)
            {
                if (_isFullSnapshot)
                {
                    // Log template with capture all - capture all values
                    CaptureBehaviour =
                        (evaluateAt == EvaluateAt.Entry && info.MethodState.IsInEntryEnd()) ||
                        (evaluateAt == EvaluateAt.Exit && info.MethodState.IsInExitEnd())
                            ? CaptureBehaviour.Evaluate
                            : CaptureBehaviour.Capture;
                }
                else
                {
                    // Log template without capture all - capture only template message
                    if ((evaluateAt == EvaluateAt.Entry && info.MethodState.IsInEntryEnd()) ||
                        (evaluateAt == EvaluateAt.Exit && info.MethodState.IsInExitEnd()))
                    {
                        CaptureBehaviour = CaptureBehaviour.Evaluate;
                    }
                    else if ((evaluateAt == EvaluateAt.Entry && info.MethodState.IsInEntry()) ||
                             (evaluateAt == EvaluateAt.Exit && info.MethodState.IsInExit()))
                    {
                        CaptureBehaviour = CaptureBehaviour.Delay;
                    }
                    else
                    {
                        CaptureBehaviour = CaptureBehaviour.NoCapture;
                    }
                }
            }
            else
            {
                if ((evaluateAt == EvaluateAt.Entry && info.MethodState.IsInEntryEnd()) ||
                    (evaluateAt == EvaluateAt.Exit && info.MethodState.IsInExitEnd()))
                {
                    // Evaluate if we are in the correct state
                    CaptureBehaviour = CaptureBehaviour.Evaluate;
                }
                else if (evaluateAt == EvaluateAt.Entry && info.MethodState.IsInExit())
                {
                    // Capture is we already evaluated to true (if we evaluated false, we exited earlier because the behaviour is "CaptureBehaviour.NoCapture")
                    CaptureBehaviour = CaptureBehaviour.Capture;
                }
                else if (evaluateAt == EvaluateAt.Exit && info.MethodState.IsInEntry())
                {
                    // Delay if we haven't in the correct state yet
                    CaptureBehaviour = CaptureBehaviour.NoCapture;
                }
                else
                {
                    CaptureBehaviour = CaptureBehaviour.Delay;
                }
            }

            if (info.MethodState.IsInStartMarkerOrBeginLine())
            {
                CreateMethodScopeMembers(ref info);
            }

            return CaptureBehaviour;
        }

        internal void Stop()
        {
            _captureBehaviour = CaptureBehaviour.Stop;
        }

        internal void CreateMethodScopeMembers<T>(ref CaptureInfo<T> info)
        {
            if (info.IsAsyncCapture())
            {
                MethodScopeMembers = new MethodScopeMembers(info.AsyncCaptureInfo.HoistedLocals.Length + (info.LocalsCount ?? 0), info.AsyncCaptureInfo.HoistedArguments.Length + (info.ArgumentsCount ?? 0));
            }
            else
            {
                MethodScopeMembers = new MethodScopeMembers(info.LocalsCount.Value, info.ArgumentsCount.Value);
            }
        }

        internal void AddScopeMember<T>(string name, Type type, T value, ScopeMemberKind memberKind)
        {
            if (MethodScopeMembers == null)
            {
                return;
            }

            type = (type.IsGenericTypeDefinition ? value?.GetType() : type) ?? type;
            switch (memberKind)
            {
                case ScopeMemberKind.This:
                    MethodScopeMembers.InvocationTarget = new ScopeMember(name, type, value, ScopeMemberKind.This);
                    return;
                case ScopeMemberKind.Exception:
                    MethodScopeMembers.Exception = value as Exception;
                    return;
                case ScopeMemberKind.Return:
                    MethodScopeMembers.Return = new ScopeMember("return", type, value, ScopeMemberKind.Return);
                    return;
                case ScopeMemberKind.None:
                    return;
            }

            MethodScopeMembers.AddMember(new ScopeMember(name, type, value, memberKind));
        }

        internal void SetDuration()
        {
            MethodScopeMembers.Duration = new ScopeMember("duration", typeof(double), _accumulatedDuration.TotalMilliseconds, ScopeMemberKind.Duration);
        }

        internal void Initialize()
        {
            _jsonWriter.WriteStartObject();
            StartDebugger();
            StartSnapshot();
            if (_isFullSnapshot)
            {
                StartCaptures();
            }
        }

        internal void StartDebugger()
        {
            _jsonWriter.WritePropertyName("debugger");
            _jsonWriter.WriteStartObject();
        }

        internal void StartSnapshot()
        {
            _jsonWriter.WritePropertyName("snapshot");
            _jsonWriter.WriteStartObject();
        }

        internal void StartCaptures()
        {
            _jsonWriter.WritePropertyName("captures");
            _jsonWriter.WriteStartObject();
        }

        internal void StartEntry()
        {
            _jsonWriter.WritePropertyName("entry");
            _jsonWriter.WriteStartObject();
        }

        internal void StartLines(int lineNumber)
        {
            _jsonWriter.WritePropertyName("lines");
            _jsonWriter.WriteStartObject();

            _jsonWriter.WritePropertyName(lineNumber.ToString());
            _jsonWriter.WriteStartObject();
        }

        internal void EndEntry(bool hasArgumentsOrLocals)
        {
            if (hasArgumentsOrLocals)
            {
                // end arguments or locals
                _jsonWriter.WriteEndObject();
            }

            // end entry
            _jsonWriter.WriteEndObject();
        }

        internal void StartReturn()
        {
            if (!_isFullSnapshot)
            {
                StartCaptures();
            }

            _jsonWriter.WritePropertyName("return");
            _jsonWriter.WriteStartObject();
        }

        internal void EndReturn(bool hasArgumentsOrLocals)
        {
            if (hasArgumentsOrLocals)
            {
                // end arguments or locals
                _jsonWriter.WriteEndObject();
            }

            // end line number or method return
            _jsonWriter.WriteEndObject();
            if (_probeLocation == ProbeLocation.Line)
            {
                // end lines
                _jsonWriter.WriteEndObject();
            }

            // end captures
            EndCapture();
        }

        internal void EndCapture()
        {
            _jsonWriter.WriteEndObject();
        }

        internal DebuggerSnapshotCreator EndDebugger()
        {
            _jsonWriter.WriteEndObject();
            return this;
        }

        internal DebuggerSnapshotCreator EndSnapshot()
        {
            _jsonWriter.WritePropertyName("id");
            _jsonWriter.WriteValue(Guid.NewGuid());

            _jsonWriter.WritePropertyName("timestamp");
            _jsonWriter.WriteValue(DateTimeOffset.Now.ToUnixTimeMilliseconds());

            _jsonWriter.WritePropertyName("duration");
            _jsonWriter.WriteValue(_accumulatedDuration.TotalMilliseconds);

            _jsonWriter.WritePropertyName("language");
            _jsonWriter.WriteValue(TracerConstants.Language);

            _jsonWriter.WriteEndObject();
            return this;
        }

        internal void CaptureInstance<TInstance>(TInstance instance, Type type)
        {
            if (instance == null)
            {
                return;
            }

            CaptureArgument(instance, "this", type);
        }

        public void CaptureStaticFields<T>(ref CaptureInfo<T> info)
        {
            if (info.IsAsyncCapture())
            {
                DebuggerSnapshotSerializer.SerializeStaticFields(info.AsyncCaptureInfo.KickoffInvocationTargetType, _jsonWriter);
            }
            else
            {
                DebuggerSnapshotSerializer.SerializeStaticFields(info.InvocationTargetType, _jsonWriter);
            }
        }

        internal void CaptureArgument<TArg>(TArg value, string name, Type type = null)
        {
            StartLocalsOrArgsIfNeeded("arguments");
            // in case TArg is object and we have the concrete type, use it
            DebuggerSnapshotSerializer.Serialize(value, type ?? typeof(TArg), name, _jsonWriter);
        }

        internal void CaptureLocal<TLocal>(TLocal value, string name, Type type = null)
        {
            StartLocalsOrArgsIfNeeded("locals");
            // in case TLocal is object and we have the concrete type, use it
            DebuggerSnapshotSerializer.Serialize(value, type ?? typeof(TLocal), name, _jsonWriter);
        }

        internal void CaptureException(Exception ex)
        {
            _jsonWriter.WritePropertyName("throwable");
            _jsonWriter.WriteStartObject();
            _jsonWriter.WritePropertyName("message");
            _jsonWriter.WriteValue(ex.Message);
            _jsonWriter.WritePropertyName("type");
            _jsonWriter.WriteValue(ex.GetType().FullName);
            _jsonWriter.WritePropertyName("stacktrace");
            _jsonWriter.WriteStartArray();
            AddFrames(new StackTrace(ex).GetFrames() ?? Array.Empty<StackFrame>());
            _jsonWriter.WriteEndArray();
            _jsonWriter.WriteEndObject();
        }

        internal void CaptureEntryMethodStartMarker<T>(ref CaptureInfo<T> info)
        {
            StartEntry();
            CaptureStaticFields(ref info);
        }

        internal void CaptureEntryMethodEndMarker<TTarget>(TTarget value, Type type, bool hasArgumentsOrLocal)
        {
            CaptureInstance(value, type);
            EndEntry(hasArgumentsOrLocal || value != null);
        }

        internal void CaptureExitMethodStartMarker<TReturnOrException>(ref CaptureInfo<TReturnOrException> info)
        {
            StartReturn();
            switch (info.MethodState)
            {
                case MethodState.ExitStart:
                case MethodState.ExitEnd:
                    ExitMethodStart(ref info);
                    break;
                case MethodState.ExitStartAsync:
                case MethodState.ExitEndAsync:
                    ExitAsyncMethodStart(ref info);
                    break;
                default:
                    throw new ArgumentOutOfRangeException();
            }
        }

        private void ExitMethodStart<TReturnOrException>(ref CaptureInfo<TReturnOrException> info)
        {
            CaptureStaticFields(ref info);

            switch (info.MethodState)
            {
                case MethodState.ExitStartAsync:
                case MethodState.ExitStart:
                    if (info.MemberKind == ScopeMemberKind.Exception && info.Value != null)
                    {
                        CaptureException(info.Value as Exception);
                    }
                    else if (info.MemberKind == ScopeMemberKind.Return)
                    {
                        CaptureLocal(info.Value, "@return", info.Type);
                    }

                    break;
                case MethodState.ExitEndAsync:
                case MethodState.ExitEnd:
                    if (MethodScopeMembers.Exception != null)
                    {
                        CaptureException(MethodScopeMembers.Exception);
                    }
                    else if (MethodScopeMembers.Return.Type != null)
                    {
                        CaptureLocal(MethodScopeMembers.Return.Value, "@return", MethodScopeMembers.Return.Type);
                    }

                    break;
                default:
                    break;
            }
        }

        internal void CaptureExitMethodEndMarker<TTarget>(ref CaptureInfo<TTarget> info)
        {
            CaptureInstance(info.Value, info.Type);
            if (info.MethodState == MethodState.ExitEndAsync)
            {
                CaptureAsyncMethodArguments(info.AsyncCaptureInfo.HoistedArguments, info.AsyncCaptureInfo.MoveNextInvocationTarget);
            }

            EndReturn(info.HasLocalOrArgument.Value);
        }

        internal void CaptureEntryAsyncMethod<T>(ref CaptureInfo<T> info)
        {
            CaptureEntryMethodStartMarker(ref info);
            bool hasArgument = CaptureAsyncMethodArguments(info.AsyncCaptureInfo.HoistedArguments, info.AsyncCaptureInfo.MoveNextInvocationTarget);
            CaptureEntryMethodEndMarker(info.Value, info.Type, hasArgument);
        }

        internal void SetEvaluationResult(ref ExpressionEvaluationResult evaluationResult)
        {
            _message = evaluationResult.Template;
            _errors = evaluationResult.Errors;
        }

        private bool CaptureAsyncMethodArguments(System.Reflection.FieldInfo[] asyncHoistedArguments, object moveNextInvocationTarget)
        {
            // capture hoisted arguments
            var hasArgument = false;
            for (var index = 0; index < asyncHoistedArguments.Length; index++)
            {
                ref var argument = ref asyncHoistedArguments[index];
                if (argument == default)
                {
                    continue;
                }

                var argumentValue = argument.GetValue(moveNextInvocationTarget);
                CaptureArgument(argumentValue, argument.Name, argumentValue?.GetType() ?? argument.FieldType);
                hasArgument = true;
            }

            return hasArgument;
        }

        private void ExitAsyncMethodStart<T>(ref CaptureInfo<T> info)
        {
            ExitMethodStart(ref info);
            CaptureAsyncMethodLocals(info.AsyncCaptureInfo.HoistedLocals, info.AsyncCaptureInfo.MoveNextInvocationTarget);
        }

        private void CaptureAsyncMethodLocals(AsyncHelper.FieldInfoNameSanitized[] hoistedLocals, object moveNextInvocationTarget)
        {
            // MethodMetadataInfo saves locals from MoveNext localVarSig,
            // this isn't enough in async scenario because we need to extract more locals the may hoisted in the builder object
            // and we need to subtract some locals that exist in the localVarSig but they are not belongs to the kickoff method
            // For know we capturing here all locals the are hoisted (except known generated locals)
            // and we capturing in LogLocal the locals form localVarSig
            for (var index = 0; index < hoistedLocals.Length; index++)
            {
                ref var local = ref hoistedLocals[index];
                if (local == default)
                {
                    continue;
                }

                var localValue = local.Field.GetValue(moveNextInvocationTarget);
                CaptureLocal(localValue, local.SanitizedName, localValue?.GetType() ?? local.Field.FieldType);
            }
        }

        internal void CaptureBeginLine<T>(ref CaptureInfo<T> info)
        {
            StartLines(info.LineCaptureInfo.LineNumber);
            CaptureStaticFields(ref info);
        }

        internal void CaptureEndLine<TTarget>(ref CaptureInfo<TTarget> info)
        {
            switch (info.MethodState)
            {
                case MethodState.EndLine:
                    EndLine(ref info);
                    break;
                case MethodState.EndLineAsync:
                    EndAsyncLine(ref info);
                    break;
                default:
                    throw new ArgumentOutOfRangeException();
            }
        }

        private void EndLine<TTarget>(ref CaptureInfo<TTarget> info)
        {
            CaptureInstance(info.Value, info.Type);
            EndReturn(info.HasLocalOrArgument.Value);
        }

        private void EndAsyncLine<TTarget>(ref CaptureInfo<TTarget> info)
        {
            CaptureAsyncMethodLocals(info.AsyncCaptureInfo.HoistedLocals, info.AsyncCaptureInfo.MoveNextInvocationTarget);
            CaptureInstance(info.AsyncCaptureInfo.KickoffInvocationTarget, info.AsyncCaptureInfo.KickoffInvocationTargetType);
            CaptureAsyncMethodArguments(info.AsyncCaptureInfo.HoistedArguments, info.AsyncCaptureInfo.MoveNextInvocationTarget);
            EndReturn(info.HasLocalOrArgument.Value);
        }

        internal bool ProcessDelayedSnapshot<TCapture>(ref CaptureInfo<TCapture> captureInfo, bool hasCondition)
        {
            if (CaptureBehaviour == CaptureBehaviour.Evaluate && (hasCondition || !_isFullSnapshot))
            {
                switch (captureInfo.MethodState)
                {
                    case MethodState.EntryEnd:
                        CaptureEntryMethodStartMarker(ref captureInfo);
                        break;
                    case MethodState.EntryAsync:
                        CaptureEntryAsyncMethod(ref captureInfo);
                        return true;
                    case MethodState.ExitEnd:
                        CaptureExitMethodStartMarker(ref captureInfo);
                        break;
                    case MethodState.ExitEndAsync:
                        CaptureExitMethodStartMarker(ref captureInfo);
                        CaptureScopeMembers(MethodScopeMembers.Members.Where(member => member.ElementType == ScopeMemberKind.Local).ToArray());
                        return true;
                    case MethodState.EndLine:
                    case MethodState.EndLineAsync:
                        CaptureBeginLine(ref captureInfo);
                        break;
                    default:
                        throw new ArgumentOutOfRangeException(nameof(captureInfo.MethodState), captureInfo.MethodState, null);
                }

                CaptureScopeMembers(MethodScopeMembers.Members);
                return true;
            }

            return false;
        }

        internal void CaptureScopeMembers(ScopeMember[] members)
        {
            foreach (var member in members)
            {
                if (member.Type == null)
                {
                    // ArrayPool can allocate more items than we need, if "Type == null", this mean we can exit the loop because Type should never be null
                    break;
                }

                switch (member.ElementType)
                {
                    case ScopeMemberKind.Argument:
                        {
                            CaptureArgument(member.Value, member.Name, member.Type);
                            break;
                        }

                    case ScopeMemberKind.Local:
                    case ScopeMemberKind.Return:
                        {
                            CaptureLocal(member.Value, member.Name, member.Type);
                            break;
                        }

                    case ScopeMemberKind.Exception:
                        {
                            CaptureException((Exception)member.Value);
                            break;
                        }
                }
            }
        }

        private void StartLocalsOrArgsIfNeeded(string newParent)
        {
            var currentParent = _jsonWriter.Path.Split('.').LastOrDefault(p => p is "locals" or "arguments");
            if (currentParent == newParent)
            {
                // We're already there!
                return;
            }

            // "locals" should always come after "arguments"
            if ((currentParent == "locals" && newParent == "arguments") ||
                (currentParent == "arguments" && newParent == "locals"))
            {
                // We need to close the previous node first.
                _jsonWriter.WriteEndObject();
            }

            _jsonWriter.WritePropertyName(newParent);
            _jsonWriter.WriteStartObject();
        }

        // Finalize snapshot
        internal string FinalizeLineSnapshot<T>(string probeId, ref CaptureInfo<T> info)
        {
            using (this)
            {
                var methodName = info.MethodState == MethodState.EndLineAsync
                                     ? info.AsyncCaptureInfo.KickoffMethod?.Name
                                     : info.Method?.Name;

                var typeFullName = info.MethodState == MethodState.EndLineAsync
                                       ? info.AsyncCaptureInfo.KickoffInvocationTargetType?.FullName
                                       : info.InvocationTargetType?.FullName;

                AddEvaluationErrors()
                   .AddProbeInfo(
                        probeId,
                        info.LineCaptureInfo.LineNumber,
                        info.LineCaptureInfo.ProbeFilePath)
                   .FinalizeSnapshot(
                        probeId,
                        methodName,
                        typeFullName,
                        info.LineCaptureInfo.ProbeFilePath);

                var snapshot = GetSnapshotJson();
                return snapshot;
            }
        }

        internal string FinalizeMethodSnapshot<T>(string probeId, ref CaptureInfo<T> info)
        {
            using (this)
            {
                var methodName = info.MethodState == MethodState.ExitEndAsync
                                     ? info.AsyncCaptureInfo.KickoffMethod?.Name
                                     : info.Method?.Name;

                var typeFullName = info.MethodState == MethodState.ExitEndAsync
                                       ? info.AsyncCaptureInfo.KickoffInvocationTargetType?.FullName
                                       : info.InvocationTargetType?.FullName;
                AddEvaluationErrors()
                   .AddProbeInfo(
                        probeId,
                        methodName,
                        typeFullName)
                   .FinalizeSnapshot(
                        probeId,
                        methodName,
                        typeFullName,
                        null);

                var snapshot = GetSnapshotJson();
                return snapshot;
            }
        }

<<<<<<< HEAD
        internal void FinalizeSnapshot(string probeId, string methodName, string typeFullName, DateTimeOffset? startTime, string probeFilePath)
=======
        internal void FinalizeSnapshot(string methodName, string typeFullName, string probeFilePath)
>>>>>>> 049ff722
        {
            var isSpanOrigin = probeId.StartsWith("SpanOrigin_ExitSpan");

            var activeScope = Tracer.Instance.InternalActiveScope;
<<<<<<< HEAD
            var traceId = isSpanOrigin ? "TO_BE_ADDED_TRACE_ID" : activeScope?.Span?.TraceId.ToString();
            var spanId = isSpanOrigin ? "TO_BE_ADDED_SPAN_ID" : activeScope?.Span?.SpanId.ToString();
=======

            // TODO: support 128-bit trace ids?
            var traceId = activeScope?.Span.TraceId128.Lower.ToString(CultureInfo.InvariantCulture);
            var spanId = activeScope?.Span.SpanId.ToString(CultureInfo.InvariantCulture);
>>>>>>> 049ff722

            AddStackInfo()
            .EndSnapshot()
            .EndDebugger()
            .AddLoggerInfo(methodName, typeFullName, probeFilePath)
            .AddGeneralInfo(LiveDebugger.Instance?.ServiceName, traceId, spanId)
            .AddMessage()
            .Complete();
        }

        internal DebuggerSnapshotCreator AddEvaluationErrors()
        {
            if (_errors == null || _errors.Count == 0)
            {
                return this;
            }

            _jsonWriter.WritePropertyName("evaluationErrors");
            _jsonWriter.WriteStartArray();
            foreach (var error in _errors)
            {
                _jsonWriter.WriteStartObject();
                _jsonWriter.WritePropertyName("expr");
                _jsonWriter.WriteValue(error.Expression);
                _jsonWriter.WritePropertyName("message");
                _jsonWriter.WriteValue(error.Message);
                _jsonWriter.WriteEndObject();
            }

            _jsonWriter.WriteEndArray();
            return this;
        }

        internal DebuggerSnapshotCreator AddProbeInfo<T>(string probeId, T methodNameOrLineNumber, string typeFullNameOrFilePath)
        {
            _jsonWriter.WritePropertyName("probe");
            _jsonWriter.WriteStartObject();

            _jsonWriter.WritePropertyName("id");
            _jsonWriter.WriteValue(probeId);

            _jsonWriter.WritePropertyName("location");
            _jsonWriter.WriteStartObject();

            if (_probeLocation == ProbeLocation.Method)
            {
                _jsonWriter.WritePropertyName("method");
                _jsonWriter.WriteValue(methodNameOrLineNumber);

                _jsonWriter.WritePropertyName("type");
                _jsonWriter.WriteValue(typeFullNameOrFilePath ?? UnknownValue);
            }
            else
            {
                _jsonWriter.WritePropertyName("file");
                _jsonWriter.WriteValue(SanitizePath(typeFullNameOrFilePath));

                _jsonWriter.WritePropertyName("lines");
                _jsonWriter.WriteStartArray();
                _jsonWriter.WriteValue(methodNameOrLineNumber);
                _jsonWriter.WriteEndArray();
            }

            _jsonWriter.WriteEndObject();
            _jsonWriter.WriteEndObject();

            return this;
        }

        private static string SanitizePath(string probeFilePath)
        {
            return string.IsNullOrEmpty(probeFilePath) ? null : probeFilePath.Replace('\\', '/');
        }

        private DebuggerSnapshotCreator AddStackInfo()
        {
            if (!_isFullSnapshot)
            {
                return this;
            }

            var stackFrames = (new StackTrace(true).GetFrames() ?? Array.Empty<StackFrame>())
                             .SkipWhile(frame => frame?.GetMethod()?.DeclaringType?.Namespace?.StartsWith("Datadog") == true).ToArray();

            _jsonWriter.WritePropertyName("stack");
            _jsonWriter.WriteStartArray();
            AddFrames(stackFrames);
            _jsonWriter.WriteEndArray();

            return this;
        }

        private void AddFrames(StackFrame[] frames)
        {
            foreach (var frame in frames)
            {
                _jsonWriter.WriteStartObject();
                _jsonWriter.WritePropertyName("function");
                var frameMethod = frame.GetMethod();
                _jsonWriter.WriteValue($"{frameMethod?.DeclaringType?.FullName ?? UnknownValue}.{frameMethod?.Name ?? UnknownValue}");

                var fileName = frame.GetFileName();
                if (fileName != null)
                {
                    _jsonWriter.WritePropertyName("fileName");
                    _jsonWriter.WriteValue(frame.GetFileName());
                }

                _jsonWriter.WritePropertyName("lineNumber");
                _jsonWriter.WriteValue(frame.GetFileLineNumber());
                _jsonWriter.WriteEndObject();
            }
        }

        internal DebuggerSnapshotCreator AddLoggerInfo(string methodName, string typeFullName, string probeFilePath)
        {
            _jsonWriter.WritePropertyName("logger");
            _jsonWriter.WriteStartObject();

            var thread = Thread.CurrentThread;
            _jsonWriter.WritePropertyName("thread_id");
            _jsonWriter.WriteValue(thread.ManagedThreadId);

            _jsonWriter.WritePropertyName("thread_name");
            _jsonWriter.WriteValue(thread.Name);

            _jsonWriter.WritePropertyName("version");
            _jsonWriter.WriteValue(LoggerVersion);

            _jsonWriter.WritePropertyName("name");
            _jsonWriter.WriteValue(typeFullName ?? SanitizePath(probeFilePath));

            _jsonWriter.WritePropertyName("method");
            _jsonWriter.WriteValue(methodName);

            _jsonWriter.WriteEndObject();

            return this;
        }

        internal DebuggerSnapshotCreator AddGeneralInfo(string service, string traceId, string spanId)
        {
            _jsonWriter.WritePropertyName("service");
            _jsonWriter.WriteValue(service ?? UnknownValue);

            _jsonWriter.WritePropertyName("ddsource");
            _jsonWriter.WriteValue(DDSource);

            _jsonWriter.WritePropertyName("ddtags");
            _jsonWriter.WriteValue(UnknownValue);

            _jsonWriter.WritePropertyName("dd.trace_id");
            _jsonWriter.WriteValue(traceId);

            _jsonWriter.WritePropertyName("dd.span_id");
            _jsonWriter.WriteValue(spanId);

            return this;
        }

        public DebuggerSnapshotCreator AddMessage()
        {
            var fff = GenerateDefaultMessage();
            _jsonWriter.WritePropertyName("message");
            _jsonWriter.WriteValue(_message);
            return this;
        }

        public DebuggerSnapshotCreator Complete()
        {
            _jsonWriter.WriteEndObject();
            return this;
        }

        private string GenerateDefaultMessage()
        {
            _jsonUnderlyingString.Append("}");
            var snapshotObject = JsonConvert.DeserializeObject<Snapshot>(_jsonUnderlyingString.ToString());
            _jsonUnderlyingString.Remove(_jsonUnderlyingString.Length - 1, 1);
            var message = SnapshotSummary.FormatMessage(snapshotObject);
            return message;
        }

        internal string GetSnapshotJson()
        {
            return StringBuilderCache.GetStringAndRelease(_jsonUnderlyingString);
        }

        public void Dispose()
        {
            try
            {
                Stop();
                MethodScopeMembers.Dispose();
                MethodScopeMembers = null;
                _jsonWriter?.Close();
            }
            catch
            {
                // ignored
            }
        }
    }
}<|MERGE_RESOLUTION|>--- conflicted
+++ resolved
@@ -689,24 +689,15 @@
             }
         }
 
-<<<<<<< HEAD
-        internal void FinalizeSnapshot(string probeId, string methodName, string typeFullName, DateTimeOffset? startTime, string probeFilePath)
-=======
-        internal void FinalizeSnapshot(string methodName, string typeFullName, string probeFilePath)
->>>>>>> 049ff722
+        internal void FinalizeSnapshot(string probeId, string methodName, string typeFullName, string probeFilePath)
         {
             var isSpanOrigin = probeId.StartsWith("SpanOrigin_ExitSpan");
 
             var activeScope = Tracer.Instance.InternalActiveScope;
-<<<<<<< HEAD
-            var traceId = isSpanOrigin ? "TO_BE_ADDED_TRACE_ID" : activeScope?.Span?.TraceId.ToString();
-            var spanId = isSpanOrigin ? "TO_BE_ADDED_SPAN_ID" : activeScope?.Span?.SpanId.ToString();
-=======
 
             // TODO: support 128-bit trace ids?
-            var traceId = activeScope?.Span.TraceId128.Lower.ToString(CultureInfo.InvariantCulture);
-            var spanId = activeScope?.Span.SpanId.ToString(CultureInfo.InvariantCulture);
->>>>>>> 049ff722
+            var traceId = isSpanOrigin ? "TO_BE_ADDED_TRACE_ID" : activeScope?.Span.TraceId128.Lower.ToString(CultureInfo.InvariantCulture);
+            var spanId = isSpanOrigin ? "TO_BE_ADDED_SPAN_ID" : activeScope?.Span.SpanId.ToString(CultureInfo.InvariantCulture);
 
             AddStackInfo()
             .EndSnapshot()
@@ -869,7 +860,7 @@
 
         public DebuggerSnapshotCreator AddMessage()
         {
-            var fff = GenerateDefaultMessage();
+            _message ??= GenerateDefaultMessage();
             _jsonWriter.WritePropertyName("message");
             _jsonWriter.WriteValue(_message);
             return this;

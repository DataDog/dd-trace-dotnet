--- conflicted
+++ resolved
@@ -74,8 +74,16 @@
                     return;
                 }
 
-<<<<<<< HEAD
-                var automaticTraceEnabled = EnvironmentHelpers.GetEnvironmentVariable(ConfigurationKeys.TraceEnabled, string.Empty)?.ToBoolean() ?? true;
+                bool automaticTraceEnabled = true;
+                if (EnvironmentHelpers.GetEnvironmentVariable(ConfigurationKeys.TraceEnabled, string.Empty) is string stringValue)
+                {
+                    automaticTraceEnabled = stringValue.ToBoolean() ?? true;
+                }
+                else if (EnvironmentHelpers.GetEnvironmentVariable(ConfigurationKeys.OpenTelemetry.TracesExporter, string.Empty) is string otelTraceExporter
+                    && string.Equals(otelTraceExporter, "none", StringComparison.OrdinalIgnoreCase))
+                {
+                    automaticTraceEnabled = false;
+                }
 
                 var profilingManuallyEnabled = EnvironmentHelpers.GetEnvironmentVariable(ContinuousProfiler.ConfigurationKeys.ProfilingEnabled);
                 var profilingSsiDeployed = EnvironmentHelpers.GetEnvironmentVariable(ContinuousProfiler.ConfigurationKeys.SsiDeployed);
@@ -85,20 +93,7 @@
                     null => profilingSsiDeployed != null,
                     _ => profilingManuallyEnabled.ToBoolean() ?? false
                 };
-=======
-                bool automaticTraceEnabled = true;
-                if (EnvironmentHelpers.GetEnvironmentVariable(ConfigurationKeys.TraceEnabled, string.Empty) is string stringValue)
-                {
-                    automaticTraceEnabled = stringValue.ToBoolean() ?? true;
-                }
-                else if (EnvironmentHelpers.GetEnvironmentVariable(ConfigurationKeys.OpenTelemetry.TracesExporter, string.Empty) is string otelTraceExporter
-                    && string.Equals(otelTraceExporter, "none", StringComparison.OrdinalIgnoreCase))
-                {
-                    automaticTraceEnabled = false;
-                }
-
-                var automaticProfilingEnabled = EnvironmentHelpers.GetEnvironmentVariable(ContinuousProfiler.ConfigurationKeys.ProfilingEnabled)?.ToBoolean() ?? false;
->>>>>>> 33db3c24
+
 
                 if (azureAppServiceSettings.CustomTracingEnabled || automaticTraceEnabled || automaticProfilingEnabled)
                 {

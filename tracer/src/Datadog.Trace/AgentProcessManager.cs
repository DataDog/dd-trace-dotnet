// <copyright file="AgentProcessManager.cs" company="Datadog">
// Unless explicitly stated otherwise all files in this repository are licensed under the Apache 2 License.
// This product includes software developed at Datadog (https://www.datadoghq.com/). Copyright 2017 Datadog, Inc.
// </copyright>

using System;
using System.Collections.Generic;
using System.Diagnostics;
using System.IO;
using System.Threading.Tasks;
using Datadog.Trace.Configuration;
using Datadog.Trace.Configuration.Telemetry;
using Datadog.Trace.ExtensionMethods;
using Datadog.Trace.Logging;
using Datadog.Trace.Util;

namespace Datadog.Trace
{
    /// <summary>
    /// This class is used to manage agent processes in contexts where the user can not, such as Azure App Services.
    /// </summary>
    internal class AgentProcessManager
    {
        internal const int KeepAliveInterval = 10_000;
        internal const int ExceptionRetryInterval = 2_000;
        internal const int MaxFailures = 5;

        internal static readonly ProcessMetadata TraceAgentMetadata = new ProcessMetadata
        {
            Name = "datadog-trace-agent",
            PipeName = EnvironmentHelpers.GetEnvironmentVariable(ConfigurationKeys.TracesPipeName),
            ProcessPath = EnvironmentHelpers.GetEnvironmentVariable(ConfigurationKeys.TraceAgentPath),
            ProcessArguments = EnvironmentHelpers.GetEnvironmentVariable(ConfigurationKeys.TraceAgentArgs),
        };

        internal static readonly ProcessMetadata DogStatsDMetadata = new ProcessMetadata
        {
            Name = "dogstatsd",
            PipeName = EnvironmentHelpers.GetEnvironmentVariable(ConfigurationKeys.MetricsPipeName),
            ProcessPath = EnvironmentHelpers.GetEnvironmentVariable(ConfigurationKeys.DogStatsDPath),
            ProcessArguments = EnvironmentHelpers.GetEnvironmentVariable(ConfigurationKeys.DogStatsDArgs),
        };

        private static readonly List<ProcessMetadata> Processes = new List<ProcessMetadata>(2);

        private static readonly IDatadogLogger Log = DatadogLogging.GetLoggerFor<AgentProcessManager>();

        internal enum ProcessState
        {
            NeverChecked,
            ReadyToStart,
            Faulted,
            Healthy
        }

        /// <summary>
        /// Invoked by the loader
        /// </summary>
        public static void Initialize()
        {
            try
            {
                if (DomainMetadata.Instance.ShouldAvoidAppDomain())
                {
                    Log.Information("Skipping process manager initialization for AppDomain: {AppDomain}", DomainMetadata.Instance.AppDomainName);
                    return;
                }

                // This is run from the loader, so no point recording telemetry as we're not going to send it anyway
                var azureAppServiceSettings = new ImmutableAzureAppServiceSettings(GlobalConfigurationSource.Instance, NullConfigurationTelemetry.Instance);
                if (azureAppServiceSettings.IsUnsafeToTrace)
                {
                    Log.Error("The Azure Site Extension doesn't have the required parameters to work. The API_KEY is likely missing. The trace_agent and dogstatsd process will not be started. Check your app configuration and restart the app service to try again.");
                    return;
                }

                bool automaticTraceEnabled = true;
                if (EnvironmentHelpers.GetEnvironmentVariable(ConfigurationKeys.TraceEnabled, string.Empty) is string stringValue)
                {
                    automaticTraceEnabled = stringValue.ToBoolean() ?? true;
                }
                else if (EnvironmentHelpers.GetEnvironmentVariable(ConfigurationKeys.OpenTelemetry.TracesExporter, string.Empty) is string otelTraceExporter
                    && string.Equals(otelTraceExporter, "none", StringComparison.OrdinalIgnoreCase))
                {
                    automaticTraceEnabled = false;
                }

                var profilingManuallyEnabled = EnvironmentHelpers.GetEnvironmentVariable(ContinuousProfiler.ConfigurationKeys.ProfilingEnabled);
                var profilingSsiDeployed = EnvironmentHelpers.GetEnvironmentVariable(ContinuousProfiler.ConfigurationKeys.SsiDeployed);

                var automaticProfilingEnabled = profilingManuallyEnabled switch
                {
<<<<<<< HEAD
                    null => profilingSsiDeployed != null,
=======
                    null => false,
>>>>>>> ebb61081
                    // it is possible that SSI installation script is setting the environment variable to "auto" to enable the profiler
                    // instead of "true" to avoid starting the profiler immediately after the installation
                    _ => profilingManuallyEnabled.ToBoolean() ?? (profilingManuallyEnabled == "auto")
                };

                if (azureAppServiceSettings.CustomTracingEnabled || automaticTraceEnabled || automaticProfilingEnabled)
                {
                    if (string.IsNullOrWhiteSpace(TraceAgentMetadata.ProcessPath))
                    {
                        Log.Warning("Requested to start the Trace Agent but the process path hasn't been supplied in environment.");
                    }
                    else if (!Directory.Exists(TraceAgentMetadata.DirectoryPath))
                    {
                        Log.Warning("Directory for trace agent does not exist: {Directory}. The process won't be started.", TraceAgentMetadata.DirectoryPath);
                    }
                    else
                    {
                        Processes.Add(TraceAgentMetadata);
                    }
                }

                if (azureAppServiceSettings.NeedsDogStatsD || automaticTraceEnabled)
                {
                    if (string.IsNullOrWhiteSpace(DogStatsDMetadata.ProcessPath))
                    {
                        Log.Warning("Requested to start dogstatsd but the process path hasn't been supplied in environment.");
                    }
                    else if (!Directory.Exists(DogStatsDMetadata.DirectoryPath))
                    {
                        Log.Warning("Directory for dogstatsd does not exist: {Directory}. The process won't be started.", DogStatsDMetadata.DirectoryPath);
                    }
                    else
                    {
                        Processes.Add(DogStatsDMetadata);
                    }
                }

                if (Processes.Count > 0)
                {
                    Log.Debug("Starting {Count} child processes from process {ProcessName}, AppDomain {AppDomain}.", Processes.Count, DomainMetadata.Instance.ProcessName, DomainMetadata.Instance.AppDomainName);
                    StartProcesses(azureAppServiceSettings);
                }
            }
            catch (Exception ex)
            {
                Log.Error(ex, "Error when attempting to initialize process manager.");
            }
        }

        private static void StartProcesses(ImmutableAzureAppServiceSettings azureAppServiceSettings)
        {
            if (azureAppServiceSettings.DebugModeEnabled)
            {
                const string ddLogLevelKey = "DD_LOG_LEVEL";
                if (EnvironmentHelpers.GetEnvironmentVariable(ddLogLevelKey) == null)
                {
                    // This ensures that a single setting from applicationConfig can enable debug logs for every aspect of the extension
                    EnvironmentHelpers.SetEnvironmentVariable(ddLogLevelKey, "debug");
                }
            }

            foreach (var metadata in Processes)
            {
                if (!string.IsNullOrWhiteSpace(metadata.ProcessPath))
                {
                    if (!metadata.IsBeingManaged)
                    {
                        metadata.KeepAliveTask = StartProcessWithKeepAlive(metadata);
                    }
                }
                else
                {
                    Log.Debug("There is no path configured for {ProcessName}.", metadata.Name);
                }
            }
        }

        private static Task StartProcessWithKeepAlive(ProcessMetadata metadata)
        {
            var path = metadata.ProcessPath;
            Log.Debug("Starting keep alive for {Process}.", path);

            return Task.Run(
                async () =>
                {
                    try
                    {
                        // Indicate that there is a worker responsible for doing this
                        // This acts as a lock
                        metadata.IsBeingManaged = true;

                        while (true)
                        {
                            if (metadata.SequentialFailures >= MaxFailures)
                            {
                                Log.Error<string, int>("Maximum retries ({ErrorCount}) reached starting {Process}.", path, MaxFailures);
                                metadata.ProcessState = ProcessState.Faulted;
                                return;
                            }

                            try
                            {
                                if (metadata.ProcessState == ProcessState.NeverChecked)
                                {
                                    // This means we have never tried from this domain

                                    if (metadata.ProcessIsHealthy())
                                    {
                                        // This means one of two things:
                                        // - Another domain has already started this process
                                        // - The previous instance is in the process of shutting down
                                        // It is possible that if a pipe is bound it may yet be cleaned up from a previous shutdown

                                        // Assume healthy to start, but look for problems
                                        metadata.ProcessState = ProcessState.Healthy;

                                        // Check on a delay to be sure we keep the process available after a shutdown
                                        var attempts = 7;
                                        var delay = 50d;

                                        while (--attempts > 0)
                                        {
                                            await Task.Delay((int)delay).ConfigureAwait(false);

                                            if (metadata.ProcessIsHealthy())
                                            {
                                                // Should result in a max delay of ~3.28 seconds before giving up
                                                delay = delay * 1.75d;
                                                continue;
                                            }

                                            // The previous instance is gone, time to start the process
                                            Log.Information("Recovering from previous {Process} shutdown. Ready for start.", path);
                                            metadata.ProcessState = ProcessState.ReadyToStart;
                                            break;
                                        }
                                    }
                                    else
                                    {
                                        // If no instance exists, just get ready to start
                                        metadata.ProcessState = ProcessState.ReadyToStart;
                                    }
                                }
                                else if (metadata.ProcessState == ProcessState.Healthy || metadata.ProcessState == ProcessState.Faulted)
                                {
                                    // This means we have tried to start from this domain before
                                    metadata.ProcessState = metadata.ProcessIsHealthy() ? ProcessState.Healthy : ProcessState.ReadyToStart;
                                }

                                if (metadata.ProcessState == ProcessState.ReadyToStart)
                                {
                                    Log.Information("Attempting to start {Process}.", path);

                                    var startInfo = new ProcessStartInfo
                                    {
                                        FileName = path,
                                        UseShellExecute = false // Force consistency in behavior between Framework and Core
                                    };

                                    if (!string.IsNullOrWhiteSpace(metadata.ProcessArguments))
                                    {
                                        startInfo.Arguments = metadata.ProcessArguments;
                                    }

                                    metadata.Process = Process.Start(startInfo);
                                    var timeout = 2000;

                                    while (timeout > 0)
                                    {
                                        // Loop and watch for evidence that the process is up and running
                                        if (metadata.ProcessIsHealthy())
                                        {
                                            metadata.SequentialFailures = 0;
                                            metadata.ProcessState = ProcessState.Healthy;
                                            Log.Information("Successfully started {Process}.", path);
                                            break;
                                        }

                                        if (metadata.Process == null || metadata.Process.HasExited)
                                        {
                                            Log.Error("Failed to start {Process}.", path);
                                            metadata.ProcessState = ProcessState.Faulted;
                                            break;
                                        }

                                        await Task.Delay(100).ConfigureAwait(false);
                                        timeout -= 100;
                                    }
                                }
                            }
                            catch (Exception ex)
                            {
                                metadata.ProcessState = ProcessState.Faulted;
                                Log.Error(ex, "Failed to start {Process}.", path);
                            }
                            finally
                            {
                                if (metadata.ProcessState == ProcessState.Faulted)
                                {
                                    metadata.SequentialFailures++;
                                    // Quicker retry in these cases
                                    await Task.Delay(ExceptionRetryInterval).ConfigureAwait(false);
                                }
                                else
                                {
                                    // Delay for a reasonable amount of time before we check to see if the process is alive again.
                                    await Task.Delay(KeepAliveInterval).ConfigureAwait(false);
                                }
                            }
                        }
                    }
                    finally
                    {
                        Log.Warning("Keep alive is dropping for {Process}.", path);
                        metadata.IsBeingManaged = false;
                    }
                });
        }

        internal class ProcessMetadata
        {
            private string _processPath;

            public string PipeName { get; set; }

            public string Name { get; set; }

            public Process Process { get; set; }

            public Task KeepAliveTask { get; set; }

            /// <summary>
            /// Gets or sets a value indicating whether this is being managed by active keep alive tasks.
            /// </summary>
            public bool IsBeingManaged { get; set; }

            public int SequentialFailures { get; set; }

            public ProcessState ProcessState { get; set; } = ProcessState.NeverChecked;

            public string ProcessPath
            {
                get => _processPath;
                set
                {
                    _processPath = value;
                    DirectoryPath = Path.GetDirectoryName(_processPath);
                }
            }

            public string DirectoryPath { get; private set; }

            public string ProcessArguments { get; set; }

            public bool ProcessIsHealthy()
            {
                // Named pipe can return false in some circumstances while it is being written to, so have a fallback
                return NamedPipeIsBound() || ProgramIsRunning();
            }

            private bool ProgramIsRunning()
            {
                try
                {
                    if (string.IsNullOrWhiteSpace(ProcessPath))
                    {
                        return false;
                    }

                    // fileName will match either TraceAgentMetadata.Name or DogStatsDMetadata.Name
                    var fileName = Path.GetFileNameWithoutExtension(ProcessPath);
                    var processesByName = Process.GetProcessesByName(fileName);

                    if (processesByName.Length > 0)
                    {
                        // We enforce a unique enough naming within contexts where we would use child processes
                        return true;
                    }

                    Log.Information("Program [{Process}] is no longer running", ProcessPath);

                    return false;
                }
                catch (Exception ex)
                {
                    try
                    {
                        Log.Error(ex, "Error when checking for running program {Process}.", ProcessPath);
                    }
                    catch
                    {
                        // ignore, to be safe
                    }

                    return false;
                }
            }

            private bool NamedPipeIsBound()
            {
                var namedPipe = $"\\\\.\\pipe\\{PipeName}";
                var namedPipeIsBound = File.Exists(namedPipe);
                if (!namedPipeIsBound)
                {
                    Log.Debug("NamedPipe  [{NamedPipe}] is not present.", namedPipe);
                }

                return namedPipeIsBound;
            }
        }
    }
}<|MERGE_RESOLUTION|>--- conflicted
+++ resolved
@@ -90,11 +90,8 @@
 
                 var automaticProfilingEnabled = profilingManuallyEnabled switch
                 {
-<<<<<<< HEAD
-                    null => profilingSsiDeployed != null,
-=======
-                    null => false,
->>>>>>> ebb61081
+                    null => (profilingSsiDeployed != null),
+
                     // it is possible that SSI installation script is setting the environment variable to "auto" to enable the profiler
                     // instead of "true" to avoid starting the profiler immediately after the installation
                     _ => profilingManuallyEnabled.ToBoolean() ?? (profilingManuallyEnabled == "auto")

// <copyright file="DistributedContextExtractor.cs" company="Datadog">
// Unless explicitly stated otherwise all files in this repository are licensed under the Apache 2 License.
// This product includes software developed at Datadog (https://www.datadoghq.com/). Copyright 2017 Datadog, Inc.
// </copyright>

#nullable enable

using System.Collections.Generic;
using Datadog.Trace.Tagging;
using Datadog.Trace.Util;

namespace Datadog.Trace.Propagators
{
    internal class DistributedContextExtractor : IContextExtractor
    {
        public static readonly DistributedContextExtractor Instance = new();

        private DistributedContextExtractor()
        {
        }

        public bool TryExtract<TCarrier, TCarrierGetter>(TCarrier carrier, TCarrierGetter carrierGetter, out SpanContext? spanContext)
            where TCarrierGetter : struct, ICarrierGetter<TCarrier>
        {
            spanContext = null;

            if (carrier is not IReadOnlyDictionary<string, string?>)
            {
                return false;
            }

            var traceIdLower = ParseUtility.ParseUInt64(carrier, carrierGetter, SpanContext.Keys.TraceId);

            if (traceIdLower is null or 0)
            {
                // a valid traceId is required to use distributed tracing
                return false;
            }

            var rawTraceId = ParseUtility.ParseString(carrier, carrierGetter, SpanContext.Keys.RawTraceId);
            TraceId traceId = default;

            if (!string.IsNullOrEmpty(rawTraceId))
            {
                _ = HexString.TryParseTraceId(rawTraceId!, out traceId);
            }

            var parentId = ParseUtility.ParseUInt64(carrier, carrierGetter, SpanContext.Keys.ParentId) ?? 0;
            var samplingPriority = ParseUtility.ParseInt32(carrier, carrierGetter, SpanContext.Keys.SamplingPriority);
            var origin = ParseUtility.ParseString(carrier, carrierGetter, SpanContext.Keys.Origin);
            var rawSpanId = ParseUtility.ParseString(carrier, carrierGetter, SpanContext.Keys.RawSpanId);
            var propagatedTraceTags = ParseUtility.ParseString(carrier, carrierGetter, SpanContext.Keys.PropagatedTags);
            var w3CTraceState = ParseUtility.ParseString(carrier, carrierGetter, SpanContext.Keys.AdditionalW3CTraceState);

            var traceTags = TagPropagation.ParseHeader(propagatedTraceTags);

            if (traceId == TraceId.Zero)
            {
                traceId = GetFullTraceId((ulong)traceIdLower, traceTags);
            }

<<<<<<< HEAD
            // we don't consider contexts coming from this as "remote" as it could be from a version conflict scenario crossing an AppDomain boundary
=======
            // we don't consider contexts coming from this as "remote" as it could be from a version conflict scenario
>>>>>>> e35b85c1
            spanContext = new SpanContext(traceId, parentId, samplingPriority, serviceName: null, origin, rawTraceId, rawSpanId, isRemote: false)
                          {
                              PropagatedTags = traceTags,
                              AdditionalW3CTraceState = w3CTraceState,
                          };

            return true;
        }

        // combine the lower 64 bits from "x-datadog-trace-id" with the
        // upper 64 bits from "_dd.p.tid" into a 128-bit trace id
        private static TraceId GetFullTraceId(ulong lower, TraceTagCollection tags)
        {
            var upperHex = tags.GetTag(Tags.Propagated.TraceIdUpper);

            if (!string.IsNullOrEmpty(upperHex) && HexString.TryParseUInt64(upperHex!, out var upper))
            {
                return new TraceId(upper, lower);
            }

            return (TraceId)lower;
        }
    }
}<|MERGE_RESOLUTION|>--- conflicted
+++ resolved
@@ -59,11 +59,7 @@
                 traceId = GetFullTraceId((ulong)traceIdLower, traceTags);
             }
 
-<<<<<<< HEAD
-            // we don't consider contexts coming from this as "remote" as it could be from a version conflict scenario crossing an AppDomain boundary
-=======
             // we don't consider contexts coming from this as "remote" as it could be from a version conflict scenario
->>>>>>> e35b85c1
             spanContext = new SpanContext(traceId, parentId, samplingPriority, serviceName: null, origin, rawTraceId, rawSpanId, isRemote: false)
                           {
                               PropagatedTags = traceTags,

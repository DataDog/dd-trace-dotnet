 // <copyright file="TracerManagerFactory.cs" company="Datadog">
// Unless explicitly stated otherwise all files in this repository are licensed under the Apache 2 License.
// This product includes software developed at Datadog (https://www.datadoghq.com/). Copyright 2017 Datadog, Inc.
// </copyright>

using System;
using System.Collections.Generic;
using System.Linq;
using System.Reflection;
using Datadog.Trace.Agent;
using Datadog.Trace.Agent.DiscoveryService;
using Datadog.Trace.AppSec;
using Datadog.Trace.ClrProfiler;
using Datadog.Trace.ClrProfiler.ServerlessInstrumentation;
using Datadog.Trace.Configuration;
using Datadog.Trace.ContinuousProfiler;
using Datadog.Trace.DataStreamsMonitoring;
using Datadog.Trace.DogStatsd;
using Datadog.Trace.Logging;
using Datadog.Trace.Logging.DirectSubmission;
using Datadog.Trace.Processors;
using Datadog.Trace.Propagators;
using Datadog.Trace.RemoteConfigurationManagement;
using Datadog.Trace.RemoteConfigurationManagement.Transport;
using Datadog.Trace.RuntimeMetrics;
using Datadog.Trace.Sampling;
using Datadog.Trace.Telemetry;
using Datadog.Trace.Telemetry.Metrics;
using Datadog.Trace.Util;
using Datadog.Trace.Vendors.StatsdClient;
using ConfigurationKeys = Datadog.Trace.Configuration.ConfigurationKeys;
using MetricsTransportType = Datadog.Trace.Vendors.StatsdClient.Transport.TransportType;
using Stopwatch = System.Diagnostics.Stopwatch;

namespace Datadog.Trace
{
    internal class TracerManagerFactory
    {
        private const string UnknownServiceName = "UnknownService";
        private static readonly IDatadogLogger Log = DatadogLogging.GetLoggerFor<TracerManagerFactory>();

        public static readonly TracerManagerFactory Instance = new();

        /// <summary>
        /// The primary factory method, called by <see cref="TracerManager"/>,
        /// providing the previous global <see cref="TracerManager"/> instance (may be null)
        /// </summary>
        internal TracerManager CreateTracerManager(ImmutableTracerSettings settings, TracerManager previous)
        {
            // TODO: If relevant settings have not changed, continue using existing statsd/agent writer/runtime metrics etc
            var tracer = CreateTracerManager(
                settings,
                agentWriter: null,
                sampler: null,
                scopeManager: previous?.ScopeManager, // no configuration, so can always use the same one
                statsd: null,
                runtimeMetrics: null,
                logSubmissionManager: previous?.DirectLogSubmission,
                telemetry: null,
                discoveryService: null,
                dataStreamsManager: null,
                remoteConfigurationManager: null);

            try
            {
                if (Profiler.Instance.Status.IsProfilerReady)
                {
                    NativeInterop.SetApplicationInfoForAppDomain(RuntimeId.Get(), tracer.DefaultServiceName, tracer.Settings.Environment, tracer.Settings.ServiceVersion);
                }
            }
            catch (Exception ex)
            {
                // We failed to retrieve the runtime from native this can be because:
                // - P/Invoke issue (unknown dll, unknown entrypoint...)
                // - We are running in a partial trust environment
                Log.Warning(ex, "Failed to set the service name for native.");
            }

            return tracer;
        }

        /// <summary>
        /// Internal for use in tests that create "standalone" <see cref="TracerManager"/> by
        /// <see cref="Tracer(TracerSettings, IAgentWriter, ITraceSampler, IScopeManager, IDogStatsd, ITelemetryController, IDiscoveryService)"/>
        /// </summary>
        internal TracerManager CreateTracerManager(
            ImmutableTracerSettings settings,
            IAgentWriter agentWriter,
            ITraceSampler sampler,
            IScopeManager scopeManager,
            IDogStatsd statsd,
            RuntimeMetricsWriter runtimeMetrics,
            DirectLogSubmissionManager logSubmissionManager,
            ITelemetryController telemetry,
            IDiscoveryService discoveryService,
            DataStreamsManager dataStreamsManager,
            IRemoteConfigurationManager remoteConfigurationManager)
        {
            settings ??= ImmutableTracerSettings.FromDefaultSources();

            var defaultServiceName = settings.ServiceName ??
<<<<<<< HEAD
                                     Serverless.GetGCPAzureFunctionName() ??
                                     GetApplicationName(settings) ??
                                     UnknownServiceName;
=======
                GetApplicationName(settings) ??
                UnknownServiceName;
>>>>>>> f79c4513

            discoveryService ??= GetDiscoveryService(settings);

            bool runtimeMetricsEnabled = settings.RuntimeMetricsEnabled && !DistributedTracer.Instance.IsChildTracer;

            statsd = (settings.TracerMetricsEnabled || runtimeMetricsEnabled)
                         ? (statsd ?? CreateDogStatsdClient(settings, defaultServiceName))
                         : null;
            sampler ??= GetSampler(settings);
            agentWriter ??= GetAgentWriter(settings, settings.TracerMetricsEnabled ? statsd : null, rates => sampler.SetDefaultSampleRates(rates), discoveryService);
            scopeManager ??= new AsyncLocalScopeManager();

            if (runtimeMetricsEnabled)
            {
                runtimeMetrics ??= new RuntimeMetricsWriter(statsd, TimeSpan.FromSeconds(10), settings.IsRunningInAzureAppService);
            }

            var gitMetadataTagsProvider = GetGitMetadataTagsProvider(settings, scopeManager);
            logSubmissionManager = DirectLogSubmissionManager.Create(
                logSubmissionManager,
                settings.LogSubmissionSettings,
                settings.AzureAppServiceMetadata,
                defaultServiceName,
                settings.Environment,
                settings.ServiceVersion,
                gitMetadataTagsProvider);

            telemetry ??= TelemetryFactory.Instance.CreateTelemetryController(settings);
            telemetry.RecordTracerSettings(settings, defaultServiceName);

            var security = Security.Instance;
            telemetry.RecordSecuritySettings(security.Settings);
            telemetry.RecordIastSettings(Datadog.Trace.Iast.Iast.Instance.Settings);
            ErrorData? initError = !string.IsNullOrEmpty(security.InitializationError)
                                       ? new ErrorData(TelemetryErrorCode.AppsecConfigurationError, security.InitializationError)
                                       : null;
            telemetry.ProductChanged(TelemetryProductType.AppSec, enabled: security.Enabled, initError);

            var profiler = Profiler.Instance;
            telemetry.RecordProfilerSettings(profiler);
            telemetry.ProductChanged(TelemetryProductType.Profiler, enabled: profiler.Status.IsProfilerReady, error: null);

            SpanContextPropagator.Instance = SpanContextPropagatorFactory.GetSpanContextPropagator(settings.PropagationStyleInject, settings.PropagationStyleExtract);

            dataStreamsManager ??= DataStreamsManager.Create(settings, discoveryService, defaultServiceName);

            if (remoteConfigurationManager == null)
            {
                var sw = Stopwatch.StartNew();

                var rcmSettings = RemoteConfigurationSettings.FromDefaultSource();
                var rcmApi = RemoteConfigurationApiFactory.Create(settings.Exporter, rcmSettings, discoveryService);

                // Service Name must be lowercase, otherwise the agent will not be able to find the service
                var serviceName = TraceUtil.NormalizeTag(settings.ServiceName ?? defaultServiceName);

                remoteConfigurationManager = RemoteConfigurationManager.Create(discoveryService, rcmApi, rcmSettings, serviceName, settings, gitMetadataTagsProvider, RcmSubscriptionManager.Instance);

                TelemetryFactory.Metrics.Record(Distribution.InitTime, MetricTags.Component_RCM, sw.ElapsedMilliseconds);
            }

            return CreateTracerManagerFrom(
                settings,
                agentWriter,
                scopeManager,
                statsd,
                runtimeMetrics,
                logSubmissionManager,
                telemetry,
                discoveryService,
                dataStreamsManager,
                defaultServiceName,
                gitMetadataTagsProvider,
                sampler,
                GetSpanSampler(settings),
                remoteConfigurationManager);
        }

        protected virtual IGitMetadataTagsProvider GetGitMetadataTagsProvider(ImmutableTracerSettings settings, IScopeManager scopeManager)
        {
            return new GitMetadataTagsProvider(settings, scopeManager);
        }

        /// <summary>
        ///  Can be overriden to create a different <see cref="TracerManager"/>, e.g. <see cref="Ci.CITracerManager"/>
        /// </summary>
        protected virtual TracerManager CreateTracerManagerFrom(
            ImmutableTracerSettings settings,
            IAgentWriter agentWriter,
            IScopeManager scopeManager,
            IDogStatsd statsd,
            RuntimeMetricsWriter runtimeMetrics,
            DirectLogSubmissionManager logSubmissionManager,
            ITelemetryController telemetry,
            IDiscoveryService discoveryService,
            DataStreamsManager dataStreamsManager,
            string defaultServiceName,
            IGitMetadataTagsProvider gitMetadataTagsProvider,
            ITraceSampler traceSampler,
            ISpanSampler spanSampler,
            IRemoteConfigurationManager remoteConfigurationManager)
            => new TracerManager(settings, agentWriter, scopeManager, statsd, runtimeMetrics, logSubmissionManager, telemetry, discoveryService, dataStreamsManager, defaultServiceName, gitMetadataTagsProvider, traceSampler, spanSampler, remoteConfigurationManager);

        protected virtual ITraceSampler GetSampler(ImmutableTracerSettings settings)
        {
            var sampler = new TraceSampler(new TracerRateLimiter(settings.MaxTracesSubmittedPerSecond));

            if (!string.IsNullOrWhiteSpace(settings.CustomSamplingRules))
            {
                foreach (var rule in CustomSamplingRule.BuildFromConfigurationString(settings.CustomSamplingRules))
                {
                    sampler.RegisterRule(rule);
                }
            }

            if (settings.GlobalSamplingRate != null)
            {
                var globalRate = (float)settings.GlobalSamplingRate;

                if (globalRate < 0f || globalRate > 1f)
                {
                    Log.Warning("{ConfigurationKey} configuration of {ConfigurationValue} is out of range", ConfigurationKeys.GlobalSamplingRate, settings.GlobalSamplingRate);
                }
                else
                {
                    sampler.RegisterRule(new GlobalSamplingRule(globalRate));
                }
            }

            return sampler;
        }

        protected virtual ISpanSampler GetSpanSampler(ImmutableTracerSettings settings)
        {
            if (string.IsNullOrWhiteSpace(settings.SpanSamplingRules))
            {
                return new SpanSampler(Enumerable.Empty<ISpanSamplingRule>());
            }

            return new SpanSampler(SpanSamplingRule.BuildFromConfigurationString(settings.SpanSamplingRules));
        }

        protected virtual IAgentWriter GetAgentWriter(ImmutableTracerSettings settings, IDogStatsd statsd, Action<Dictionary<string, float>> updateSampleRates, IDiscoveryService discoveryService)
        {
            var apiRequestFactory = TracesTransportStrategy.Get(settings.Exporter);
            var api = new Api(apiRequestFactory, statsd, updateSampleRates, settings.Exporter.PartialFlushEnabled);

            var statsAggregator = StatsAggregator.Create(api, settings, discoveryService);

            return new AgentWriter(api, statsAggregator, statsd, maxBufferSize: settings.TraceBufferSize);
        }

        protected virtual IDiscoveryService GetDiscoveryService(ImmutableTracerSettings settings)
            => DiscoveryService.Create(settings.Exporter);

        internal static IDogStatsd CreateDogStatsdClient(ImmutableTracerSettings settings, List<string> constantTags, string prefix = null)
        {
            try
            {
                if (settings.Environment != null)
                {
                    constantTags?.Add($"env:{settings.Environment}");
                }

                if (settings.ServiceVersion != null)
                {
                    constantTags?.Add($"version:{settings.ServiceVersion}");
                }

                var statsd = new DogStatsdService();
                switch (settings.Exporter.MetricsTransport)
                {
                    case MetricsTransportType.NamedPipe:
                        // Environment variables for windows named pipes are not explicitly passed to statsd.
                        // They are retrieved within the vendored code, so there is nothing to pass.
                        // Passing anything through StatsdConfig may cause bugs when windows named pipes should be used.
                        Log.Information("Using windows named pipes for metrics transport.");
                        statsd.Configure(new StatsdConfig
                        {
                            ConstantTags = constantTags?.ToArray(),
                            Prefix = prefix
                        });
                        break;
#if NETCOREAPP3_1_OR_GREATER
                    case MetricsTransportType.UDS:
                        Log.Information("Using unix domain sockets for metrics transport.");
                        statsd.Configure(new StatsdConfig
                        {
                            StatsdServerName = $"{ExporterSettings.UnixDomainSocketPrefix}{settings.Exporter.MetricsUnixDomainSocketPath}",
                            ConstantTags = constantTags?.ToArray(),
                            Prefix = prefix
                        });
                        break;
#endif
                    case MetricsTransportType.UDP:
                    default:
                        statsd.Configure(new StatsdConfig
                        {
                            StatsdServerName = settings.Exporter.AgentUri.DnsSafeHost,
                            StatsdPort = settings.Exporter.DogStatsdPort,
                            ConstantTags = constantTags?.ToArray(),
                            Prefix = prefix
                        });
                        break;
                }

                return statsd;
            }
            catch (Exception ex)
            {
                Log.Error(ex, "Unable to instantiate StatsD client.");
                return new NoOpStatsd();
            }
        }

        private static IDogStatsd CreateDogStatsdClient(ImmutableTracerSettings settings, string serviceName)
        {
            var constantTags = new List<string>
            {
                "lang:.NET",
                $"lang_interpreter:{FrameworkDescription.Instance.Name}",
                $"lang_version:{FrameworkDescription.Instance.ProductVersion}",
                $"tracer_version:{TracerConstants.AssemblyVersion}",
                $"service:{NormalizerTraceProcessor.NormalizeService(serviceName)}",
                $"{Tags.RuntimeId}:{Tracer.RuntimeId}"
            };

            return CreateDogStatsdClient(settings, constantTags);
        }

        /// <summary>
        /// Gets an "application name" for the executing application by looking at
        /// the hosted app name (.NET Framework on IIS only), assembly name, and process name.
        /// </summary>
        /// <returns>The default service name.</returns>
        private static string GetApplicationName(ImmutableTracerSettings settings)
        {
            try
            {
                if (settings.IsRunningInAzureAppService)
                {
                    return settings.AzureAppServiceMetadata.SiteName;
                }

                if (Serverless.Metadata is { IsRunningInLambda: true, ServiceName: var serviceName })
                {
                    return serviceName;
                }

                if (Serverless.IsGCPFunction || Serverless.IsAzureFunction)
                {
                    var functionName = Serverless.GetGCPAzureFunctionName();
                    if (functionName != null)
                    {
                        return functionName;
                    }
                }

                try
                {
                    if (TryLoadAspNetSiteName(out var siteName))
                    {
                        return siteName;
                    }
                }
                catch (Exception ex)
                {
                    // Unable to call into System.Web.dll
                    Log.Error(ex, "Unable to get application name through ASP.NET settings");
                }

                return Assembly.GetEntryAssembly()?.GetName().Name ??
                       ProcessHelpers.GetCurrentProcessName();
            }
            catch (Exception ex)
            {
                Log.Error(ex, "Error creating default service name.");
                return null;
            }
        }

        private static bool TryLoadAspNetSiteName(out string siteName)
        {
#if NETFRAMEWORK
            // System.Web.dll is only available on .NET Framework
            if (System.Web.Hosting.HostingEnvironment.IsHosted)
            {
                // if this app is an ASP.NET application, return "SiteName/ApplicationVirtualPath".
                // note that ApplicationVirtualPath includes a leading slash.
                siteName = (System.Web.Hosting.HostingEnvironment.SiteName + System.Web.Hosting.HostingEnvironment.ApplicationVirtualPath).TrimEnd('/');
                return true;
            }

#endif
            siteName = default;
            return false;
        }
    }
}<|MERGE_RESOLUTION|>--- conflicted
+++ resolved
@@ -99,14 +99,9 @@
             settings ??= ImmutableTracerSettings.FromDefaultSources();
 
             var defaultServiceName = settings.ServiceName ??
-<<<<<<< HEAD
                                      Serverless.GetGCPAzureFunctionName() ??
                                      GetApplicationName(settings) ??
                                      UnknownServiceName;
-=======
-                GetApplicationName(settings) ??
-                UnknownServiceName;
->>>>>>> f79c4513
 
             discoveryService ??= GetDiscoveryService(settings);
 

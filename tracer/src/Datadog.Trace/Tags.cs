--- conflicted
+++ resolved
@@ -138,21 +138,20 @@
         public const string Language = "language";
 
         /// <summary>
-<<<<<<< HEAD
-        /// Indicates whether debugger information was captured.
-        /// </summary>
-        internal const string HasDebugInfo = "has_debug_info";
-
-        /// <summary>
-        /// Indicates whether debugger information was captured.
-        /// </summary>
-        internal const string HasDebugInfoPropagationTag = "_dd.p.debug";
-=======
         /// Pseudo-tag used to expose the complete trace id as a hex string.
         /// The string will have length 16 for 64-bit trace ids and length 32 for 128-bit trace ids.
         /// </summary>
         internal const string TraceId = "trace.id";
->>>>>>> 049ff722
+
+        /// <summary>
+        /// Indicates whether debugger information was captured.
+        /// </summary>
+        internal const string HasDebugInfo = "has_debug_info";
+
+        /// <summary>
+        /// Indicates whether debugger information was captured.
+        /// </summary>
+        internal const string HasDebugInfoPropagationTag = "_dd.p.debug";
 
         /// <summary>
         /// The git commit hash of the instrumented service. Its value is usually constant for the lifetime of a process,

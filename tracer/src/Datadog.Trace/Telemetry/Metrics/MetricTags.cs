--- conflicted
+++ resolved
@@ -214,11 +214,8 @@
         [Description("integration_name:awssdk")]AwsSdk,
         [Description("integration_name:awssqs")]AwsSqs,
         [Description("integration_name:awssns")]AwsSns,
-<<<<<<< HEAD
+        [Description("integration_name:awseventbridge")]AwsEventBridge,
         [Description("integration_name:awsstepfunctions")]AwsStepFunctions,
-=======
-        [Description("integration_name:awseventbridge")]AwsEventBridge,
->>>>>>> a200693c
         [Description("integration_name:ilogger")]ILogger,
         [Description("integration_name:aerospike")]Aerospike,
         [Description("integration_name:azurefunctions")]AzureFunctions,

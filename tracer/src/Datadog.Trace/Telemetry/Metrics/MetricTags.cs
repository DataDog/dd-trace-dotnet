// <copyright file="MetricTags.cs" company="Datadog">
// Unless explicitly stated otherwise all files in this repository are licensed under the Apache 2 License.
// This product includes software developed at Datadog (https://www.datadoghq.com/). Copyright 2017 Datadog, Inc.
// </copyright>

#nullable enable
using System.ComponentModel;
using System.Diagnostics.CodeAnalysis;
using Datadog.Trace.SourceGenerators;

namespace Datadog.Trace.Telemetry.Metrics;

[SuppressMessage("StyleCop.CSharp.ReadabilityRules", "SA1134:Attributes should not share line", Justification = "It's easier to read")]
internal static class MetricTags
{
    internal enum LogLevel
    {
        [Description("level:debug")] Debug,
        [Description("level:info")] Information,
        [Description("level:warn")] Warning,
        [Description("level:error")] Error,
    }

    internal enum InitializationComponent
    {
        [Description("component:total")] Total,
        [Description("component:byref_pinvoke")] ByRefPinvoke,
        [Description("component:calltarget_state_byref_pinvoke")] CallTargetStateByRefPinvoke,
        [Description("component:traceattributes_pinvoke")] TraceAttributesPinvoke,
        [Description("component:managed")] Managed,
        [Description("component:calltarget_defs_pinvoke")] CallTargetDefsPinvoke,
        [Description("component:calltarget_derived_defs_pinvoke")] CallTargetDerivedDefsPinvoke,
        [Description("component:calltarget_interface_defs_pinvoke")] CallTargetInterfaceDefsPinvoke,
        [Description("component:discovery_service")] DiscoveryService,
        [Description("component:rcm")] Rcm,
        [Description("component:dynamic_instrumentation")] DynamicInstrumentation,
        [Description("component:tracemethods_pinvoke")] TraceMethodsPinvoke,
        [Description("component:iast")] Iast,
    }

    internal enum TraceContinuation
    {
        [Description("new_continued:new")] New,
        [Description("new_continued:continued")] Continued,
    }

    internal enum SpanEnqueueReason
    {
        /// <summary>
        /// The span was part of a p0 trace that was kept for sending to the agent
        /// </summary>
        [Description("reason:p0_keep")] P0Keep,

        /// <summary>
        /// The span was selected via single_span_sampling, and otherwise would have been dropped as a p0 span
        /// </summary>
        [Description("reason:single_span_sampling")] SingleSpanSampling,

        /// <summary>
        /// The tracer is not dropping p0 spans, so the span was enqueued 'by default' for sending to the trace-agent
        /// </summary>
        [Description("reason:default")] Default,
    }

    internal enum TraceChunkEnqueueReason
    {
        /// <summary>
        /// The span was part of a p0 trace that was kept for sending to the agent
        /// </summary>
        [Description("reason:p0_keep")] P0Keep,

        /// <summary>
        /// The tracer is not dropping p0 spans, so the span was enqueued 'by default' for sending to the trace-agent
        /// </summary>
        [Description("reason:default")] Default,
    }

    internal enum DropReason
    {
        [Description("reason:p0_drop")] P0Drop,
        [Description("reason:overfull_buffer")] OverfullBuffer,
        [Description("reason:serialization_error")] SerializationError,
        [Description("reason:api_error")] ApiError,
    }

    internal enum StatusCode
    {
        [Description("status_code:200")] Code200,
        [Description("status_code:201")] Code201,
        [Description("status_code:202")] Code202,
        [Description("status_code:204")] Code204,
        [Description("status_code:2xx")] Code2xx,
        [Description("status_code:301")] Code301,
        [Description("status_code:302")] Code302,
        [Description("status_code:307")] Code307,
        [Description("status_code:308")] Code308,
        [Description("status_code:3xx")] Code3xx,
        [Description("status_code:400")] Code400,
        [Description("status_code:401")] Code401,
        [Description("status_code:403")] Code403,
        [Description("status_code:404")] Code404,
        [Description("status_code:405")] Code405,
        [Description("status_code:4xx")] Code4xx,
        [Description("status_code:500")] Code500,
        [Description("status_code:501")] Code501,
        [Description("status_code:502")] Code502,
        [Description("status_code:503")] Code503,
        [Description("status_code:504")] Code504,
        [Description("status_code:5xx")] Code5xx,
    }

    internal enum ApiError
    {
        [Description("type:timeout")] Timeout,
        [Description("type:network")] NetworkError,
        [Description("type:status_code")] StatusCode,
    }

    internal enum PartialFlushReason
    {
        [Description("reason:large_trace")] LargeTrace,
        [Description("reason:single_span_ingestion")] SingleSpanIngestion,
    }

    internal enum ContextHeaderStyle
    {
        [Description("header_style:tracecontext")] TraceContext,
        [Description("header_style:datadog")] Datadog,
        [Description("header_style:b3multi")] B3Multi,
        [Description("header_style:b3single")] B3SingleHeader,
    }

    internal enum TelemetryEndpoint
    {
        [Description("endpoint:agent")] Agent,
        [Description("endpoint:agentless")] Agentless,
    }

    internal enum InstrumentationComponent
    {
        [Description("component_name:calltarget")] CallTarget,
        [Description("component_name:calltarget_derived")] CallTargetDerived,
        [Description("component_name:calltarget_interfaces")] CallTargetInterfaces,
        [Description("component_name:iast")] Iast,
        [Description("component_name:iast_derived")] IastDerived,
        [Description("component_name:iast_aspects")] IastAspects,
    }

    internal enum IntegrationName
    {
        // manual integration
        [Description("integration_name:datadog")]Manual,
        [Description("integration_name:opentracing")]OpenTracing,

        // automatic "custom" integration
        [Description("integration_name:ciapp")]CiAppManual,
        [Description("integration_name:debugger_span_probe")]DebuggerSpanProbe,
        [Description("integration_name:aws_lambda")]AwsLambda,
        [Description("integration_name:msbuild")]Msbuild,

        // automatic "standard" integration
        [Description("integration_name:httpmessagehandler")]HttpMessageHandler,
        [Description("integration_name:httpsocketshandler")]HttpSocketsHandler,
        [Description("integration_name:winhttphandler")]WinHttpHandler,
        [Description("integration_name:curlhandler")]CurlHandler,
        [Description("integration_name:aspnetcore")]AspNetCore,
        [Description("integration_name:adonet")]AdoNet,
        [Description("integration_name:aspnet")]AspNet,
        [Description("integration_name:aspnetmvc")]AspNetMvc,
        [Description("integration_name:aspnetwebapi2")]AspNetWebApi2,
        [Description("integration_name:graphql")]GraphQL,
        [Description("integration_name:hotchocolate")]HotChocolate,
        [Description("integration_name:mongodb")]MongoDb,
        [Description("integration_name:xunit")]XUnit,
        [Description("integration_name:nunit")]NUnit,
        [Description("integration_name:mstestv2")]MsTestV2,
        [Description("integration_name:wcf")]Wcf,
        [Description("integration_name:webrequest")]WebRequest,
        [Description("integration_name:elasticsearchnet")]ElasticsearchNet,
        [Description("integration_name:servicestackredis")]ServiceStackRedis,
        [Description("integration_name:stackexchangeredis")]StackExchangeRedis,
        [Description("integration_name:serviceremoting")]ServiceRemoting,
        [Description("integration_name:rabbitmq")]RabbitMQ,
        [Description("integration_name:msmq")]Msmq,
        [Description("integration_name:kafka")]Kafka,
        [Description("integration_name:cosmosdb")]CosmosDb,
        [Description("integration_name:awssdk")]AwsSdk,
        [Description("integration_name:awssqs")]AwsSqs,
        [Description("integration_name:awssns")]AwsSns,
        [Description("integration_name:ilogger")]ILogger,
        [Description("integration_name:aerospike")]Aerospike,
        [Description("integration_name:azurefunctions")]AzureFunctions,
        [Description("integration_name:couchbase")]Couchbase,
        [Description("integration_name:mysql")]MySql,
        [Description("integration_name:npgsql")]Npgsql,
        [Description("integration_name:oracle")]Oracle,
        [Description("integration_name:sqlclient")]SqlClient,
        [Description("integration_name:sqlite")]Sqlite,
        [Description("integration_name:serilog")]Serilog,
        [Description("integration_name:log4net")]Log4Net,
        [Description("integration_name:nlog")]NLog,
        [Description("integration_name:traceannotations")]TraceAnnotations,
        [Description("integration_name:grpc")]Grpc,
        [Description("integration_name:process")]Process,
        [Description("integration_name:hashalgorithm")]HashAlgorithm,
        [Description("integration_name:symmetricalgorithm")]SymmetricAlgorithm,
        [Description("integration_name:opentelemetry")]OpenTelemetry,
        [Description("integration_name:pathtraversal")]PathTraversal,
        [Description("integration_name:ssrf")]Ssrf,
        [Description("integration_name:ldap")]Ldap,
        [Description("integration_name:hardcodedsecret")]HardcodedSecret,
        [Description("integration_name:awskinesis")]AwsKinesis,
        [Description("integration_name:azureservicebus")]AzureServiceBus,
        [Description("integration_name:systemrandom")] SystemRandom,
        [Description("integration_name:awsdynamodb")]AwsDynamoDb,
        [Description("integration_name:ibmmq")]IbmMq,
        [Description("integration_name:remoting")]Remoting,
        [Description("integration_name:trustboundaryviolation")] TrustBoundaryViolation,
        [Description("integration_name:unvalidatedredirect")] UnvalidatedRedirect,
        [Description("integration_name:testplatformassemblyresolver")] TestPlatformAssemblyResolver,
        [Description("integration_name:stacktraceleak")] StackTraceLeak,
        [Description("integration_name:xpathinjection")] XpathInjection,
        [Description("integration_name:reflectioninjection")] ReflectionInjection,
        [Description("integration_name:xss")] Xss,
        [Description("integration_name:nhibernate")] NHibernate,
<<<<<<< HEAD
        [Description("integration_name:selenium")] Selenium,
=======
        [Description("integration_name:dotnettest")]DotnetTest,
>>>>>>> 0fa6fcc3
    }

    public enum InstrumentationError
    {
        [Description("error_type:duck_typing")]DuckTyping,
        [Description("error_type:invoker")]Invoker,
        [Description("error_type:execution")]Execution,
    }

    public enum WafAnalysis
    {
        // The generator splits on ; to add multiple tags
        // Note the initial 'waf_version'. This is an optimisation to avoid multiple array allocations
        // It is replaced with the "real" waf_version at runtime
        // CAUTION: waf_version should aways be placed in first position
        [Description("waf_version;rule_triggered:false;request_blocked:false;waf_timeout:false;request_excluded:false")]Normal,
        [Description("waf_version;rule_triggered:true;request_blocked:false;waf_timeout:false;request_excluded:false")]RuleTriggered,
        [Description("waf_version;rule_triggered:true;request_blocked:true;waf_timeout:false;request_excluded:false")]RuleTriggeredAndBlocked,
        [Description("waf_version;rule_triggered:false;request_blocked:false;waf_timeout:true;request_excluded:false")]WafTimeout,
        [Description("waf_version;rule_triggered:false;request_blocked:false;waf_timeout:false;request_excluded:true")]RequestExcludedViaFilter,
    }

    public enum TruncationReason
    {
        [Description("truncation_reason:string_too_long")]StringTooLong = 1,
        [Description("truncation_reason:list_or_map_too_large")]ListOrMapTooLarge = 2,
        [Description("truncation_reason:object_too_deep")]ObjectTooDeep = 4,
    }

    [EnumExtensions]
    public enum IastInstrumentedSources
    {
        [Description("source_type:http.request.body")] RequestBody = 0,
        [Description("source_type:http.request.path")] RequestPath = 1,
        [Description("source_type:http.request.parameter.name")] RequestParameterName = 2,
        [Description("source_type:http.request.parameter")] RequestParameterValue = 3,
        [Description("source_type:http.request.path.parameter")] RoutedParameterValue = 4,
        [Description("source_type:http.request.header")] RequestHeaderValue = 5,
        [Description("source_type:http.request.header.name")] RequestHeaderName = 6,
        [Description("source_type:http.request.query")] RequestQuery = 7,
        [Description("source_type:http.request.cookie.name")] CookieName = 8,
        [Description("source_type:http.request.cookie.value")] CookieValue = 9,
        [Description("source_type:http.request.matrix.parameter")] MatrixParameter = 10,
        [Description("source_type:http.request.uri")] RequestUri = 11,
    }

    [EnumExtensions]
    public enum IastInstrumentedSinks
    {
        [Description("vulnerability_type:none")] None = 0,
        [Description("vulnerability_type:weak_cipher")] WeakCipher = 1,
        [Description("vulnerability_type:weak_hash")] WeakHash = 2,
        [Description("vulnerability_type:sql_injection")] SqlInjection = 3,
        [Description("vulnerability_type:command_injection")] CommandInjection = 4,
        [Description("vulnerability_type:path_traversal")] PathTraversal = 5,
        [Description("vulnerability_type:ldap_injection")] LdapInjection = 6,
        [Description("vulnerability_type:ssrf")] Ssrf = 7,
        [Description("vulnerability_type:unvalidated_redirect")] UnvalidatedRedirect = 8,
        [Description("vulnerability_type:insecure_cookie")] InsecureCookie = 9,
        [Description("vulnerability_type:no_httponly_cookie")] NoHttpOnlyCookie = 10,
        [Description("vulnerability_type:no_samesite_cookie")] NoSameSiteCookie = 11,
        [Description("vulnerability_type:weak_randomness")] WeakRandomness = 12,
        [Description("vulnerability_type:hardcoded_secret")] HardcodedSecret = 13,
        [Description("vulnerability_type:xcontenttype_header_missing")] XContentTypeHeaderMissing = 14,
        [Description("vulnerability_type:trust_boundary_violation")] TrustBoundaryViolation = 15,
        [Description("vulnerability_type:hsts_header_missing")] HstsHeaderMissing = 16,
        [Description("vulnerability_type:header_injection")] HeaderInjection = 17,
        [Description("vulnerability_type:stacktrace_leak")] StackTraceLeak = 18,
        [Description("vulnerability_type:nosql_mongodb_injection")] NoSqlMongoDbInjection = 19,
        [Description("vulnerability_type:xpath_injection")] XPathInjection = 20,
        [Description("vulnerability_type:reflection_injection")] ReflectionInjection = 21,
        [Description("vulnerability_type:insecure_auth_protocol")] InsecureAuthProtocol = 22,
        [Description("vulnerability_type:xss")] Xss = 23,
    }

    public enum CIVisibilityTestFramework
    {
        [Description("test_framework:xunit")] XUnit,
        [Description("test_framework:nunit")] NUnit,
        [Description("test_framework:mstest")] MSTest,
        [Description("test_framework:benchmarkdotnet")] BenchmarkDotNet,
        [Description("test_framework:unknown")] Unknown,
    }

    public enum CIVisibilityTestingEventTypeWithCodeOwnerAndSupportedCiAndBenchmark
    {
        [Description("event_type:test")] Test,
        [Description("event_type:test;is_benchmark")] Test_IsBenchmark,
        [Description("event_type:suite")] Suite,
        [Description("event_type:module")] Module,
        [Description("event_type:session")] Session_NoCodeOwner_IsSupportedCi,
        [Description("event_type:session;is_unsupported_ci")] Session_NoCodeOwner_UnsupportedCi,
        [Description("event_type:session;has_codeowner;is_unsupported_ci")] Session_HasCodeOwner_UnsupportedCi,
        [Description("event_type:session;has_codeowner")] Session_HasCodeOwner_IsSupportedCi,
    }

    public enum CIVisibilityTestingEventTypeWithCodeOwnerAndSupportedCiAndBenchmarkAndEarlyFlakeDetectionAndRum
    {
        [Description("event_type:test")] Test,
        [Description("event_type:test;is_benchmark")] Test_IsBenchmark,
        [Description("event_type:suite")] Suite,
        [Description("event_type:module")] Module,
        [Description("event_type:session")] Session_NoCodeOwner_IsSupportedCi,
        [Description("event_type:session;is_unsupported_ci")] Session_NoCodeOwner_UnsupportedCi,
        [Description("event_type:session;has_codeowner;is_unsupported_ci")] Session_HasCodeOwner_UnsupportedCi,
        [Description("event_type:session;has_codeowner")] Session_HasCodeOwner_IsSupportedCi,
        [Description("event_type:test;is_new:true")] Test_EFDTestIsNew,
        [Description("event_type:test;is_new:true;early_flake_detection_abort_reason:slow")] Test_EFDTestIsNew_EFDTestAbortSlow,
        [Description("event_type:test;browser_driver:selenium")] Test_BrowserDriverSelenium,
        [Description("event_type:test;is_new:true;browser_driver:selenium")] Test_EFDTestIsNew_BrowserDriverSelenium,
        [Description("event_type:test;is_new:true;early_flake_detection_abort_reason:slow;browser_driver:selenium")] Test_EFDTestIsNew_EFDTestAbortSlow_BrowserDriverSelenium,
        [Description("event_type:test;browser_driver:selenium;is_rum:true")] Test_BrowserDriverSelenium_IsRum,
        [Description("event_type:test;is_new:true;browser_driver:selenium;is_rum:true")] Test_EFDTestIsNew_BrowserDriverSelenium_IsRum,
        [Description("event_type:test;is_new:true;early_flake_detection_abort_reason:slow;browser_driver:selenium;is_rum:true")] Test_EFDTestIsNew_EFDTestAbortSlow_BrowserDriverSelenium_IsRum,
    }

    public enum CIVisibilityCoverageLibrary
    {
        [Description("library:custom")] Custom,
        [Description("library:unknown")] Unknown,
    }

    public enum CIVisibilityTestingEventType
    {
        [Description("event_type:test")] Test,
        [Description("event_type:suite")] Suite,
        [Description("event_type:module")] Module,
        [Description("event_type:session")] Session,
    }

    public enum CIVisibilityEndpoints
    {
        [Description("endpoint:test_cycle")] TestCycle,
        [Description("endpoint:code_coverage")] CodeCoverage,
    }

    public enum CIVisibilityErrorType
    {
        [Description("error_type:timeout")] Timeout,
        [Description("error_type:network")] Network,
        [Description("error_type:status_code")] StatusCode,
        [Description("error_type:status_code_4xx_response")] StatusCode4xx,
        [Description("error_type:status_code_5xx_response")] StatusCode5xx,
    }

    public enum CIVisibilityCommands
    {
        [Description("command:get_repository")] GetRepository,
        [Description("command:get_branch")] GetBranch,
        [Description("command:get_remote")] GetRemote,
        [Description("command:get_head")] GetHead,
        [Description("command:check_shallow")] CheckShallow,
        [Description("command:unshallow")] Unshallow,
        [Description("command:get_local_commits")] GetLocalCommits,
        [Description("command:get_objects")] GetObjects,
        [Description("command:pack_objects")] PackObjects,
    }

    public enum CIVisibilityExitCodes
    {
        [Description("exit_code:unknown")] Unknown,
        [Description("exit_code:-1")] ECMinus1,
        [Description("exit_code:1")] EC1,
        [Description("exit_code:2")] EC2,
        [Description("exit_code:127")] EC127,
        [Description("exit_code:128")] EC128,
        [Description("exit_code:129")] EC129,
    }

    public enum CIVisibilityITRSettingsResponse
    {
        [Description("")] CoverageDisabled_ItrSkipDisabled,
        [Description("coverage_enabled")] CoverageEnabled_ItrSkipDisabled,
        [Description("itrskip_enabled")] CoverageDisabled_ItrSkipEnabled,
        [Description("coverage_enabled;itrskip_enabled")] CoverageEnabled_ItrSkipEnabled,
        [Description("early_flake_detection_enabled:true")] CoverageDisabled_ItrSkipDisabled_EFDEnabled,
        [Description("coverage_enabled;early_flake_detection_enabled:true")] CoverageEnabled_ItrSkipDisabled_EFDEnabled,
        [Description("itrskip_enabled;early_flake_detection_enabled:true")] CoverageDisabled_ItrSkipEnabled_EFDEnabled,
        [Description("coverage_enabled;itrskip_enabled;early_flake_detection_enabled:true")] CoverageEnabled_ItrSkipEnabled_EFDEnabled,
    }
}<|MERGE_RESOLUTION|>--- conflicted
+++ resolved
@@ -223,11 +223,8 @@
         [Description("integration_name:reflectioninjection")] ReflectionInjection,
         [Description("integration_name:xss")] Xss,
         [Description("integration_name:nhibernate")] NHibernate,
-<<<<<<< HEAD
+        [Description("integration_name:dotnettest")]DotnetTest,
         [Description("integration_name:selenium")] Selenium,
-=======
-        [Description("integration_name:dotnettest")]DotnetTest,
->>>>>>> 0fa6fcc3
     }
 
     public enum InstrumentationError

--- conflicted
+++ resolved
@@ -1,4 +1,4 @@
-﻿// <copyright file="MetricTags.cs" company="Datadog">
+// <copyright file="MetricTags.cs" company="Datadog">
 // Unless explicitly stated otherwise all files in this repository are licensed under the Apache 2 License.
 // This product includes software developed at Datadog (https://www.datadoghq.com/). Copyright 2017 Datadog, Inc.
 // </copyright>
@@ -207,13 +207,8 @@
         [Description("integration_name:symmetricalgorithm")]SymmetricAlgorithm,
         [Description("integration_name:opentelemetry")]OpenTelemetry,
         [Description("integration_name:pathtraversal")]PathTraversal,
-<<<<<<< HEAD
-        [Description("integration_name:ssrf")]Ssrf,
-        [Description("integration_name:awskinesis")]AwsKinesis,
-=======
         [Description("integration_name:ssrf")] Ssrf,
         [Description("integration_name:ldap")] Ldap,
->>>>>>> 3df5501b
     }
 
     public enum InstrumentationError

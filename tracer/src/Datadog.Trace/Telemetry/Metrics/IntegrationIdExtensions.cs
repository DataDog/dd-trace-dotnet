// <copyright file="IntegrationIdExtensions.cs" company="Datadog">
// Unless explicitly stated otherwise all files in this repository are licensed under the Apache 2 License.
// This product includes software developed at Datadog (https://www.datadoghq.com/). Copyright 2017 Datadog, Inc.
// </copyright>

using System;
using Datadog.Trace.Configuration;

namespace Datadog.Trace.Telemetry.Metrics;

internal static class IntegrationIdExtensions
{
    public static MetricTags.IntegrationName GetMetricTag(this IntegrationId integrationId)
        => integrationId switch
        {
            IntegrationId.HttpMessageHandler => MetricTags.IntegrationName.HttpMessageHandler,
            IntegrationId.HttpSocketsHandler => MetricTags.IntegrationName.HttpSocketsHandler,
            IntegrationId.WinHttpHandler => MetricTags.IntegrationName.WinHttpHandler,
            IntegrationId.CurlHandler => MetricTags.IntegrationName.CurlHandler,
            IntegrationId.AspNetCore => MetricTags.IntegrationName.AspNetCore,
            IntegrationId.AdoNet => MetricTags.IntegrationName.AdoNet,
            IntegrationId.AspNet => MetricTags.IntegrationName.AspNet,
            IntegrationId.AspNetMvc => MetricTags.IntegrationName.AspNetMvc,
            IntegrationId.AspNetWebApi2 => MetricTags.IntegrationName.AspNetWebApi2,
            IntegrationId.GraphQL => MetricTags.IntegrationName.GraphQL,
            IntegrationId.HotChocolate => MetricTags.IntegrationName.HotChocolate,
            IntegrationId.MongoDb => MetricTags.IntegrationName.MongoDb,
            IntegrationId.XUnit => MetricTags.IntegrationName.XUnit,
            IntegrationId.NUnit => MetricTags.IntegrationName.NUnit,
            IntegrationId.MsTestV2 => MetricTags.IntegrationName.MsTestV2,
            IntegrationId.Wcf => MetricTags.IntegrationName.Wcf,
            IntegrationId.WebRequest => MetricTags.IntegrationName.WebRequest,
            IntegrationId.ElasticsearchNet => MetricTags.IntegrationName.ElasticsearchNet,
            IntegrationId.ServiceStackRedis => MetricTags.IntegrationName.ServiceStackRedis,
            IntegrationId.StackExchangeRedis => MetricTags.IntegrationName.StackExchangeRedis,
            IntegrationId.ServiceRemoting => MetricTags.IntegrationName.ServiceRemoting,
            IntegrationId.RabbitMQ => MetricTags.IntegrationName.RabbitMQ,
            IntegrationId.Msmq => MetricTags.IntegrationName.Msmq,
            IntegrationId.Kafka => MetricTags.IntegrationName.Kafka,
            IntegrationId.CosmosDb => MetricTags.IntegrationName.CosmosDb,
            IntegrationId.AwsSdk => MetricTags.IntegrationName.AwsSdk,
            IntegrationId.AwsSns => MetricTags.IntegrationName.AwsSns,
            IntegrationId.AwsSqs => MetricTags.IntegrationName.AwsSqs,
<<<<<<< HEAD
            IntegrationId.AwsStepFunctions => MetricTags.IntegrationName.AwsStepFunctions,
=======
            IntegrationId.AwsEventBridge => MetricTags.IntegrationName.AwsEventBridge,
>>>>>>> a200693c
            IntegrationId.AwsLambda => MetricTags.IntegrationName.AwsLambda,
            IntegrationId.ILogger => MetricTags.IntegrationName.ILogger,
            IntegrationId.Aerospike => MetricTags.IntegrationName.Aerospike,
            IntegrationId.AzureFunctions => MetricTags.IntegrationName.AzureFunctions,
            IntegrationId.Couchbase => MetricTags.IntegrationName.Couchbase,
            IntegrationId.MySql => MetricTags.IntegrationName.MySql,
            IntegrationId.Npgsql => MetricTags.IntegrationName.Npgsql,
            IntegrationId.Oracle => MetricTags.IntegrationName.Oracle,
            IntegrationId.SqlClient => MetricTags.IntegrationName.SqlClient,
            IntegrationId.Sqlite => MetricTags.IntegrationName.Sqlite,
            IntegrationId.Serilog => MetricTags.IntegrationName.Serilog,
            IntegrationId.Log4Net => MetricTags.IntegrationName.Log4Net,
            IntegrationId.NLog => MetricTags.IntegrationName.NLog,
            IntegrationId.TraceAnnotations => MetricTags.IntegrationName.TraceAnnotations,
            IntegrationId.Grpc => MetricTags.IntegrationName.Grpc,
            IntegrationId.Process => MetricTags.IntegrationName.Process,
            IntegrationId.HashAlgorithm => MetricTags.IntegrationName.HashAlgorithm,
            IntegrationId.SymmetricAlgorithm => MetricTags.IntegrationName.SymmetricAlgorithm,
            IntegrationId.OpenTelemetry => MetricTags.IntegrationName.OpenTelemetry,
            IntegrationId.PathTraversal => MetricTags.IntegrationName.PathTraversal,
            IntegrationId.Ssrf => MetricTags.IntegrationName.Ssrf,
            IntegrationId.Ldap => MetricTags.IntegrationName.Ldap,
            IntegrationId.HardcodedSecret => MetricTags.IntegrationName.HardcodedSecret,
            IntegrationId.AwsKinesis => MetricTags.IntegrationName.AwsKinesis,
            IntegrationId.AzureServiceBus => MetricTags.IntegrationName.AzureServiceBus,
            IntegrationId.SystemRandom => MetricTags.IntegrationName.SystemRandom,
            IntegrationId.AwsDynamoDb => MetricTags.IntegrationName.AwsDynamoDb,
            IntegrationId.IbmMq => MetricTags.IntegrationName.IbmMq,
            IntegrationId.Remoting => MetricTags.IntegrationName.Remoting,
            IntegrationId.TrustBoundaryViolation => MetricTags.IntegrationName.TrustBoundaryViolation,
            IntegrationId.UnvalidatedRedirect => MetricTags.IntegrationName.UnvalidatedRedirect,
            IntegrationId.TestPlatformAssemblyResolver => MetricTags.IntegrationName.TestPlatformAssemblyResolver,
            IntegrationId.StackTraceLeak => MetricTags.IntegrationName.StackTraceLeak,
            IntegrationId.XpathInjection => MetricTags.IntegrationName.XpathInjection,
            IntegrationId.ReflectionInjection => MetricTags.IntegrationName.ReflectionInjection,
            IntegrationId.Xss => MetricTags.IntegrationName.Xss,
            IntegrationId.NHibernate => MetricTags.IntegrationName.NHibernate,
            IntegrationId.DotnetTest => MetricTags.IntegrationName.DotnetTest,
            IntegrationId.Selenium => MetricTags.IntegrationName.Selenium,
            IntegrationId.DatadogTraceManual => MetricTags.IntegrationName.DatadogTraceManual,
            IntegrationId.DirectoryListingLeak => MetricTags.IntegrationName.DirectoryListingLeak,
            IntegrationId.SessionTimeout => MetricTags.IntegrationName.SessionTimeout,
            IntegrationId.EmailHtmlInjection => MetricTags.IntegrationName.EmailHtmlInjection,
            _ => throw new InvalidOperationException($"Unknown IntegrationID {integrationId}"), // dangerous, but we test it will never be called
        };
}<|MERGE_RESOLUTION|>--- conflicted
+++ resolved
@@ -41,11 +41,8 @@
             IntegrationId.AwsSdk => MetricTags.IntegrationName.AwsSdk,
             IntegrationId.AwsSns => MetricTags.IntegrationName.AwsSns,
             IntegrationId.AwsSqs => MetricTags.IntegrationName.AwsSqs,
-<<<<<<< HEAD
+            IntegrationId.AwsEventBridge => MetricTags.IntegrationName.AwsEventBridge,
             IntegrationId.AwsStepFunctions => MetricTags.IntegrationName.AwsStepFunctions,
-=======
-            IntegrationId.AwsEventBridge => MetricTags.IntegrationName.AwsEventBridge,
->>>>>>> a200693c
             IntegrationId.AwsLambda => MetricTags.IntegrationName.AwsLambda,
             IntegrationId.ILogger => MetricTags.IntegrationName.ILogger,
             IntegrationId.Aerospike => MetricTags.IntegrationName.Aerospike,

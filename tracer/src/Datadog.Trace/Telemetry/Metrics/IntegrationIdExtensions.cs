--- conflicted
+++ resolved
@@ -1,4 +1,4 @@
-﻿// <copyright file="IntegrationIdExtensions.cs" company="Datadog">
+// <copyright file="IntegrationIdExtensions.cs" company="Datadog">
 // Unless explicitly stated otherwise all files in this repository are licensed under the Apache 2 License.
 // This product includes software developed at Datadog (https://www.datadoghq.com/). Copyright 2017 Datadog, Inc.
 // </copyright>
@@ -61,11 +61,7 @@
             IntegrationId.OpenTelemetry => MetricTags.IntegrationName.OpenTelemetry,
             IntegrationId.PathTraversal => MetricTags.IntegrationName.PathTraversal,
             IntegrationId.Ssrf => MetricTags.IntegrationName.Ssrf,
-<<<<<<< HEAD
-            IntegrationId.AwsKinesis => MetricTags.IntegrationName.AwsKinesis,
-=======
             IntegrationId.Ldap => MetricTags.IntegrationName.Ldap,
->>>>>>> 3df5501b
             _ => throw new InvalidOperationException($"Unknown IntegrationID {integrationId}"), // dangerous, but we test it will never be called
         };
 }
--- conflicted
+++ resolved
@@ -78,11 +78,8 @@
             IntegrationId.ReflectionInjection => MetricTags.IntegrationName.ReflectionInjection,
             IntegrationId.Xss => MetricTags.IntegrationName.Xss,
             IntegrationId.NHibernate => MetricTags.IntegrationName.NHibernate,
-<<<<<<< HEAD
+            IntegrationId.DotnetTest => MetricTags.IntegrationName.DotnetTest,
             IntegrationId.Selenium => MetricTags.IntegrationName.Selenium,
-=======
-            IntegrationId.DotnetTest => MetricTags.IntegrationName.DotnetTest,
->>>>>>> 0fa6fcc3
             _ => throw new InvalidOperationException($"Unknown IntegrationID {integrationId}"), // dangerous, but we test it will never be called
         };
 }
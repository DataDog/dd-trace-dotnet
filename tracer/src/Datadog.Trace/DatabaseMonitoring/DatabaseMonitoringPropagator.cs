// <copyright file="DatabaseMonitoringPropagator.cs" company="Datadog">
// Unless explicitly stated otherwise all files in this repository are licensed under the Apache 2 License.
// This product includes software developed at Datadog (https://www.datadoghq.com/). Copyright 2017 Datadog, Inc.
// </copyright>

using System;
using Datadog.Trace.Configuration;
using Datadog.Trace.Propagators;
using Datadog.Trace.Util;

namespace Datadog.Trace.DatabaseMonitoring
{
    internal static class DatabaseMonitoringPropagator
    {
        private const string SqlCommentSpanService = "dddbs";
        private const string SqlCommentRootService = "ddps";
        private const string SqlCommentVersion = "ddpv";
        private const string SqlCommentEnv = "dde";

        internal static string PropagateSpanData(DbmPropagationLevel propagationStyle, string configuredServiceName, SpanContext context, IntegrationId integrationId, out bool traceParentInjected)
        {
            traceParentInjected = false;

            if ((integrationId is IntegrationId.MySql or IntegrationId.Npgsql or IntegrationId.SqlClient) &&
                (propagationStyle is DbmPropagationLevel.Service or DbmPropagationLevel.Full))
            {
                var propagatorStringBuilder = StringBuilderCache.Acquire(StringBuilderCache.MaxBuilderSize);
                propagatorStringBuilder.Append($"/*{SqlCommentSpanService}='{Uri.EscapeDataString(context.ServiceNameInternal)}'");

                if (context.TraceContext?.Environment is { } envTag)
                {
                    propagatorStringBuilder.Append($",{SqlCommentEnv}='{Uri.EscapeDataString(envTag)}'");
                }

                propagatorStringBuilder.Append($",{SqlCommentRootService}='{Uri.EscapeDataString(configuredServiceName)}'");

                if (context.TraceContext?.ServiceVersion is { } versionTag)
                {
                    propagatorStringBuilder.Append($",{SqlCommentVersion}='{Uri.EscapeDataString(versionTag)}'");
                }

                // For SqlServer we don't inject the traceparent yet to not affect performance since this DB generates a new plan for any query changes
                if (propagationStyle == DbmPropagationLevel.Full && integrationId is not IntegrationId.SqlClient)
                {
<<<<<<< HEAD
                    traceParentInjected = true;
                    propagatorSringBuilder.Append($",{W3CTraceContextPropagator.TraceParentHeaderName}='{W3CTraceContextPropagator.CreateTraceParentHeader(context)}'*/");
=======
                    propagatorStringBuilder.Append($",{W3CTraceContextPropagator.TraceParentHeaderName}='{W3CTraceContextPropagator.CreateTraceParentHeader(context)}'*/");
>>>>>>> 25699448
                }
                else
                {
                    propagatorStringBuilder.Append("*/");
                }

                return StringBuilderCache.GetStringAndRelease(propagatorStringBuilder);
            }

            return string.Empty;
        }
    }
}<|MERGE_RESOLUTION|>--- conflicted
+++ resolved
@@ -42,12 +42,8 @@
                 // For SqlServer we don't inject the traceparent yet to not affect performance since this DB generates a new plan for any query changes
                 if (propagationStyle == DbmPropagationLevel.Full && integrationId is not IntegrationId.SqlClient)
                 {
-<<<<<<< HEAD
                     traceParentInjected = true;
-                    propagatorSringBuilder.Append($",{W3CTraceContextPropagator.TraceParentHeaderName}='{W3CTraceContextPropagator.CreateTraceParentHeader(context)}'*/");
-=======
                     propagatorStringBuilder.Append($",{W3CTraceContextPropagator.TraceParentHeaderName}='{W3CTraceContextPropagator.CreateTraceParentHeader(context)}'*/");
->>>>>>> 25699448
                 }
                 else
                 {

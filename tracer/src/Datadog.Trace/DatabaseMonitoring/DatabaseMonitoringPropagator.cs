// <copyright file="DatabaseMonitoringPropagator.cs" company="Datadog">
// Unless explicitly stated otherwise all files in this repository are licensed under the Apache 2 License.
// This product includes software developed at Datadog (https://www.datadoghq.com/). Copyright 2017 Datadog, Inc.
// </copyright>

using System;
using Datadog.Trace.Configuration;
using Datadog.Trace.Propagators;
using Datadog.Trace.Util;

namespace Datadog.Trace.DatabaseMonitoring
{
    internal static class DatabaseMonitoringPropagator
    {
        private const string SqlCommentSpanService = "dddbs";
        private const string SqlCommentRootService = "ddps";
        private const string SqlCommentVersion = "ddpv";
        private const string SqlCommentEnv = "dde";

        internal static unsafe string PropagateSpanData(DbmPropagationLevel propagationStyle, string configuredServiceName, SpanContext context, IntegrationId integrationId)
        {
            if ((integrationId is IntegrationId.MySql or IntegrationId.Npgsql or IntegrationId.SqlClient) &&
                (propagationStyle is DbmPropagationLevel.Service or DbmPropagationLevel.Full))
            {
<<<<<<< HEAD
#if NETCOREAPP3_1_OR_GREATER
                var chars = stackalloc char[StringBuilderCache.MaxBuilderSize];
                var propagatorStringBuilder = new ValueStringBuilder(chars, StringBuilderCache.MaxBuilderSize);
#else
                var propagatorStringBuilder = StringBuilderCache.Acquire(StringBuilderCache.MaxBuilderSize);
#endif
                propagatorStringBuilder.Append($"/*{SqlCommentSpanService}='{Uri.EscapeDataString(context.ServiceName)}'");
=======
                var propagatorSringBuilder = StringBuilderCache.Acquire(StringBuilderCache.MaxBuilderSize);
                propagatorSringBuilder.Append($"/*{SqlCommentSpanService}='{Uri.EscapeDataString(context.ServiceNameInternal)}'");
>>>>>>> 5f68c8ed

                if (context.TraceContext?.Environment is { } envTag)
                {
                    propagatorStringBuilder.Append($",{SqlCommentEnv}='{Uri.EscapeDataString(envTag)}'");
                }

                propagatorStringBuilder.Append($",{SqlCommentRootService}='{Uri.EscapeDataString(configuredServiceName)}'");

                if (context.TraceContext?.ServiceVersion is { } versionTag)
                {
                    propagatorStringBuilder.Append($",{SqlCommentVersion}='{Uri.EscapeDataString(versionTag)}'");
                }

                // For SqlServer we don't inject the traceparent yet to not affect performance since this DB generates a new plan for any query changes
                if (propagationStyle == DbmPropagationLevel.Full && integrationId is not IntegrationId.SqlClient)
                {
                    propagatorStringBuilder.Append($",{W3CTraceContextPropagator.TraceParentHeaderName}='{W3CTraceContextPropagator.CreateTraceParentHeader(context)}'*/");
                }
                else
                {
                    propagatorStringBuilder.Append("*/");
                }

#if NETCOREAPP3_1_OR_GREATER
                return propagatorStringBuilder.ToString();
#else
                return StringBuilderCache.GetStringAndRelease(propagatorStringBuilder);
#endif
            }

            return string.Empty;
        }
    }
}<|MERGE_RESOLUTION|>--- conflicted
+++ resolved
@@ -22,18 +22,13 @@
             if ((integrationId is IntegrationId.MySql or IntegrationId.Npgsql or IntegrationId.SqlClient) &&
                 (propagationStyle is DbmPropagationLevel.Service or DbmPropagationLevel.Full))
             {
-<<<<<<< HEAD
 #if NETCOREAPP3_1_OR_GREATER
                 var chars = stackalloc char[StringBuilderCache.MaxBuilderSize];
                 var propagatorStringBuilder = new ValueStringBuilder(chars, StringBuilderCache.MaxBuilderSize);
 #else
                 var propagatorStringBuilder = StringBuilderCache.Acquire(StringBuilderCache.MaxBuilderSize);
 #endif
-                propagatorStringBuilder.Append($"/*{SqlCommentSpanService}='{Uri.EscapeDataString(context.ServiceName)}'");
-=======
-                var propagatorSringBuilder = StringBuilderCache.Acquire(StringBuilderCache.MaxBuilderSize);
-                propagatorSringBuilder.Append($"/*{SqlCommentSpanService}='{Uri.EscapeDataString(context.ServiceNameInternal)}'");
->>>>>>> 5f68c8ed
+                propagatorStringBuilder.Append($"/*{SqlCommentSpanService}='{Uri.EscapeDataString(context.ServiceNameInternal)}'");
 
                 if (context.TraceContext?.Environment is { } envTag)
                 {

--- conflicted
+++ resolved
@@ -33,49 +33,6 @@
         public static MethodSymbolResolver Instance => _instance.Value;
 
         /// <summary>
-        /// Gets the ModuleDef from a MethodInfo
-        /// </summary>
-        /// <param name="methodInfo">MethodInfo instance</param>
-        public ModuleDefMD GetModuleDefFromMethodInfo(MethodInfo methodInfo)
-        {
-            if (methodInfo is null)
-            {
-                ThrowHelper.ThrowArgumentNullException(nameof(methodInfo));
-            }
-
-            // Try to load ModuleDefMD from cache
-            ModuleDefMD moduleDef = null;
-            lock (_modulesDefMDs)
-            {
-                var module = methodInfo.Module;
-                if (!_modulesDefMDs.TryGetValue(module, out moduleDef))
-                {
-                    var options = new ModuleCreationOptions(ThreadSafeModuleContext.GetModuleContext());
-                    try
-                    {
-                        var mDef = ModuleDefMD.Load(module, options);
-                        // We enable the type search cache
-                        mDef.EnableTypeDefFindCache = true;
-
-                        // Check if the module has pdb info
-                        if (mDef.PdbState is not null)
-                        {
-                            moduleDef = mDef;
-                        }
-                    }
-                    catch (Exception ex)
-                    {
-                        Log.Error(ex, "Error loading method symbols.");
-                    }
-
-                    _modulesDefMDs.Add(module, moduleDef);
-                }
-            }
-
-            return moduleDef;
-        }
-
-        /// <summary>
         /// Try get the method symbols from the MethodInfo
         /// </summary>
         /// <param name="methodInfo">MethodInfo instance</param>
@@ -96,13 +53,8 @@
 
             try
             {
-<<<<<<< HEAD
-                // Load ModuleDefMD
-                ModuleDefMD moduleDef = GetModuleDefFromMethodInfo(methodInfo);
-=======
                 // Try to load ModuleDefMD from cache
                 ModuleDefMD? moduleDef = GetModuleDef(methodInfo.Module);
->>>>>>> bdc86041
 
                 // If a ModuleDefMD with PDB is not found then we cannot do anything.
                 if (moduleDef is null)

--- conflicted
+++ resolved
@@ -66,27 +66,11 @@
             // TODO: only for profiler today
             //
 
-<<<<<<< HEAD
-            // profiler is not available on ARM(64) don't even try to call the p/invoke
-            // as the binary won't be there
-            var fd = FrameworkDescription.Instance;
-            if ((fd.ProcessArchitecture == ProcessArchitecture.Arm64) || (fd.ProcessArchitecture == ProcessArchitecture.Arm))
-            {
-                Log.Information("Profiling is not available on ARM.");
-                return;
-            }
-
-            // it is also possible that the profiler binary is not "there" such as Azure Function and some CI tests
-            if (string.IsNullOrEmpty(Environment.GetEnvironmentVariable("DD_INTERNAL_PROFILING_NATIVE_ENGINE_PATH")))
-            {
-                Log.Information("Profiling native library path is not set, skipping setting profiler configuration.");
-=======
             // The profiler is not available in various environments, so don't try to P/Invoke in those cases
             // as the binary won't be there
             if (!ProfilerAvailabilityHelper.IsContinuousProfilerAvailable)
             {
                 Log.Information("The Continuous Profiler is not available");
->>>>>>> 2246d292
                 return;
             }
 
@@ -114,12 +98,7 @@
                 Version = tracerSettings.ServiceVersion
             };
 
-<<<<<<< HEAD
-            // It is possible that the profiler binary is not "there" such as Azure Function and some CI tests
-            // So, ensure that no exception bubbles up
-=======
             // Make sure nothing bubbles up, even if there are issues
->>>>>>> 2246d292
             try
             {
                 NativeInterop.ProfilerSetConfiguration(config);

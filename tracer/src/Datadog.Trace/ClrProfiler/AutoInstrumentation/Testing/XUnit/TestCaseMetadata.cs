--- conflicted
+++ resolved
@@ -43,11 +43,9 @@
 
     public bool AllRetriesFailed { get; set; } = true;
 
-<<<<<<< HEAD
+    public bool Skipped { get; set; } = false;
+
     public bool HasAnException { get; set; } = false;
-=======
-    public bool Skipped { get; set; }
->>>>>>> 7786b65b
 
     public string UniqueID { get; }
 }
--- conflicted
+++ resolved
@@ -2,14 +2,12 @@
 // Unless explicitly stated otherwise all files in this repository are licensed under the Apache 2 License.
 // This product includes software developed at Datadog (https://www.datadoghq.com/). Copyright 2017 Datadog, Inc.
 // </copyright>
+
 #nullable enable
 
 using System;
-<<<<<<< HEAD
+using System.Collections;
 using System.Collections.Generic;
-=======
-using System.Collections;
->>>>>>> 865ab821
 using System.ComponentModel;
 using Datadog.Trace.Ci;
 using Datadog.Trace.ClrProfiler.CallTarget;
@@ -56,31 +54,18 @@
     internal static CallTargetState OnMethodBegin<TTarget, TTestMethod>(TTarget instance, TTestMethod testMethod)
         where TTestMethod : ITestMethod
     {
-<<<<<<< HEAD
-        if (!MsTestIntegration.IsEnabled || instance is null)
-=======
         if (!MsTestIntegration.IsEnabled || instance is ItrSkipTestMethodExecutor)
         {
             return CallTargetState.GetDefault();
         }
 
         if (Tracer.Instance.InternalActiveScope is { Span.Type: SpanTypes.Test })
->>>>>>> 865ab821
         {
             // Avoid a test inside another test
             return CallTargetState.GetDefault();
         }
 
-<<<<<<< HEAD
-        if (Retries == 0)
-        {
-            return new CallTargetState(null, MsTestIntegration.OnMethodBegin(testMethod, testMethod.Type));
-        }
-
-        return new CallTargetState(null, new TestRunnerState(testMethod, MsTestIntegration.OnMethodBegin(testMethod, testMethod.Type)));
-=======
-        return new CallTargetState(null, new TestMethodState(MsTestIntegration.OnMethodBegin(testMethod, testMethod.Type), testMethod));
->>>>>>> 865ab821
+        return new CallTargetState(null, new TestRunnerState(testMethod, MsTestIntegration.OnMethodBegin(testMethod, testMethod.Type), Retries));
     }
 
     /// <summary>
@@ -95,254 +80,208 @@
     /// <returns>A response value, in an async scenario will be T of Task of T</returns>
     internal static CallTargetReturn<TReturn> OnMethodEnd<TTarget, TReturn>(TTarget instance, TReturn returnValue, Exception? exception, in CallTargetState state)
     {
-<<<<<<< HEAD
-        if (!MsTestIntegration.IsEnabled || instance is null)
-        {
-            return new CallTargetReturn<TReturn>(returnValue);
-        }
-
-        if (returnValue is Array { Length: 1 } returnValueArray &&
-            returnValueArray.GetValue(0) is { } returnElement)
-        {
-            if (state.State is Test test)
-            {
-                HandleTestResult(test, returnElement, exception);
-            }
-            else if (state.State is TestRunnerState testRunnerState)
-            {
-                var retries = Retries;
-                var initialTestStatus = HandleTestResult(testRunnerState.Test, returnElement, exception);
-                if (initialTestStatus != TestStatus.Skip && retries > 0)
-                {
-                    var results = new object?[retries + 1];
-                    results[0] = returnElement;
-                    Common.Log.Debug<int>("We need to retry {Times} times", retries);
-                    var testMethod = testRunnerState.TestMethod;
-                    for (var i = 0; i < retries; i++)
-                    {
-                        Common.Log.Debug<int>("Retry number: {RetryNumber}", i);
-                        var retryTest = MsTestIntegration.OnMethodBegin(testMethod, testMethod.Type);
-                        object? retryTestResult = null;
-                        Exception? retryException = null;
-                        try
+        if (state.State is TestRunnerState testMethodState)
+        {
+            var testMethod = testMethodState.TestMethod;
+            var allowRetries = false;
+            if (returnValue is IList { Count: > 0 } returnValueList)
+            {
+                for (var i = 0; i < returnValueList.Count; i++)
+                {
+                    var test = i == 0 ? testMethodState.Test : MsTestIntegration.OnMethodBegin(testMethodState.TestMethod, testMethodState.TestMethod.Type, testMethodState.Test.StartTime);
+                    var result = HandleTestResult(test, testMethod, returnValueList[i], exception);
+                    allowRetries = allowRetries || result != TestStatus.Skip;
+                }
+            }
+            else
+            {
+                Common.Log.Warning("Failed to extract TestResult from return value");
+                testMethodState.Test.Close(TestStatus.Fail);
+                return new CallTargetReturn<TReturn>(returnValue);
+            }
+
+            if (allowRetries && testMethodState.Retries > 0)
+            {
+                // Handle retries
+                var retries = testMethodState.Retries;
+                var results = new IList[retries + 1];
+                results[0] = returnValueList;
+                Common.Log.Debug<int>("We need to retry {Times} times", retries);
+                for (var i = 0; i < retries; i++)
+                {
+                    Common.Log.Debug<int>("Retry number: {RetryNumber}", i);
+                    var retryTest = MsTestIntegration.OnMethodBegin(testMethod, testMethod.Type);
+                    object? retryTestResult = null;
+                    Exception? retryException = null;
+                    try
+                    {
+                        retryTestResult = testMethodState.TestMethod.Invoke(null);
+                    }
+                    catch (Exception ex)
+                    {
+                        retryException = ex;
+                    }
+                    finally
+                    {
+                        if (retryTestResult is IList { Count: > 0 } retryTestResultList)
                         {
-                            retryTestResult = testRunnerState.TestMethod.Invoke(null);
-                        }
-                        catch (Exception ex)
-                        {
-                            retryException = ex;
-                        }
-                        finally
-                        {
-                            HandleTestResult(retryTest, retryTestResult, retryException);
-                            results[i + 1] = retryTestResult;
-                        }
-                    }
-
-                    // Set return value
-                    returnValueArray.SetValue(GetResultFromRetries(results), 0);
-=======
-        if (state.State is TestMethodState testMethodState)
-        {
-            if (returnValue is IList { Count: > 0 } returnValueList)
-            {
-                for (var i = 0; i < returnValueList.Count; i++)
-                {
-                    var test = i == 0 ?
-                                   testMethodState.Test :
-                                   MsTestIntegration.OnMethodBegin(testMethodState.TestMethod, testMethodState.TestMethod.Type, testMethodState.Test.StartTime);
-                    var testResultObject = returnValueList[i];
-                    if (testResultObject.TryDuckCast<TestResultStruct>(out var testResult))
-                    {
-                        var testException = testResult.TestFailureException?.InnerException ??
-                                            testResult.TestFailureException ??
-                                            exception;
-                        if (testException != null)
-                        {
-                            var testExceptionType = testException.GetType();
-                            var testExceptionName = testExceptionType.Name;
-                            if (testExceptionName != "UnitTestAssertException" && testExceptionName != "AssertInconclusiveException")
+                            for (var j = 0; j < retryTestResultList.Count; j++)
                             {
-                                test.SetErrorInfo(testException);
+                                var test = j == 0 ? retryTest : MsTestIntegration.OnMethodBegin(testMethod, testMethod.Type, retryTest.StartTime);
+                                HandleTestResult(test, testMethod, retryTestResultList[j], retryException);
                             }
-                            else
-                            {
-                                test.SetErrorInfo(testExceptionType.ToString(), testException.Message, testException.ToString());
-                            }
-                        }
-
-                        if (!string.IsNullOrEmpty(testResult.DisplayName) && test.Name != testResult.DisplayName)
-                        {
-                            test.SetName(testResult.DisplayName!);
-                            MsTestIntegration.UpdateTestParameters(test, testMethodState.TestMethod, testResult.DisplayName);
-                        }
-
-                        if (exception is not null)
-                        {
-                            test.Close(TestStatus.Fail);
+
+                            results[i + 1] = retryTestResultList;
                         }
                         else
                         {
-                            switch (testResult.Outcome)
-                            {
-                                case UnitTestOutcome.Error or UnitTestOutcome.Failed or UnitTestOutcome.Timeout:
-                                    test.Close(TestStatus.Fail);
-                                    break;
-                                case UnitTestOutcome.Inconclusive or UnitTestOutcome.NotRunnable:
-                                    test.Close(TestStatus.Skip, TimeSpan.Zero, testException?.Message ?? string.Empty);
-                                    break;
-                                case UnitTestOutcome.Passed:
-                                    test.Close(TestStatus.Pass);
-                                    break;
-                                default:
-                                    Common.Log.Warning("Failed to handle the test status: {Outcome}", testResult.Outcome);
-                                    test.Close(TestStatus.Fail);
-                                    break;
-                            }
+                            Common.Log.Warning<int>("Failed to extract TestResult from the retry {Index} return value", i);
+                            testMethodState.Test.Close(TestStatus.Fail);
                         }
                     }
-                    else
-                    {
-                        Common.Log.Warning("Failed to cast {TestResultObject} to TestResultStruct", testResultObject);
-                        test.Close(TestStatus.Fail);
-                    }
->>>>>>> 865ab821
-                }
-            }
-            else
-            {
-                Common.Log.Warning("Failed to extract TestResult from return value");
-                testMethodState.Test.Close(TestStatus.Fail);
+                }
+
+                // Calculate final results
+                returnValue = (TReturn)GetFinalResults(results);
             }
         }
 
         return new CallTargetReturn<TReturn>(returnValue);
     }
 
-<<<<<<< HEAD
-    private static TestStatus HandleTestResult(Test test, object? objTestResult, Exception? exception)
-    {
-        if (objTestResult is null || !objTestResult.TryDuckCast<TestResultStruct>(out var testResult))
-        {
-            test.SetErrorInfo("Exception", "Test result not found", null);
-            test.Close(TestStatus.Fail);
-            return TestStatus.Fail;
-        }
-
-        string? errorType = null;
-        string? errorMessage = null;
-        string? errorStackTrace = null;
-
-        if (testResult.TestFailureException != null)
-        {
-            var testException = testResult.TestFailureException.InnerException ?? testResult.TestFailureException;
-            var testExceptionType = testException.GetType();
-            var testExceptionName = testExceptionType.Name;
-            if (testExceptionName != "UnitTestAssertException" && testExceptionName != "AssertInconclusiveException")
-            {
-                test.SetErrorInfo(testException);
-            }
-
-            errorType = testExceptionType.FullName;
-            errorMessage = testException.Message;
-            errorStackTrace = testException.ToString();
-        }
-
-        switch (testResult.Outcome)
-        {
-            case UnitTestOutcome.Error:
-            case UnitTestOutcome.Failed:
-            case UnitTestOutcome.Timeout:
-                test.SetErrorInfo(errorType ?? "Exception", errorMessage ?? testResult.Outcome.ToString(), errorStackTrace);
+    private static TestStatus HandleTestResult(Test test, ITestMethod testMethod, object? testResultObject, Exception? exception)
+    {
+        if (testResultObject.TryDuckCast<TestResultStruct>(out var testResult))
+        {
+            var testException = testResult.TestFailureException?.InnerException ??
+                                testResult.TestFailureException ??
+                                exception;
+            if (testException != null)
+            {
+                var testExceptionType = testException.GetType();
+                var testExceptionName = testExceptionType.Name;
+                if (testExceptionName != "UnitTestAssertException" && testExceptionName != "AssertInconclusiveException")
+                {
+                    test.SetErrorInfo(testException);
+                }
+                else
+                {
+                    test.SetErrorInfo(testExceptionType.ToString(), testException.Message, testException.ToString());
+                }
+            }
+
+            if (!string.IsNullOrEmpty(testResult.DisplayName) && test.Name != testResult.DisplayName)
+            {
+                test.SetName(testResult.DisplayName!);
+                MsTestIntegration.UpdateTestParameters(test, testMethod, testResult.DisplayName);
+            }
+
+            if (exception is not null)
+            {
                 test.Close(TestStatus.Fail);
                 return TestStatus.Fail;
-            case UnitTestOutcome.Inconclusive:
-            case UnitTestOutcome.NotRunnable:
-                if (exception is not null)
-                {
-                    test.SetErrorInfo(exception);
+            }
+
+            switch (testResult.Outcome)
+            {
+                case UnitTestOutcome.Error or UnitTestOutcome.Failed or UnitTestOutcome.Timeout:
                     test.Close(TestStatus.Fail);
                     return TestStatus.Fail;
-                }
-
-                test.Close(TestStatus.Skip, TimeSpan.Zero, errorMessage);
-                return TestStatus.Skip;
-            case UnitTestOutcome.Passed:
-                if (exception is not null)
-                {
-                    test.SetErrorInfo(exception);
+                case UnitTestOutcome.Inconclusive or UnitTestOutcome.NotRunnable:
+                    test.Close(TestStatus.Skip, TimeSpan.Zero, testException?.Message ?? string.Empty);
+                    return TestStatus.Skip;
+                case UnitTestOutcome.Passed:
+                    test.Close(TestStatus.Pass);
+                    return TestStatus.Pass;
+                default:
+                    Common.Log.Warning("Failed to handle the test status: {Outcome}", testResult.Outcome);
                     test.Close(TestStatus.Fail);
                     return TestStatus.Fail;
-                }
-
-                test.Close(TestStatus.Pass);
-                return TestStatus.Pass;
-        }
-
-        return TestStatus.Skip;
-    }
-
-    private static object GetResultFromRetries(object?[] results)
-    {
-        var lstResults = new List<ITestResult>();
+            }
+        }
+
+        Common.Log.Warning("Failed to cast {TestResultObject} to TestResultStruct", testResultObject);
+        test.Close(TestStatus.Fail);
+        return TestStatus.Fail;
+    }
+
+    private static IList GetFinalResults(IList[] executionStatuses)
+    {
         var lstExceptions = new List<Exception>();
-        ITestResult? finalResult = null;
-        var duration = TimeSpan.Zero;
-        foreach (var result in results)
-        {
-            if (result is not null && result.TryDuckCast<ITestResult>(out var testResult))
-            {
-                lstResults.Add(testResult);
-                duration += testResult.Duration;
-                if (testResult.TestFailureException is { } testFailureException)
-                {
-                    lstExceptions.Add(testFailureException);
-                }
-
-                if (testResult.Outcome == UnitTestOutcome.Passed)
-                {
-                    finalResult = testResult;
-                }
-            }
-        }
-
-        if (finalResult is null)
-        {
-            finalResult = lstResults[0];
-        }
-
-        finalResult.Duration = duration;
-        if (finalResult.Outcome != UnitTestOutcome.Passed && lstExceptions.Count > 0)
-        {
-            finalResult.TestFailureException = new AggregateException(lstExceptions);
-        }
-
-        finalResult.InnerResultsCount = lstResults.Count;
-        return finalResult.Instance!;
+        var initialResults = executionStatuses[0];
+        List<object?> lstResultsFromDifferentRuns = new();
+        var finalResults = new object[initialResults.Count];
+        for (var i = 0; i < initialResults.Count; i++)
+        {
+            foreach (var execution in executionStatuses)
+            {
+                if (i < execution.Count)
+                {
+                    lstResultsFromDifferentRuns.Add(execution[i]);
+                }
+            }
+
+            finalResults[i] = GetResultFromRetries(lstResultsFromDifferentRuns);
+            lstResultsFromDifferentRuns.Clear();
+            lstExceptions.Clear();
+        }
+
+        for (var i = 0; i < initialResults.Count; i++)
+        {
+            initialResults[i] = finalResults[i];
+        }
+
+        return initialResults;
+
+        object GetResultFromRetries(IList results)
+        {
+            ITestResult? finalResult = null;
+            var resultsCount = 0;
+            var duration = TimeSpan.Zero;
+            foreach (var result in results)
+            {
+                if (result.TryDuckCast<ITestResult>(out var testResult))
+                {
+                    duration += testResult.Duration;
+                    if (testResult.TestFailureException is { } testFailureException)
+                    {
+                        lstExceptions.Add(testFailureException);
+                    }
+
+                    if (resultsCount++ == 0 || testResult.Outcome == UnitTestOutcome.Passed)
+                    {
+                        finalResult = testResult;
+                    }
+                }
+            }
+
+            if (finalResult is null)
+            {
+                ThrowHelper.ThrowNullReferenceException("Failed to get the final result from the retries");
+            }
+
+            finalResult.Duration = duration;
+            if (finalResult.Outcome != UnitTestOutcome.Passed && lstExceptions.Count > 0)
+            {
+                finalResult.TestFailureException = new AggregateException(lstExceptions);
+            }
+
+            finalResult.InnerResultsCount = resultsCount;
+            return finalResult.Instance!;
+        }
     }
 
     private readonly struct TestRunnerState
     {
         public readonly ITestMethod TestMethod;
         public readonly Test Test;
-
-        public TestRunnerState(ITestMethod testMethod, Test test)
+        public readonly int Retries;
+
+        public TestRunnerState(ITestMethod testMethod, Test test, int retries)
         {
             TestMethod = testMethod;
             Test = test;
-        }
-=======
-    private class TestMethodState
-    {
-        public TestMethodState(Test test, ITestMethod testMethod)
-        {
-            Test = test;
-            TestMethod = testMethod;
-        }
-
-        public Test Test { get; }
-
-        public ITestMethod TestMethod { get; }
->>>>>>> 865ab821
+            Retries = retries;
+        }
     }
 }
// <copyright file="NUnitIntegration.cs" company="Datadog">
// Unless explicitly stated otherwise all files in this repository are licensed under the Apache 2 License.
// This product includes software developed at Datadog (https://www.datadoghq.com/). Copyright 2017 Datadog, Inc.
// </copyright>

using System;
using System.Collections;
using System.Collections.Generic;
using System.Reflection;
using Datadog.Trace.Ci;
using Datadog.Trace.Ci.Tags;
using Datadog.Trace.Configuration;
using Datadog.Trace.ExtensionMethods;
using Datadog.Trace.Logging;

namespace Datadog.Trace.ClrProfiler.AutoInstrumentation.Testing.NUnit
{
    internal static class NUnitIntegration
    {
        internal const string IntegrationName = nameof(Configuration.IntegrationId.NUnit);
        internal const IntegrationId IntegrationId = Configuration.IntegrationId.NUnit;
        internal static readonly IDatadogLogger Log = DatadogLogging.GetLoggerFor(typeof(NUnitIntegration));

        internal static bool IsEnabled => CIVisibility.IsRunning && Tracer.Instance.Settings.IsIntegrationEnabled(IntegrationId);

        internal static Scope CreateScope(ITest currentTest, Type targetType)
        {
            MethodInfo testMethod = currentTest.Method.MethodInfo;
            object[] testMethodArguments = currentTest.Arguments;
            IPropertyBag testMethodProperties = currentTest.Properties;

            if (testMethod == null)
            {
                return null;
            }

            string testFramework = "NUnit";
            string fullName = currentTest.FullName;
            string composedTestName = currentTest.Name;

            string testName = testMethod.Name;
            string testSuite = testMethod.DeclaringType?.FullName;

            // Extract the test suite from the full name to support custom fixture parameters and test declared in base classes.
            if (fullName.EndsWith("." + composedTestName))
            {
                testSuite = fullName.Substring(0, fullName.Length - (composedTestName.Length + 1));
            }

            string skipReason = null;

            Scope scope = Tracer.Instance.StartActiveInternal("nunit.test", serviceName: Tracer.Instance.DefaultServiceName);
            Span span = scope.Span;

            span.Type = SpanTypes.Test;
            span.SetTraceSamplingPriority(SamplingPriorityValues.AutoKeep);
            span.ResourceName = $"{testSuite}.{testName}";
            span.SetTag(Tags.Origin, TestTags.CIAppTestOriginName);
            span.SetTag(TestTags.Suite, testSuite);
            span.SetTag(TestTags.Name, testName);
            span.SetTag(TestTags.Framework, testFramework);
            span.SetTag(TestTags.FrameworkVersion, targetType.Assembly?.GetName().Version.ToString());
            span.SetTag(TestTags.Type, TestTags.TypeTest);
<<<<<<< HEAD
            span.SetTag(TestTags.CILibraryLanguage, TracerConstants.Language);
            span.SetTag(TestTags.CILibraryVersion, TracerConstants.AssemblyVersion);
            CIEnvironmentValues.DecorateSpan(span);
=======
            CIEnvironmentValues.Instance.DecorateSpan(span);
>>>>>>> 67d39af5

            var framework = FrameworkDescription.Instance;

            span.SetTag(CommonTags.RuntimeName, framework.Name);
            span.SetTag(CommonTags.RuntimeVersion, framework.ProductVersion);
            span.SetTag(CommonTags.RuntimeArchitecture, framework.ProcessArchitecture);
            span.SetTag(CommonTags.OSArchitecture, framework.OSArchitecture);
            span.SetTag(CommonTags.OSPlatform, framework.OSPlatform);
            span.SetTag(CommonTags.OSVersion, Environment.OSVersion.VersionString);

            // Get test parameters
            ParameterInfo[] methodParameters = testMethod.GetParameters();
            if (methodParameters?.Length > 0)
            {
                TestParameters testParameters = new TestParameters();
                testParameters.Metadata = new Dictionary<string, object>();
                testParameters.Arguments = new Dictionary<string, object>();
                testParameters.Metadata[TestTags.MetadataTestName] = currentTest.Name;

                for (int i = 0; i < methodParameters.Length; i++)
                {
                    if (testMethodArguments != null && i < testMethodArguments.Length)
                    {
                        testParameters.Arguments[methodParameters[i].Name] = Common.GetParametersValueData(testMethodArguments[i]);
                    }
                    else
                    {
                        testParameters.Arguments[methodParameters[i].Name] = "(default)";
                    }
                }

                span.SetTag(TestTags.Parameters, testParameters.ToJSON());
            }

            // Get traits
            if (testMethodProperties != null)
            {
                Dictionary<string, List<string>> traits = new Dictionary<string, List<string>>();
                skipReason = (string)testMethodProperties.Get("_SKIPREASON");
                foreach (var key in testMethodProperties.Keys)
                {
                    if (key == "_SKIPREASON" || key == "_JOINTYPE")
                    {
                        continue;
                    }

                    IList value = testMethodProperties[key];
                    if (value != null)
                    {
                        List<string> lstValues = new List<string>();
                        foreach (object valObj in value)
                        {
                            if (valObj is null)
                            {
                                continue;
                            }

                            lstValues.Add(valObj.ToString());
                        }

                        traits[key] = lstValues;
                    }
                    else
                    {
                        traits[key] = null;
                    }
                }

                if (traits.Count > 0)
                {
                    span.SetTag(TestTags.Traits, Vendors.Newtonsoft.Json.JsonConvert.SerializeObject(traits));
                }
            }

            if (skipReason != null)
            {
                FinishSkippedScope(scope, skipReason);
                scope = null;
            }

            span.ResetStartTime();
            return scope;
        }

        internal static void FinishScope(Scope scope, Exception ex)
        {
            // unwrap the generic NUnitException
            if (ex != null && ex.GetType().FullName == "NUnit.Framework.Internal.NUnitException")
            {
                ex = ex.InnerException;
            }

            if (ex != null)
            {
                string exTypeName = ex.GetType().FullName;

                if (exTypeName == "NUnit.Framework.SuccessException")
                {
                    scope.Span.SetTag(TestTags.Status, TestTags.StatusPass);
                    scope.Span.SetTag(TestTags.Message, ex.Message);
                }
                else if (exTypeName == "NUnit.Framework.IgnoreException" || exTypeName == "NUnit.Framework.InconclusiveException")
                {
                    scope.Span.SetTag(TestTags.Status, TestTags.StatusSkip);
                    scope.Span.SetTag(TestTags.SkipReason, ex.Message);
                }
                else
                {
                    scope.Span.SetException(ex);
                    scope.Span.SetTag(TestTags.Status, TestTags.StatusFail);
                }
            }
            else
            {
                scope.Span.SetTag(TestTags.Status, TestTags.StatusPass);
            }
        }

        internal static void FinishSkippedScope(Scope scope, string skipReason)
        {
            var span = scope?.Span;
            if (span != null)
            {
                span.SetTag(TestTags.Status, TestTags.StatusSkip);
                span.SetTag(TestTags.SkipReason, skipReason ?? string.Empty);
                span.Finish(new TimeSpan(10));
                scope.Dispose();
            }
        }
    }
}<|MERGE_RESOLUTION|>--- conflicted
+++ resolved
@@ -61,13 +61,9 @@
             span.SetTag(TestTags.Framework, testFramework);
             span.SetTag(TestTags.FrameworkVersion, targetType.Assembly?.GetName().Version.ToString());
             span.SetTag(TestTags.Type, TestTags.TypeTest);
-<<<<<<< HEAD
             span.SetTag(TestTags.CILibraryLanguage, TracerConstants.Language);
             span.SetTag(TestTags.CILibraryVersion, TracerConstants.AssemblyVersion);
-            CIEnvironmentValues.DecorateSpan(span);
-=======
             CIEnvironmentValues.Instance.DecorateSpan(span);
->>>>>>> 67d39af5
 
             var framework = FrameworkDescription.Instance;
 

--- conflicted
+++ resolved
@@ -54,11 +54,7 @@
         /// <param name="exception">Exception instance in case the original code threw an exception.</param>
         /// <param name="state">Calltarget state value</param>
         /// <returns>A default CallTargetReturn to satisfy the CallTarget contract</returns>
-<<<<<<< HEAD
-        public static CallTargetReturn OnMethodEnd<TTarget>(TTarget instance, Exception exception, ref CallTargetState state)
-=======
-        internal static CallTargetReturn OnMethodEnd<TTarget>(TTarget instance, Exception exception, CallTargetState state)
->>>>>>> ede23cfb
+        internal static CallTargetReturn OnMethodEnd<TTarget>(TTarget instance, Exception exception, ref CallTargetState state)
         {
             state.Scope.DisposeWithException(exception);
             return CallTargetReturn.GetDefault();

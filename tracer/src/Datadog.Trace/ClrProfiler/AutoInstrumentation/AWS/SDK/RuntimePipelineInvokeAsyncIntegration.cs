--- conflicted
+++ resolved
@@ -83,16 +83,7 @@
                     // The request object is populated later by the Marshaller,
                     // so we wait until the method end callback to read it
                     tags.HttpMethod = executionContext.RequestContext.Request.HttpMethod.ToUpperInvariant();
-<<<<<<< HEAD
-                    tags.HttpUrl = executionContext.RequestContext.Request.ResourcePath switch
-                    {
-                        null => executionContext.RequestContext.Request.Endpoint.AbsoluteUri,
-                        string resourcePath when resourcePath.Length > 0 && resourcePath[0] == '/' => executionContext.RequestContext.Request.Endpoint.AbsoluteUri + resourcePath.Substring(1),
-                        _ => executionContext.RequestContext.Request.Endpoint.AbsoluteUri + executionContext.RequestContext.Request.ResourcePath,
-                    };
-=======
                     tags.HttpUrl = $"{uri.Scheme}{Uri.SchemeDelimiter}{uri.Authority}{path}";
->>>>>>> bf520b15
                 }
 
                 tags.RequestId = response.ResponseMetadata.RequestId;

// <copyright file="SendMessageIntegration.cs" company="Datadog">
// Unless explicitly stated otherwise all files in this repository are licensed under the Apache 2 License.
// This product includes software developed at Datadog (https://www.datadoghq.com/). Copyright 2017 Datadog, Inc.
// </copyright>

#nullable enable

using System;
using System.ComponentModel;
using Datadog.Trace.ClrProfiler.CallTarget;

namespace Datadog.Trace.ClrProfiler.AutoInstrumentation.AWS.SQS
{
    /// <summary>
    /// AWSSDK.SQS SendMessage calltarget instrumentation
    /// </summary>
    [InstrumentMethod(
        AssemblyName = "AWSSDK.SQS",
        TypeName = "Amazon.SQS.AmazonSQSClient",
        MethodName = "SendMessage",
        ReturnTypeName = "Amazon.SQS.Model.SendMessageResponse",
        ParameterTypeNames = new[] { "Amazon.SQS.Model.SendMessageRequest" },
        MinimumVersion = "3.0.0",
        MaximumVersion = "3.*.*",
        IntegrationName = AwsSqsCommon.IntegrationName)]
    [Browsable(false)]
    [EditorBrowsable(EditorBrowsableState.Never)]
    public class SendMessageIntegration
    {
        /// <summary>
        /// OnMethodBegin callback
        /// </summary>
        /// <typeparam name="TTarget">Type of the target</typeparam>
        /// <typeparam name="TSendMessageRequest">Type of the request object</typeparam>
        /// <param name="instance">Instance value, aka `this` of the instrumented method</param>
        /// <param name="request">The request for the SQS operation</param>
        /// <returns>Calltarget state value</returns>
        internal static CallTargetState OnMethodBegin<TTarget, TSendMessageRequest>(TTarget instance, TSendMessageRequest request)
        {
<<<<<<< HEAD
            return AwsSqsHandlerCommon.BeforeSend(request, AwsSqsHandlerCommon.SendType.SingleMessage);
=======
            if (request is null)
            {
                return CallTargetState.GetDefault();
            }

            // we can't use generic constraints for this duck typing, because we need the original type
            // for the InjectHeadersIntoMessage<TSendMessageRequest> call below
            var requestProxy = request.DuckCast<ISendMessageRequest>();

            var queueName = AwsSqsCommon.GetQueueName(requestProxy.QueueUrl);
            var scope = AwsSqsCommon.CreateScope(Tracer.Instance, Operation, out var tags, spanKind: SpanKinds.Producer);
            if (tags is not null && requestProxy.QueueUrl is not null)
            {
                tags.QueueUrl = requestProxy.QueueUrl;
                tags.QueueName = queueName;
            }

            if (scope?.Span.Context != null && !string.IsNullOrEmpty(queueName))
            {
                var dataStreamsManager = Tracer.Instance.TracerManager.DataStreamsManager;
                if (dataStreamsManager != null && dataStreamsManager.IsEnabled)
                {
                    var edgeTags = new[] { "direction:out", $"topic:{queueName}", "type:sqs" };
                    scope.Span.SetDataStreamsCheckpoint(dataStreamsManager, CheckpointKind.Produce, edgeTags, payloadSizeBytes: 0, timeInQueueMs: 0);
                }

                ContextPropagation.InjectHeadersIntoMessage<TSendMessageRequest>(requestProxy, scope.Span.Context, dataStreamsManager);
            }

            return new CallTargetState(scope);
>>>>>>> 90e3cc79
        }

        /// <summary>
        /// OnMethodEnd callback
        /// </summary>
        /// <typeparam name="TTarget">Type of the target</typeparam>
        /// <typeparam name="TResponse">Type of the response</typeparam>
        /// <param name="instance">Instance value, aka `this` of the instrumented method.</param>
        /// <param name="response">Response instance</param>
        /// <param name="exception">Exception instance in case the original code threw an exception.</param>
        /// <param name="state">Calltarget state value</param>
        /// <returns>A response value, in an async scenario will be T of Task of T</returns>
        internal static CallTargetReturn<TResponse> OnMethodEnd<TTarget, TResponse>(TTarget instance, TResponse response, Exception exception, in CallTargetState state)
        {
            return new CallTargetReturn<TResponse>(AwsSqsHandlerCommon.AfterSend(response, exception, state));
        }
    }
}<|MERGE_RESOLUTION|>--- conflicted
+++ resolved
@@ -37,40 +37,7 @@
         /// <returns>Calltarget state value</returns>
         internal static CallTargetState OnMethodBegin<TTarget, TSendMessageRequest>(TTarget instance, TSendMessageRequest request)
         {
-<<<<<<< HEAD
             return AwsSqsHandlerCommon.BeforeSend(request, AwsSqsHandlerCommon.SendType.SingleMessage);
-=======
-            if (request is null)
-            {
-                return CallTargetState.GetDefault();
-            }
-
-            // we can't use generic constraints for this duck typing, because we need the original type
-            // for the InjectHeadersIntoMessage<TSendMessageRequest> call below
-            var requestProxy = request.DuckCast<ISendMessageRequest>();
-
-            var queueName = AwsSqsCommon.GetQueueName(requestProxy.QueueUrl);
-            var scope = AwsSqsCommon.CreateScope(Tracer.Instance, Operation, out var tags, spanKind: SpanKinds.Producer);
-            if (tags is not null && requestProxy.QueueUrl is not null)
-            {
-                tags.QueueUrl = requestProxy.QueueUrl;
-                tags.QueueName = queueName;
-            }
-
-            if (scope?.Span.Context != null && !string.IsNullOrEmpty(queueName))
-            {
-                var dataStreamsManager = Tracer.Instance.TracerManager.DataStreamsManager;
-                if (dataStreamsManager != null && dataStreamsManager.IsEnabled)
-                {
-                    var edgeTags = new[] { "direction:out", $"topic:{queueName}", "type:sqs" };
-                    scope.Span.SetDataStreamsCheckpoint(dataStreamsManager, CheckpointKind.Produce, edgeTags, payloadSizeBytes: 0, timeInQueueMs: 0);
-                }
-
-                ContextPropagation.InjectHeadersIntoMessage<TSendMessageRequest>(requestProxy, scope.Span.Context, dataStreamsManager);
-            }
-
-            return new CallTargetState(scope);
->>>>>>> 90e3cc79
         }
 
         /// <summary>
@@ -83,7 +50,7 @@
         /// <param name="exception">Exception instance in case the original code threw an exception.</param>
         /// <param name="state">Calltarget state value</param>
         /// <returns>A response value, in an async scenario will be T of Task of T</returns>
-        internal static CallTargetReturn<TResponse> OnMethodEnd<TTarget, TResponse>(TTarget instance, TResponse response, Exception exception, in CallTargetState state)
+        internal static CallTargetReturn<TResponse> OnMethodEnd<TTarget, TResponse>(TTarget instance, TResponse response, Exception? exception, in CallTargetState state)
         {
             return new CallTargetReturn<TResponse>(AwsSqsHandlerCommon.AfterSend(response, exception, state));
         }

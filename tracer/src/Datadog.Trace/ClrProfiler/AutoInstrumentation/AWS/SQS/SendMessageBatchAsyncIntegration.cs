--- conflicted
+++ resolved
@@ -39,46 +39,7 @@
         /// <returns>Calltarget state value</returns>
         internal static CallTargetState OnMethodBegin<TTarget, TSendMessageBatchRequest>(TTarget instance, TSendMessageBatchRequest request, CancellationToken cancellationToken)
         {
-<<<<<<< HEAD
             return AwsSqsHandlerCommon.BeforeSend(request, AwsSqsHandlerCommon.SendType.Batch);
-=======
-            if (request is null)
-            {
-                return CallTargetState.GetDefault();
-            }
-
-            // we can't use generic constraints for this duck typing, because we need the original type
-            // for the InjectHeadersIntoMessage<TSendMessageRequest> call below
-            var requestProxy = request.DuckCast<ISendMessageBatchRequest>();
-
-            var queueName = AwsSqsCommon.GetQueueName(requestProxy.QueueUrl);
-            var scope = AwsSqsCommon.CreateScope(Tracer.Instance, Operation, out var tags, spanKind: SpanKinds.Producer);
-            if (tags is not null && requestProxy.QueueUrl is not null)
-            {
-                tags.QueueUrl = requestProxy.QueueUrl;
-                tags.QueueName = queueName;
-            }
-
-            if (scope?.Span?.Context != null && requestProxy.Entries.Count > 0 && !string.IsNullOrEmpty(queueName))
-            {
-                var dataStreamsManager = Tracer.Instance.TracerManager.DataStreamsManager;
-                var edgeTags = new[] { "direction:out", $"topic:{queueName}", "type:sqs" };
-                foreach (var e in requestProxy.Entries)
-                {
-                    var entry = e.DuckCast<IContainsMessageAttributes>();
-                    if (entry != null)
-                    {
-                        // this has no effect is DSM is disabled
-                        scope.Span.SetDataStreamsCheckpoint(dataStreamsManager, CheckpointKind.Produce, edgeTags, payloadSizeBytes: 0, timeInQueueMs: 0);
-                        // this needs to be done for context propagation even when DSM is disabled
-                        // (when DSM is enabled, it injects the pathway context on top of the trace context)
-                        ContextPropagation.InjectHeadersIntoMessage<TSendMessageBatchRequest>(entry, scope.Span.Context, dataStreamsManager);
-                    }
-                }
-            }
-
-            return new CallTargetState(scope);
->>>>>>> 90e3cc79
         }
 
         /// <summary>
@@ -91,7 +52,7 @@
         /// <param name="exception">Exception instance in case the original code threw an exception.</param>
         /// <param name="state">Calltarget state value</param>
         /// <returns>A response value, in an async scenario will be T of Task of T</returns>
-        internal static TResponse OnAsyncMethodEnd<TTarget, TResponse>(TTarget instance, TResponse response, Exception exception, in CallTargetState state)
+        internal static TResponse OnAsyncMethodEnd<TTarget, TResponse>(TTarget instance, TResponse response, Exception? exception, in CallTargetState state)
         {
             return AwsSqsHandlerCommon.AfterSend(response, exception, state);
         }

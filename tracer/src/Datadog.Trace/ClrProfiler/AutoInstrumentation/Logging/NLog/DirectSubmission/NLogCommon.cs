--- conflicted
+++ resolved
@@ -385,26 +385,8 @@
         // internal for testing
         internal static Func<object> CreateLoggingRuleActivator(Assembly nlogAssembly)
         {
-<<<<<<< HEAD
-            var loggingRuleType = nlogAssembly.GetType("NLog.Config.LoggingRule");
-            var ctor = loggingRuleType!.GetConstructor(Type.EmptyTypes)!; // Nullable YOLO
-
-            DynamicMethod createLoggingRuleMethod = new DynamicMethod(
-                $"NLogCommon_CreateLoggingRuleActivator",
-                loggingRuleType,
-                new[] { typeof(object) },
-                typeof(DuckType).Module,
-                true);
-
-            ILGenerator il = createLoggingRuleMethod.GetILGenerator();
-            il.Emit(OpCodes.Newobj, ctor);
-            il.Emit(OpCodes.Ret);
-
-            return (Func<object>)createLoggingRuleMethod.CreateInstanceDelegate(typeof(Func<object>));
-=======
             var activator = new ActivatorHelper(nlogAssembly.GetType("NLog.Config.LoggingRule")!);
             return () => activator.CreateInstance()!;
->>>>>>> b7b91866
         }
     }
 }
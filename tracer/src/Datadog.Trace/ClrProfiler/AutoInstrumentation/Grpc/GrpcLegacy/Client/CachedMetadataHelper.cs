﻿// <copyright file="CachedMetadataHelper.cs" company="Datadog">
// Unless explicitly stated otherwise all files in this repository are licensed under the Apache 2 License.
// This product includes software developed at Datadog (https://www.datadoghq.com/). Copyright 2017 Datadog, Inc.
// </copyright>

using System;
<<<<<<< HEAD
using System.Reflection;
using System.Reflection.Emit;
using Datadog.Trace.ClrProfiler.CallTarget;
using Datadog.Trace.DuckTyping;
using Datadog.Trace.ExtensionMethods;
=======
using Datadog.Trace.Util;
>>>>>>> b7b91866

namespace Datadog.Trace.ClrProfiler.AutoInstrumentation.Grpc.GrpcLegacy.Client
{
    internal static class CachedMetadataHelper<TMarkerType>
    {
        private static readonly ActivatorHelper MetadataActivator;

        static CachedMetadataHelper()
        {
<<<<<<< HEAD
            CreateActivator(typeof(TMarkerType));
        }

        private static void CreateActivator(Type markerType)
        {
            var metadataType = markerType.Assembly.GetType("Grpc.Core.Metadata");

            ConstructorInfo ctor = metadataType.GetConstructor(System.Type.EmptyTypes);

            DynamicMethod createHeadersMethod = new DynamicMethod(
                $"GrpcCoreCachedMetadataHelper",
                metadataType,
                new[] { typeof(object) },
                typeof(DuckType).Module,
                true);

            ILGenerator il = createHeadersMethod.GetILGenerator();
            il.Emit(OpCodes.Newobj, ctor);
            il.Emit(OpCodes.Ret);

            _activator = (Func<object>)createHeadersMethod.CreateInstanceDelegate(typeof(Func<object>));
=======
            MetadataActivator = new ActivatorHelper(typeof(TMarkerType).Assembly.GetType("Grpc.Core.Metadata"));
>>>>>>> b7b91866
        }

        /// <summary>
        /// Creates a Grpc.Core.Metadata object
        /// </summary>
        public static object CreateMetadata() => MetadataActivator.CreateInstance();
    }
}<|MERGE_RESOLUTION|>--- conflicted
+++ resolved
@@ -4,15 +4,7 @@
 // </copyright>
 
 using System;
-<<<<<<< HEAD
-using System.Reflection;
-using System.Reflection.Emit;
-using Datadog.Trace.ClrProfiler.CallTarget;
-using Datadog.Trace.DuckTyping;
-using Datadog.Trace.ExtensionMethods;
-=======
 using Datadog.Trace.Util;
->>>>>>> b7b91866
 
 namespace Datadog.Trace.ClrProfiler.AutoInstrumentation.Grpc.GrpcLegacy.Client
 {
@@ -22,31 +14,7 @@
 
         static CachedMetadataHelper()
         {
-<<<<<<< HEAD
-            CreateActivator(typeof(TMarkerType));
-        }
-
-        private static void CreateActivator(Type markerType)
-        {
-            var metadataType = markerType.Assembly.GetType("Grpc.Core.Metadata");
-
-            ConstructorInfo ctor = metadataType.GetConstructor(System.Type.EmptyTypes);
-
-            DynamicMethod createHeadersMethod = new DynamicMethod(
-                $"GrpcCoreCachedMetadataHelper",
-                metadataType,
-                new[] { typeof(object) },
-                typeof(DuckType).Module,
-                true);
-
-            ILGenerator il = createHeadersMethod.GetILGenerator();
-            il.Emit(OpCodes.Newobj, ctor);
-            il.Emit(OpCodes.Ret);
-
-            _activator = (Func<object>)createHeadersMethod.CreateInstanceDelegate(typeof(Func<object>));
-=======
             MetadataActivator = new ActivatorHelper(typeof(TMarkerType).Assembly.GetType("Grpc.Core.Metadata"));
->>>>>>> b7b91866
         }
 
         /// <summary>

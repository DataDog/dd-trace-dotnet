// <copyright file="AspNetMvcIntegration.cs" company="Datadog">
// Unless explicitly stated otherwise all files in this repository are licensed under the Apache 2 License.
// This product includes software developed at Datadog (https://www.datadoghq.com/). Copyright 2017 Datadog, Inc.
// </copyright>

#if NETFRAMEWORK
using System;
using System.Collections.Generic;
using System.Linq;
using System.Web.Routing;
using Datadog.Trace.AspNet;
using Datadog.Trace.Configuration;
using Datadog.Trace.ExtensionMethods;
using Datadog.Trace.Logging;
using Datadog.Trace.Tagging;
using Datadog.Trace.Util;

namespace Datadog.Trace.ClrProfiler.AutoInstrumentation.AspNet
{
    /// <summary>
    /// The ASP.NET MVC integration.
    /// </summary>
    internal static class AspNetMvcIntegration
    {
        internal const string HttpContextKey = "__Datadog.Trace.ClrProfiler.Integrations.AspNetMvcIntegration";

        private const string OperationName = "aspnet-mvc.request";
        private const string ChildActionOperationName = "aspnet-mvc.request.child-action";

        private const string RouteCollectionRouteTypeName = "System.Web.Mvc.Routing.RouteCollectionRoute";

        private const IntegrationId IntegrationId = Configuration.IntegrationId.AspNetMvc;
        private static readonly IDatadogLogger Log = DatadogLogging.GetLoggerFor(typeof(AspNetMvcIntegration));

        /// <summary>
        /// Creates a scope used to instrument an MVC action and populates some common details.
        /// </summary>
        /// <param name="controllerContext">The System.Web.Mvc.ControllerContext that was passed as an argument to the instrumented method.</param>
        /// <returns>A new scope used to instrument an MVC action.</returns>
        internal static Scope CreateScope(ControllerContextStruct controllerContext)
        {
            if (Tracer.Instance is null || Tracer.Instance.Settings.IsIntegrationEnabled(IntegrationId) is false)
            {
                // integration disabled or Tracer.Instance is null, don't create a scope, skip this trace
                Log.Debug(Tracer.Instance is null ? "Tracer.Instance is null." : "AspNetMvc Integration is disabled.");
                return null;
            }

            Scope scope = null;

            try
            {
                var httpContext = controllerContext.HttpContext;
                if (httpContext == null)
                {
                    return null;
                }

                Span span = null;

                // integration enabled, go create a scope!
                var newResourceNamesEnabled = Tracer.Instance.Settings.RouteTemplateResourceNamesEnabled;
                string host = httpContext.Request.Headers.Get("Host");
                string httpMethod = httpContext.Request.HttpMethod.ToUpperInvariant();
                string url = httpContext.Request.RawUrl.ToLowerInvariant();
                string resourceName = null;

                RouteData routeData = controllerContext.RouteData;
                Route route = routeData?.Route as Route;
                RouteValueDictionary routeValues = routeData?.Values;
                bool wasAttributeRouted = false;
                bool isChildAction = controllerContext.ParentActionViewContext.RouteData?.Values["controller"] is not null;

                if (isChildAction && newResourceNamesEnabled)
                {
                    // For child actions, we want to stick to what was requested in the http request.
                    // And the child action being a child, then we have already computed the resourcename.
                    resourceName = httpContext.Items[SharedItems.HttpContextPropagatedResourceNameKey] as string;
                }
<<<<<<< HEAD

                if (route == null && routeData?.Route.GetType().FullName == RouteCollectionRouteTypeName)
                {
                    var routeMatches = routeValues?.GetValueOrDefault("MS_DirectRouteMatches") as List<RouteData>;

=======

                if (route == null && routeData?.Route.GetType().FullName == RouteCollectionRouteTypeName)
                {
                    var routeMatches = routeValues?.GetValueOrDefault("MS_DirectRouteMatches") as List<RouteData>;

>>>>>>> b621355e
                    if (routeMatches?.Count > 0)
                    {
                        // route was defined using attribute routing i.e. [Route("/path/{id}")]
                        // get route and routeValues from the RouteData in routeMatches
                        wasAttributeRouted = true;
                        route = routeMatches[0].Route as Route;
                        routeValues = routeMatches[0].Values;

                        if (route != null)
                        {
                            var resourceUrl = route.Url?.ToLowerInvariant() ?? string.Empty;
                            if (resourceUrl.FirstOrDefault() != '/')
                            {
                                resourceUrl = string.Concat("/", resourceUrl);
                            }

                            resourceName = $"{httpMethod} {resourceUrl}";
                        }
                    }
                }

                string routeUrl = route?.Url;
                string areaName = (routeValues?.GetValueOrDefault("area") as string)?.ToLowerInvariant();
                string controllerName = (routeValues?.GetValueOrDefault("controller") as string)?.ToLowerInvariant();
                string actionName = (routeValues?.GetValueOrDefault("action") as string)?.ToLowerInvariant();

                if (newResourceNamesEnabled && string.IsNullOrEmpty(resourceName) && !string.IsNullOrEmpty(routeUrl))
                {
                    resourceName = $"{httpMethod} /{routeUrl.ToLowerInvariant()}";
                }

                if (string.IsNullOrEmpty(resourceName) && httpContext.Request.Url != null)
                {
                    var cleanUri = UriHelpers.GetCleanUriPath(httpContext.Request.Url);
                    resourceName = $"{httpMethod} {cleanUri.ToLowerInvariant()}";
                }

                if (string.IsNullOrEmpty(resourceName))
                {
                    // Keep the legacy resource name, just to have something
                    resourceName = $"{httpMethod} {controllerName}.{actionName}";
                }

                // Replace well-known routing tokens
                resourceName =
                    resourceName
                        .Replace("{area}", areaName)
                        .Replace("{controller}", controllerName)
                        .Replace("{action}", actionName);

                if (newResourceNamesEnabled && !wasAttributeRouted && routeValues is not null && route is not null)
                {
                    // Remove unused parameters from conventional route templates
                    // Don't bother with routes defined using attribute routing
                    foreach (var parameter in route.Defaults)
                    {
                        var parameterName = parameter.Key;
                        if (parameterName != "area"
                            && parameterName != "controller"
                            && parameterName != "action"
                            && !routeValues.ContainsKey(parameterName))
                        {
                            resourceName = resourceName.Replace($"/{{{parameterName}}}", string.Empty);
                        }
                    }
                }

                SpanContext propagatedContext = null;
                var tracer = Tracer.Instance;
                var tagsFromHeaders = Enumerable.Empty<KeyValuePair<string, string>>();

                if (tracer.InternalActiveScope == null)
                {
                    try
                    {
                        // extract propagated http headers
                        var headers = httpContext.Request.Headers.Wrap();
                        propagatedContext = SpanContextPropagator.Instance.Extract(headers);
                        tagsFromHeaders = SpanContextPropagator.Instance.ExtractHeaderTags(headers, tracer.Settings.HeaderTags, SpanContextPropagator.HttpRequestHeadersTagPrefix);
                    }
                    catch (Exception ex)
                    {
                        Log.Error(ex, "Error extracting propagated HTTP headers.");
                    }
                }

<<<<<<< HEAD
                    tracer.TracerManager.Telemetry.IntegrationGeneratedSpan(IntegrationId);
                }

                var tags = new AspNetTags();
                scope = Tracer.Instance.StartActiveInternal(isChildAction ? ChildActionOperationName : OperationName, propagatedContext, tags: tags);
                span = scope.Span;

                span.DecorateWebServerSpan(
                    resourceName: resourceName,
                    method: httpMethod,
                    host: host,
                    httpUrl: url,
                    tags,
                    tagsFromHeaders);

                tags.AspNetRoute = routeUrl;
                tags.AspNetArea = areaName;
                tags.AspNetController = controllerName;
                tags.AspNetAction = actionName;

                tags.SetAnalyticsSampleRate(IntegrationId, tracer.Settings, enabledWithGlobalSetting: true);

=======
                var tags = new AspNetTags();
                scope = Tracer.Instance.StartActiveInternal(isChildAction ? ChildActionOperationName : OperationName, propagatedContext, tags: tags);
                span = scope.Span;

                span.DecorateWebServerSpan(
                    resourceName: resourceName,
                    method: httpMethod,
                    host: host,
                    httpUrl: url,
                    tags,
                    tagsFromHeaders);

                tags.AspNetRoute = routeUrl;
                tags.AspNetArea = areaName;
                tags.AspNetController = controllerName;
                tags.AspNetAction = actionName;

                tags.SetAnalyticsSampleRate(IntegrationId, tracer.Settings, enabledWithGlobalSetting: true);

>>>>>>> b621355e
                if (newResourceNamesEnabled && string.IsNullOrEmpty(httpContext.Items[SharedItems.HttpContextPropagatedResourceNameKey] as string))
                {
                    // set the resource name in the HttpContext so TracingHttpModule can update root span
                    httpContext.Items[SharedItems.HttpContextPropagatedResourceNameKey] = resourceName;
                }
            }
            catch (Exception ex)
            {
                Log.Error(ex, "Error creating or populating scope.");
            }

            return scope;
        }
    }
}
#endif<|MERGE_RESOLUTION|>--- conflicted
+++ resolved
@@ -77,19 +77,11 @@
                     // And the child action being a child, then we have already computed the resourcename.
                     resourceName = httpContext.Items[SharedItems.HttpContextPropagatedResourceNameKey] as string;
                 }
-<<<<<<< HEAD
 
                 if (route == null && routeData?.Route.GetType().FullName == RouteCollectionRouteTypeName)
                 {
                     var routeMatches = routeValues?.GetValueOrDefault("MS_DirectRouteMatches") as List<RouteData>;
 
-=======
-
-                if (route == null && routeData?.Route.GetType().FullName == RouteCollectionRouteTypeName)
-                {
-                    var routeMatches = routeValues?.GetValueOrDefault("MS_DirectRouteMatches") as List<RouteData>;
-
->>>>>>> b621355e
                     if (routeMatches?.Count > 0)
                     {
                         // route was defined using attribute routing i.e. [Route("/path/{id}")]
@@ -174,9 +166,7 @@
                     {
                         Log.Error(ex, "Error extracting propagated HTTP headers.");
                     }
-                }
-
-<<<<<<< HEAD
+
                     tracer.TracerManager.Telemetry.IntegrationGeneratedSpan(IntegrationId);
                 }
 
@@ -199,7 +189,12 @@
 
                 tags.SetAnalyticsSampleRate(IntegrationId, tracer.Settings, enabledWithGlobalSetting: true);
 
-=======
+                if (newResourceNamesEnabled && string.IsNullOrEmpty(httpContext.Items[SharedItems.HttpContextPropagatedResourceNameKey] as string))
+                {
+                    // set the resource name in the HttpContext so TracingHttpModule can update root span
+                    httpContext.Items[SharedItems.HttpContextPropagatedResourceNameKey] = resourceName;
+                }
+
                 var tags = new AspNetTags();
                 scope = Tracer.Instance.StartActiveInternal(isChildAction ? ChildActionOperationName : OperationName, propagatedContext, tags: tags);
                 span = scope.Span;
@@ -219,7 +214,6 @@
 
                 tags.SetAnalyticsSampleRate(IntegrationId, tracer.Settings, enabledWithGlobalSetting: true);
 
->>>>>>> b621355e
                 if (newResourceNamesEnabled && string.IsNullOrEmpty(httpContext.Items[SharedItems.HttpContextPropagatedResourceNameKey] as string))
                 {
                     // set the resource name in the HttpContext so TracingHttpModule can update root span

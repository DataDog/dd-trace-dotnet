--- conflicted
+++ resolved
@@ -166,6 +166,8 @@
                     {
                         Log.Error(ex, "Error extracting propagated HTTP headers.");
                     }
+
+                    tracer.TracerManager.Telemetry.IntegrationGeneratedSpan(IntegrationId);
                 }
 
                 var tags = new AspNetTags();
@@ -187,20 +189,10 @@
 
                 tags.SetAnalyticsSampleRate(IntegrationId, tracer.Settings, enabledWithGlobalSetting: true);
 
-<<<<<<< HEAD
                 if (newResourceNamesEnabled && string.IsNullOrEmpty(httpContext.Items[SharedItems.HttpContextPropagatedResourceNameKey] as string))
                 {
                     // set the resource name in the HttpContext so TracingHttpModule can update root span
                     httpContext.Items[SharedItems.HttpContextPropagatedResourceNameKey] = resourceName;
-=======
-                    if (newResourceNamesEnabled && string.IsNullOrEmpty(httpContext.Items[SharedItems.HttpContextPropagatedResourceNameKey] as string))
-                    {
-                        // set the resource name in the HttpContext so TracingHttpModule can update root span
-                        httpContext.Items[SharedItems.HttpContextPropagatedResourceNameKey] = resourceName;
-                    }
-
-                    tracer.TracerManager.Telemetry.IntegrationGeneratedSpan(IntegrationId);
->>>>>>> bf21db65
                 }
             }
             catch (Exception ex)

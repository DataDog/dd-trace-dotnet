// <copyright file="IIOServiceExecuteAsyncIntegration.cs" company="Datadog">
// Unless explicitly stated otherwise all files in this repository are licensed under the Apache 2 License.
// This product includes software developed at Datadog (https://www.datadoghq.com/). Copyright 2017 Datadog, Inc.
// </copyright>

using System;
using System.ComponentModel;
using Datadog.Trace.ClrProfiler.CallTarget;

namespace Datadog.Trace.ClrProfiler.AutoInstrumentation.Couchbase
{
    /// <summary>
    /// Couchbase.IO.IIOService.Execute calltarget instrumentation
    /// </summary>
    [InstrumentMethod(
       AssemblyName = CouchbaseCommon.CouchbaseClientAssemblyName,
       TypeName = "Couchbase.IO.Services.PooledIOService",
       MethodName = "ExecuteAsync",
       ReturnTypeName = ClrNames.Task,
       ParameterTypeNames = new[] { CouchbaseCommon.CouchbaseOperationTypeName },
       MinimumVersion = CouchbaseCommon.MinVersion2,
       MaximumVersion = CouchbaseCommon.MaxVersion2,
       IntegrationName = CouchbaseCommon.IntegrationName)]
    [InstrumentMethod(
        AssemblyName = CouchbaseCommon.CouchbaseClientAssemblyName,
        TypeName = "Couchbase.IO.Services.SharedPooledIOService",
        MethodName = "ExecuteAsync",
        ReturnTypeName = ClrNames.Task,
        ParameterTypeNames = new[] { CouchbaseCommon.CouchbaseOperationTypeName },
        MinimumVersion = CouchbaseCommon.MinVersion2,
        MaximumVersion = CouchbaseCommon.MaxVersion2,
        IntegrationName = CouchbaseCommon.IntegrationName)]
    [InstrumentMethod(
       AssemblyName = CouchbaseCommon.CouchbaseClientAssemblyName,
       TypeName = "Couchbase.IO.Services.MultiplexingIOService",
       MethodName = "ExecuteAsync",
       ReturnTypeName = ClrNames.Task,
       ParameterTypeNames = new[] { CouchbaseCommon.CouchbaseOperationTypeName },
       MinimumVersion = CouchbaseCommon.MinVersion2,
       MaximumVersion = CouchbaseCommon.MaxVersion2,
       IntegrationName = CouchbaseCommon.IntegrationName)]
    [InstrumentMethod(
        AssemblyName = CouchbaseCommon.CouchbaseClientAssemblyName,
        TypeName = "Couchbase.IO.Services.PooledIOService",
        MethodName = "ExecuteAsync",
        ReturnTypeName = ClrNames.Task,
        ParameterTypeNames = new[] { CouchbaseCommon.CouchbaseGenericOperationTypeName },
        MinimumVersion = CouchbaseCommon.MinVersion2,
        MaximumVersion = CouchbaseCommon.MaxVersion2,
        IntegrationName = CouchbaseCommon.IntegrationName)]
    [InstrumentMethod(
        AssemblyName = CouchbaseCommon.CouchbaseClientAssemblyName,
        TypeName = "Couchbase.IO.Services.SharedPooledIOService",
        MethodName = "ExecuteAsync",
        ReturnTypeName = ClrNames.Task,
        ParameterTypeNames = new[] { CouchbaseCommon.CouchbaseGenericOperationTypeName },
        MinimumVersion = CouchbaseCommon.MinVersion2,
        MaximumVersion = CouchbaseCommon.MaxVersion2,
        IntegrationName = CouchbaseCommon.IntegrationName)]
    [InstrumentMethod(
        AssemblyName = CouchbaseCommon.CouchbaseClientAssemblyName,
        TypeName = "Couchbase.IO.Services.MultiplexingIOService",
        MethodName = "ExecuteAsync",
        ReturnTypeName = ClrNames.Task,
        ParameterTypeNames = new[] { CouchbaseCommon.CouchbaseGenericOperationTypeName },
        MinimumVersion = CouchbaseCommon.MinVersion2,
        MaximumVersion = CouchbaseCommon.MaxVersion2,
        IntegrationName = CouchbaseCommon.IntegrationName)]
    // ReSharper disable once InconsistentNaming
    [Browsable(false)]
    [EditorBrowsable(EditorBrowsableState.Never)]
    public class IIOServiceExecuteAsyncIntegration
    {
        /// <summary>
        /// OnMethodBegin callback
        /// </summary>
        /// <param name="instance">Instance value, aka `this` of the instrumented method.</param>
        /// <param name="operation">The requested couchbase operation</param>
        /// <typeparam name="TTarget">Type of the target</typeparam>
        /// <typeparam name="TOperation">Type of the operation</typeparam>
        /// <returns>Calltarget state value</returns>
        internal static CallTargetState OnMethodBegin<TTarget, TOperation>(TTarget instance, TOperation operation)
        {
            return CouchbaseCommon.CommonOnMethodBegin(operation);
        }

        /// <summary>
        /// OnAsyncMethodEnd callback
        /// </summary>
        /// <typeparam name="TTarget">Type of the target</typeparam>
        /// <typeparam name="TReturn">Type of the execution result value</typeparam>
        /// <param name="instance">Instance value, aka `this` of the instrumented method.</param>
        /// <param name="returnValue">Response instance</param>
        /// <param name="exception">Exception instance in case the original code threw an exception.</param>
        /// <param name="state">Calltarget state value</param>
        /// <returns>A response value, in an async scenario will be T of Task of T</returns>
<<<<<<< HEAD
        public static TReturn OnAsyncMethodEnd<TTarget, TReturn>(TTarget instance, TReturn returnValue, Exception exception, ref CallTargetState state)
=======
        internal static TReturn OnAsyncMethodEnd<TTarget, TReturn>(TTarget instance, TReturn returnValue, Exception exception, CallTargetState state)
>>>>>>> ede23cfb
        {
            return CouchbaseCommon.CommonOnMethodEnd(returnValue, exception, ref state);
        }
    }
}<|MERGE_RESOLUTION|>--- conflicted
+++ resolved
@@ -94,11 +94,7 @@
         /// <param name="exception">Exception instance in case the original code threw an exception.</param>
         /// <param name="state">Calltarget state value</param>
         /// <returns>A response value, in an async scenario will be T of Task of T</returns>
-<<<<<<< HEAD
-        public static TReturn OnAsyncMethodEnd<TTarget, TReturn>(TTarget instance, TReturn returnValue, Exception exception, ref CallTargetState state)
-=======
-        internal static TReturn OnAsyncMethodEnd<TTarget, TReturn>(TTarget instance, TReturn returnValue, Exception exception, CallTargetState state)
->>>>>>> ede23cfb
+        internal static TReturn OnAsyncMethodEnd<TTarget, TReturn>(TTarget instance, TReturn returnValue, Exception exception, ref CallTargetState state)
         {
             return CouchbaseCommon.CommonOnMethodEnd(returnValue, exception, ref state);
         }

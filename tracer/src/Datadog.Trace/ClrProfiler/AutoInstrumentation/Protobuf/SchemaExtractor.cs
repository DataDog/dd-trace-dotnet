--- conflicted
+++ resolved
@@ -26,14 +26,10 @@
 
     internal static void EnrichActiveSpanWith(MessageDescriptorProxy? descriptor, string operationName)
     {
-<<<<<<< HEAD
-        if (descriptor == null || !Tracer.Instance.Settings.IsIntegrationEnabled(IntegrationId.Protobuf))
-=======
         var tracer = Tracer.Instance;
 
         var settings = tracer.Settings;
-        if (!settings.IsDataStreamsSchemaExtractionEnabled || !settings.IsIntegrationEnabled(IntegrationId.Protobuf))
->>>>>>> 30f4797d
+        if (descriptor == null || !settings.IsDataStreamsMonitoringEnabled || !settings.IsIntegrationEnabled(IntegrationId.Protobuf))
         {
             return;
         }

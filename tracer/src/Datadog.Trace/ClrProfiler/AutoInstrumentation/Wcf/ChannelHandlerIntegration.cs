--- conflicted
+++ resolved
@@ -71,88 +71,6 @@
             state.Scope.DisposeWithException(exception);
             return new CallTargetReturn<TReturn>(returnValue);
         }
-<<<<<<< HEAD
-
-        private static Scope CreateScope(object requestContext)
-        {
-            var requestMessage = requestContext.GetProperty<object>("RequestMessage").GetValueOrDefault();
-
-            if (requestMessage == null)
-            {
-                return null;
-            }
-
-            var tracer = Tracer.Instance;
-
-            if (!tracer.Settings.IsIntegrationEnabled(IntegrationId))
-            {
-                // integration disabled, don't create a scope, skip this trace
-                return null;
-            }
-
-            Scope scope = null;
-
-            try
-            {
-                SpanContext propagatedContext = null;
-                var tagsFromHeaders = Enumerable.Empty<KeyValuePair<string, string>>();
-                string host = null;
-                string httpMethod = null;
-
-                IDictionary<string, object> requestProperties = requestMessage.GetProperty<IDictionary<string, object>>("Properties").GetValueOrDefault();
-                if (requestProperties.TryGetValue("httpRequest", out object httpRequestProperty) &&
-                    httpRequestProperty.GetType().FullName.Equals(HttpRequestMessagePropertyTypeName, StringComparison.OrdinalIgnoreCase))
-                {
-                    var webHeaderCollection = httpRequestProperty.GetProperty<WebHeaderCollection>("Headers").GetValueOrDefault();
-
-                    // we're using an http transport
-                    host = webHeaderCollection[HttpRequestHeader.Host];
-                    httpMethod = httpRequestProperty.GetProperty<string>("Method").GetValueOrDefault()?.ToUpperInvariant();
-
-                    // try to extract propagated context values from http headers
-                    if (tracer.InternalActiveScope == null)
-                    {
-                        try
-                        {
-                            var headers = webHeaderCollection.Wrap();
-                            propagatedContext = SpanContextPropagator.Instance.Extract(headers);
-                            tagsFromHeaders = SpanContextPropagator.Instance.ExtractHeaderTags(headers, tracer.Settings.HeaderTags, SpanContextPropagator.HttpRequestHeadersTagPrefix);
-                        }
-                        catch (Exception ex)
-                        {
-                            Log.Error(ex, "Error extracting propagated HTTP headers.");
-                        }
-                    }
-                }
-
-                var tags = new WebTags();
-                scope = tracer.StartActiveInternal("wcf.request", propagatedContext, tags: tags);
-                var span = scope.Span;
-
-                object requestHeaders = requestMessage.GetProperty<object>("Headers").GetValueOrDefault();
-                string action = requestHeaders.GetProperty<string>("Action").GetValueOrDefault();
-                Uri requestHeadersTo = requestHeaders.GetProperty<Uri>("To").GetValueOrDefault();
-
-                span.DecorateWebServerSpan(
-                    resourceName: action ?? requestHeadersTo?.LocalPath,
-                    httpMethod,
-                    host,
-                    httpUrl: requestHeadersTo?.AbsoluteUri,
-                    tags,
-                    tagsFromHeaders);
-
-                tags.SetAnalyticsSampleRate(IntegrationId, tracer.Settings, enabledWithGlobalSetting: true);
-            }
-            catch (Exception ex)
-            {
-                Log.Error(ex, "Error creating or populating scope.");
-            }
-
-            // always returns the scope, even if it's null
-            return scope;
-        }
-=======
->>>>>>> 67af0c8d
     }
 }
 #endif
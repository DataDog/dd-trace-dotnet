--- conflicted
+++ resolved
@@ -67,13 +67,8 @@
         /// <param name="exception">Exception instance in case the original code threw an exception.</param>
         /// <param name="state">Calltarget state value</param>
         /// <returns>A response value, in an async scenario will be T of Task of T</returns>
-<<<<<<< HEAD
-        public static TResponse OnAsyncMethodEnd<TTarget, TResponse>(TTarget instance, TResponse response, Exception exception, ref CallTargetState state)
-        where TResponse : IDeliveryResult
-=======
-        internal static TResponse OnAsyncMethodEnd<TTarget, TResponse>(TTarget instance, TResponse response, Exception exception, CallTargetState state)
+        internal static TResponse OnAsyncMethodEnd<TTarget, TResponse>(TTarget instance, TResponse response, Exception exception, ref CallTargetState state)
             where TResponse : IDeliveryResult
->>>>>>> ede23cfb
         {
             if (state.Scope?.Span?.Tags is KafkaTags tags)
             {

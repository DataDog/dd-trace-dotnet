--- conflicted
+++ resolved
@@ -4,16 +4,8 @@
 // </copyright>
 
 using System;
-<<<<<<< HEAD
-using System.Reflection;
-using System.Reflection.Emit;
-using Datadog.Trace.ClrProfiler.CallTarget;
-using Datadog.Trace.DuckTyping;
-using Datadog.Trace.ExtensionMethods;
-=======
 using Datadog.Trace.DuckTyping;
 using Datadog.Trace.Util;
->>>>>>> b7b91866
 
 namespace Datadog.Trace.ClrProfiler.AutoInstrumentation.Kafka
 {
@@ -23,26 +15,7 @@
 
         static CachedMessageHeadersHelper()
         {
-<<<<<<< HEAD
-            var headersType = typeof(TMarkerType).Assembly.GetType("Confluent.Kafka.Headers");
-
-            ConstructorInfo ctor = headersType.GetConstructor(System.Type.EmptyTypes);
-
-            DynamicMethod createHeadersMethod = new DynamicMethod(
-                $"KafkaCachedMessageHeadersHelpers",
-                headersType,
-                new[] { typeof(object) },
-                typeof(DuckType).Module,
-                true);
-
-            ILGenerator il = createHeadersMethod.GetILGenerator();
-            il.Emit(OpCodes.Newobj, ctor);
-            il.Emit(OpCodes.Ret);
-
-            _activator = (Func<object>)createHeadersMethod.CreateInstanceDelegate(typeof(Func<object>));
-=======
             HeadersActivator = new ActivatorHelper(typeof(TMarkerType).Assembly.GetType("Confluent.Kafka.Headers"));
->>>>>>> b7b91866
         }
 
         /// <summary>

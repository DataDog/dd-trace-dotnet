--- conflicted
+++ resolved
@@ -44,11 +44,7 @@
         /// <param name="exception">Exception instance in case the original code threw an exception.</param>
         /// <param name="state">Calltarget state value</param>
         /// <returns>A response value, in an async scenario will be T of Task of T</returns>
-<<<<<<< HEAD
-        public static CallTargetReturn OnMethodEnd<TTarget>(TTarget instance, Exception exception, ref CallTargetState state)
-=======
-        internal static CallTargetReturn OnMethodEnd<TTarget>(TTarget instance, Exception exception, CallTargetState state)
->>>>>>> ede23cfb
+        internal static CallTargetReturn OnMethodEnd<TTarget>(TTarget instance, Exception exception, ref CallTargetState state)
         {
             var scope = state.Scope;
 

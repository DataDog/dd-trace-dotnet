// <copyright file="MessageQueue_SendInternal_Integration.cs" company="Datadog">
// Unless explicitly stated otherwise all files in this repository are licensed under the Apache 2 License.
// This product includes software developed at Datadog (https://www.datadoghq.com/). Copyright 2017 Datadog, Inc.
// </copyright>

using System;
using System.ComponentModel;
using Datadog.Trace.ClrProfiler.CallTarget;

namespace Datadog.Trace.ClrProfiler.AutoInstrumentation.Msmq
{
    /// <summary>
    /// Msmq calltarget instrumentation
    /// </summary>
    [InstrumentMethod(
    AssemblyName = "System.Messaging",
    TypeName = "System.Messaging.MessageQueue",
    MethodName = "SendInternal",
    ReturnTypeName = ClrNames.Void,
    ParameterTypeNames = new[] { ClrNames.Object, MsmqConstants.MsmqMessageQueueTransaction, MsmqConstants.MsmqMessageQueueTransactionType },
    MinimumVersion = "4.0.0",
    MaximumVersion = "4.*.*",
    IntegrationName = MsmqConstants.IntegrationName)]
    [Browsable(false)]
    [EditorBrowsable(EditorBrowsableState.Never)]
    public class MessageQueue_SendInternal_Integration
    {
        private const string Command = MsmqConstants.MsmqSendCommand;

        /// <summary>
        /// OnMethodBegin callback
        /// </summary>
        /// <typeparam name="TMessageQueue">Message queue</typeparam>
        /// <param name="instance">Instance value, aka `this` of the instrumented method.</param>
        /// <param name="message">Message itself, can be of any type</param>
        /// <param name="messageQueueTransaction">Message queue transaction can be null</param>
        /// <param name="messageQueueTransactionType">Message queue transaction type can be null</param>
        /// <returns>Calltarget state value</returns>
        internal static CallTargetState OnMethodBegin<TMessageQueue>(TMessageQueue instance, object message, object messageQueueTransaction, MessageQueueTransactionType messageQueueTransactionType)
            where TMessageQueue : IMessageQueue
        {
            var scope = MsmqCommon.CreateScope(Tracer.Instance, Command, SpanKinds.Producer, instance, messageQueueTransaction != null || messageQueueTransactionType != MessageQueueTransactionType.None);
            return new CallTargetState(scope);
        }

        /// <summary>
        /// OnMethodEnd callback
        /// </summary>
        /// <typeparam name="TTarget">Type of the target</typeparam>
        /// <param name="instance">Instance value, aka `this` of the instrumented method.</param>
        /// <param name="exception">Exception instance in case the original code threw an exception.</param>
        /// <param name="state">Calltarget state value</param>
        /// <returns>CallTargetReturn</returns>
<<<<<<< HEAD
        public static CallTargetReturn OnMethodEnd<TTarget>(TTarget instance, Exception exception, ref CallTargetState state)
=======
        internal static CallTargetReturn OnMethodEnd<TTarget>(TTarget instance, Exception exception, CallTargetState state)
>>>>>>> ede23cfb
        {
            state.Scope.DisposeWithException(exception);
            return CallTargetReturn.GetDefault();
        }
    }
}<|MERGE_RESOLUTION|>--- conflicted
+++ resolved
@@ -51,11 +51,7 @@
         /// <param name="exception">Exception instance in case the original code threw an exception.</param>
         /// <param name="state">Calltarget state value</param>
         /// <returns>CallTargetReturn</returns>
-<<<<<<< HEAD
-        public static CallTargetReturn OnMethodEnd<TTarget>(TTarget instance, Exception exception, ref CallTargetState state)
-=======
-        internal static CallTargetReturn OnMethodEnd<TTarget>(TTarget instance, Exception exception, CallTargetState state)
->>>>>>> ede23cfb
+        internal static CallTargetReturn OnMethodEnd<TTarget>(TTarget instance, Exception exception, ref CallTargetState state)
         {
             state.Scope.DisposeWithException(exception);
             return CallTargetReturn.GetDefault();

﻿// <copyright file="NullableStringHelper.cs" company="Datadog">
// Unless explicitly stated otherwise all files in this repository are licensed under the Apache 2 License.
// This product includes software developed at Datadog (https://www.datadoghq.com/). Copyright 2017 Datadog, Inc.
// </copyright>

#if !NETFRAMEWORK
#nullable enable
using System;
<<<<<<< HEAD
using System.Reflection;
using System.Reflection.Emit;
using Datadog.Trace.ClrProfiler.CallTarget;
using Datadog.Trace.DuckTyping;
using Datadog.Trace.ExtensionMethods;
=======
using Datadog.Trace.DuckTyping;
using Datadog.Trace.Util;
>>>>>>> b7b91866

namespace Datadog.Trace.ClrProfiler.AutoInstrumentation.Azure.Functions
{
    internal static class NullableStringHelper<TMarkerType>
    {
        private static readonly ActivatorHelper NullableActivator;

        static NullableStringHelper()
        {
<<<<<<< HEAD
            var nullableStringType = typeof(TMarkerType).Assembly.GetType("NullableString")!;

            ConstructorInfo ctor = nullableStringType.GetConstructor(System.Type.EmptyTypes)!;

            DynamicMethod createHeadersMethod = new DynamicMethod(
                $"NullableStringHelper",
                nullableStringType,
                new[] { typeof(object) },
                typeof(DuckType).Module,
                true);

            ILGenerator il = createHeadersMethod.GetILGenerator();
            il.Emit(OpCodes.Newobj, ctor);
            il.Emit(OpCodes.Ret);

            Activator = (Func<object>)createHeadersMethod.CreateInstanceDelegate(typeof(Func<object>));
=======
            NullableActivator = new ActivatorHelper(typeof(TMarkerType).Assembly.GetType("NullableString")!);
>>>>>>> b7b91866
        }

        /// <summary>
        /// Creates a NullableString instance using the provided string
        /// </summary>
        public static object CreateNullableString(string value)
        {
            var nullableString = NullableActivator.CreateInstance();
            nullableString.DuckCast<INullableString>().Value = value;
            return nullableString;
        }
    }
}
#endif<|MERGE_RESOLUTION|>--- conflicted
+++ resolved
@@ -6,16 +6,8 @@
 #if !NETFRAMEWORK
 #nullable enable
 using System;
-<<<<<<< HEAD
-using System.Reflection;
-using System.Reflection.Emit;
-using Datadog.Trace.ClrProfiler.CallTarget;
-using Datadog.Trace.DuckTyping;
-using Datadog.Trace.ExtensionMethods;
-=======
 using Datadog.Trace.DuckTyping;
 using Datadog.Trace.Util;
->>>>>>> b7b91866
 
 namespace Datadog.Trace.ClrProfiler.AutoInstrumentation.Azure.Functions
 {
@@ -25,26 +17,7 @@
 
         static NullableStringHelper()
         {
-<<<<<<< HEAD
-            var nullableStringType = typeof(TMarkerType).Assembly.GetType("NullableString")!;
-
-            ConstructorInfo ctor = nullableStringType.GetConstructor(System.Type.EmptyTypes)!;
-
-            DynamicMethod createHeadersMethod = new DynamicMethod(
-                $"NullableStringHelper",
-                nullableStringType,
-                new[] { typeof(object) },
-                typeof(DuckType).Module,
-                true);
-
-            ILGenerator il = createHeadersMethod.GetILGenerator();
-            il.Emit(OpCodes.Newobj, ctor);
-            il.Emit(OpCodes.Ret);
-
-            Activator = (Func<object>)createHeadersMethod.CreateInstanceDelegate(typeof(Func<object>));
-=======
             NullableActivator = new ActivatorHelper(typeof(TMarkerType).Assembly.GetType("NullableString")!);
->>>>>>> b7b91866
         }
 
         /// <summary>

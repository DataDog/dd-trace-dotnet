// <copyright file="DbScopeFactory.cs" company="Datadog">
// Unless explicitly stated otherwise all files in this repository are licensed under the Apache 2 License.
// This product includes software developed at Datadog (https://www.datadoghq.com/). Copyright 2017 Datadog, Inc.
// </copyright>

#nullable enable

using System;
using System.Collections.Generic;
using System.Data;
using System.Data.SqlTypes;
using System.Diagnostics.CodeAnalysis;
using System.Threading;
using Datadog.Trace.AppSec;
using Datadog.Trace.AppSec.Rasp;
using Datadog.Trace.Configuration;
using Datadog.Trace.DatabaseMonitoring;
using Datadog.Trace.Iast;
using Datadog.Trace.Logging;
using Datadog.Trace.Tagging;
using Datadog.Trace.Util;

namespace Datadog.Trace.ClrProfiler.AutoInstrumentation.AdoNet
{
    internal static class DbScopeFactory
    {
        private static readonly IDatadogLogger Log = DatadogLogging.GetLoggerFor(typeof(DbScopeFactory));
        private static bool _dbCommandCachingLogged = false;

        private static Scope? CreateDbCommandScope(Tracer tracer, IDbCommand command, IntegrationId integrationId, string dbType, string operationName, string serviceName, ref DbCommandCache.TagsCacheItem tagsFromConnectionString)
        {
            if (!tracer.Settings.IsIntegrationEnabled(integrationId) || !tracer.Settings.IsIntegrationEnabled(IntegrationId.AdoNet))
            {
                // integration disabled, don't create a scope, skip this span
                return null;
            }

            Scope? scope = null;
            SqlTags tags;
            var commandText = command.CommandText ?? string.Empty;

            try
            {
                var parent = tracer.InternalActiveScope?.Span;

                if (parent is { Type: SpanTypes.Sql } &&
                    HasDbType(parent, dbType) &&
                    (parent.ResourceName == commandText || commandText.StartsWith(DatabaseMonitoringPropagator.DbmPrefix)))
                {
                    // we are already instrumenting this,
                    // don't instrument nested methods that belong to the same stacktrace
                    // e.g. ExecuteReader() -> ExecuteReader(commandBehavior)
                    return null;
                }

<<<<<<< HEAD
                if (Iast.Iast.Instance.Settings.Enabled)
                {
                    IastModule.OnSqlQuery(commandText, integrationId);
                }

                // We might block the SQL call from RASP depending on the query
                RaspModule.OnSqlI(commandText, integrationId);

                SqlTags tags = tracer.CurrentTraceSettings.Schema.Database.CreateSqlTags();
=======
                tags = tracer.CurrentTraceSettings.Schema.Database.CreateSqlTags();
>>>>>>> 66699ddd
                tags.DbType = dbType;
                tags.InstrumentationName = IntegrationRegistry.GetName(integrationId);
                tags.DbName = tagsFromConnectionString.DbName;
                tags.DbUser = tagsFromConnectionString.DbUser;
                tags.OutHost = tagsFromConnectionString.OutHost;

                tags.SetAnalyticsSampleRate(integrationId, tracer.Settings, enabledWithGlobalSetting: false);
                tracer.CurrentTraceSettings.Schema.RemapPeerService(tags);

                scope = tracer.StartActiveInternal(operationName, tags: tags, serviceName: serviceName);
                scope.Span.ResourceName = commandText;
                scope.Span.Type = SpanTypes.Sql;
                tracer.TracerManager.Telemetry.IntegrationGeneratedSpan(integrationId);
            }
            catch (Exception ex)
            {
                Log.Error(ex, "Error creating or populating scope.");
                return scope;
            }

<<<<<<< HEAD
=======
            try
            {
                if (Iast.Iast.Instance.Settings.Enabled)
                {
                    IastModule.OnSqlQuery(commandText, integrationId);
                }

>>>>>>> 66699ddd
                if (tracer.Settings.DbmPropagationMode != DbmPropagationLevel.Disabled
                    && command.CommandType != CommandType.StoredProcedure)
                {
                    var alreadyInjected = commandText.StartsWith(DatabaseMonitoringPropagator.DbmPrefix);
                    if (alreadyInjected)
                    {
                        // The command text is already injected, so they're probably caching the SqlCommand
                        // that's not a problem if they're using 'service' mode, but it _is_ a problem for 'full' mode
                        // There's not a lot we can do about it (we don't want to start parsing commandText), so just
                        // report it for now
                        if (!Volatile.Read(ref _dbCommandCachingLogged)
                            && tracer.Settings.DbmPropagationMode != DbmPropagationLevel.Service)
                        {
                            _dbCommandCachingLogged = true;
                            var spanContext = scope.Span.Context;
                            Log.Warning(
                                "The {CommandType} IDbCommand instance already contains DBM information. Caching of the command objects is not supported with full DBM mode. [s_id: {SpanId}, t_id: {TraceId}]",
                                command.CommandType,
                                spanContext.RawSpanId,
                                spanContext.RawTraceId);
                        }
                    }
                    else
                    {
                        var propagatedCommand = DatabaseMonitoringPropagator.PropagateSpanData(tracer.Settings.DbmPropagationMode, tracer.DefaultServiceName, tagsFromConnectionString.DbName, tagsFromConnectionString.OutHost, scope.Span, integrationId, out var traceParentInjected);
                        if (!string.IsNullOrEmpty(propagatedCommand))
                        {
                            command.CommandText = $"{propagatedCommand} {commandText}";
                            if (traceParentInjected)
                            {
                                tags.DbmTraceInjected = "true";
                            }
                        }
                    }
                }
            }
            catch (Exception ex) when (ex is not BlockException)
            {
                Log.Error(ex, "Error propagating span data for DBM");
            }

            return scope;

            static bool HasDbType(Span span, string dbType)
            {
                if (span.Tags is SqlTags sqlTags)
                {
                    return sqlTags.DbType == dbType;
                }

                return span.GetTag(Tags.DbType) == dbType;
            }
        }

        public static bool TryGetIntegrationDetails(
            string? commandTypeFullName,
            [NotNullWhen(true)] out IntegrationId? integrationId,
            [NotNullWhen(true)] out string? dbType)
        {
            // TODO: optimize this switch
            switch (commandTypeFullName)
            {
                case null:
                    integrationId = null;
                    dbType = null;
                    return false;
                case "System.Data.SqlClient.SqlCommand" or "Microsoft.Data.SqlClient.SqlCommand":
                    integrationId = IntegrationId.SqlClient;
                    dbType = DbType.SqlServer;
                    return true;
                case "Npgsql.NpgsqlCommand":
                    integrationId = IntegrationId.Npgsql;
                    dbType = DbType.PostgreSql;
                    return true;
                case "MySql.Data.MySqlClient.MySqlCommand" or "MySqlConnector.MySqlCommand":
                    integrationId = IntegrationId.MySql;
                    dbType = DbType.MySql;
                    return true;
                case "Oracle.ManagedDataAccess.Client.OracleCommand" or "Oracle.DataAccess.Client.OracleCommand":
                    integrationId = IntegrationId.Oracle;
                    dbType = DbType.Oracle;
                    return true;
                case "System.Data.SQLite.SQLiteCommand" or "Microsoft.Data.Sqlite.SqliteCommand":
                    // note capitalization in SQLite/Sqlite
                    integrationId = IntegrationId.Sqlite;
                    dbType = DbType.Sqlite;
                    return true;
                default:
                    string commandTypeName = commandTypeFullName.Substring(commandTypeFullName.LastIndexOf(".", StringComparison.Ordinal) + 1);
                    if (commandTypeName == "InterceptableDbCommand" || commandTypeName == "ProfiledDbCommand")
                    {
                        integrationId = null;
                        dbType = null;
                        return false;
                    }

                    const string commandSuffix = "Command";
                    int lastIndex = commandTypeFullName.LastIndexOf(".", StringComparison.Ordinal);
                    string namespaceName = lastIndex > 0 ? commandTypeFullName.Substring(0, lastIndex) : string.Empty;
                    integrationId = IntegrationId.AdoNet;
                    dbType = commandTypeName switch
                    {
                        _ when namespaceName.Length == 0 && commandTypeName == commandSuffix => "command",
                        _ when namespaceName.Contains(".") && commandTypeName == commandSuffix =>
                            // the + 1 could be dangerous and cause IndexOutOfRangeException, but this shouldn't happen
                            // a period should never be the last character in a namespace
                            namespaceName.Substring(namespaceName.LastIndexOf('.') + 1).ToLowerInvariant(),
                        _ when commandTypeName == commandSuffix =>
                            namespaceName.ToLowerInvariant(),
                        _ when commandTypeName.EndsWith(commandSuffix) =>
                            commandTypeName.Substring(0, commandTypeName.Length - commandSuffix.Length).ToLowerInvariant(),
                        _ => commandTypeName.ToLowerInvariant()
                    };
                    return true;
            }
        }

        public static class Cache<TCommand>
        {
            // ReSharper disable StaticMemberInGenericType
            // Static fields used intentionally to cache a different set of values for each TCommand.
            private static readonly Type CommandType;
            private static readonly string? DbTypeName;
            private static readonly string? OperationName;
            private static readonly IntegrationId IntegrationId;

            // ServiceName cache
            private static KeyValuePair<string, string> _serviceNameCache;

            // ConnectionString tags cache
            private static KeyValuePair<string, DbCommandCache.TagsCacheItem> _tagsByConnectionStringCache;
            // ReSharper restore StaticMemberInGenericType

            static Cache()
            {
                CommandType = typeof(TCommand);

                if (TryGetIntegrationDetails(CommandType.FullName, out var integrationId, out var dbTypeName))
                {
                    // cache values for this TCommand type
                    DbTypeName = dbTypeName;
                    OperationName = $"{DbTypeName}.query";
                    IntegrationId = integrationId.Value;
                }
            }

            public static Scope? CreateDbCommandScope(Tracer tracer, IDbCommand command)
            {
                var commandType = command.GetType();

                if (commandType == CommandType && DbTypeName is not null && OperationName is not null)
                {
                    // use the cached values if command.GetType() == typeof(TCommand)
                    // and we successfully called TryGetIntegrationDetails() in the ctor
                    var tagsFromConnectionString = GetTagsFromConnectionString(command);
                    return DbScopeFactory.CreateDbCommandScope(
                        tracer: tracer,
                        command: command,
                        integrationId: IntegrationId,
                        dbType: DbTypeName,
                        operationName: OperationName,
                        serviceName: GetServiceName(tracer, DbTypeName),
                        tagsFromConnectionString: ref tagsFromConnectionString);
                }

                // if command.GetType() != typeof(TCommand), we are probably instrumenting a method
                // defined in a base class like DbCommand and we can't use the cached values
                if (TryGetIntegrationDetails(commandType.FullName, out var integrationId, out var dbTypeName))
                {
                    var operationName = $"{dbTypeName}.query";
                    var tagsFromConnectionString = GetTagsFromConnectionString(command);
                    return DbScopeFactory.CreateDbCommandScope(
                        tracer: tracer,
                        command: command,
                        integrationId: integrationId.Value,
                        dbType: dbTypeName,
                        operationName: operationName,
                        serviceName: GetServiceName(tracer, dbTypeName),
                        tagsFromConnectionString: ref tagsFromConnectionString);
                }

                return null;
            }

            private static string GetServiceName(Tracer tracer, string dbTypeName)
            {
                if (!tracer.CurrentTraceSettings.ServiceNames.TryGetValue(dbTypeName, out var serviceName))
                {
                    if (DbTypeName != dbTypeName)
                    {
                        // We cannot cache in the base class
                        return tracer.CurrentTraceSettings.GetServiceName(tracer, dbTypeName);
                    }

                    var serviceNameCache = _serviceNameCache;

                    // If not a base class
                    if (serviceNameCache.Key == tracer.DefaultServiceName)
                    {
                        // Service has not changed
                        // Fastpath
                        return serviceNameCache.Value;
                    }

                    // We create or replace the cache with the new service name
                    // Slowpath
                    var defaultServiceName = tracer.DefaultServiceName;
                    serviceName = tracer.CurrentTraceSettings.GetServiceName(tracer, dbTypeName);
                    _serviceNameCache = new KeyValuePair<string, string>(defaultServiceName, serviceName);
                }

                return serviceName;
            }

            private static DbCommandCache.TagsCacheItem GetTagsFromConnectionString(IDbCommand command)
            {
                string? connectionString = null;
                try
                {
                    if (command.GetType().FullName == "System.Data.Common.DbDataSource.DbCommandWrapper")
                    {
                        return default;
                    }

                    connectionString = command.Connection?.ConnectionString;
                }
                catch (NotSupportedException nsException)
                {
                    Log.Debug(nsException, "ConnectionString cannot be retrieved from the command.");
                }
                catch (Exception ex)
                {
                    Log.Debug(ex, "Error trying to retrieve the ConnectionString from the command.");
                }

                if (connectionString is null)
                {
                    return default;
                }

                // Check if the connection string is the one in the cache
                var tagsByConnectionString = _tagsByConnectionStringCache;
                if (tagsByConnectionString.Key == connectionString)
                {
                    // Fastpath
                    return tagsByConnectionString.Value;
                }

                // Cache the new tags by connection string
                // Slowpath
                var tags = DbCommandCache.GetTagsFromDbCommand(command);
                _tagsByConnectionStringCache = new KeyValuePair<string, DbCommandCache.TagsCacheItem>(connectionString, tags);
                return tags;
            }
        }
    }
}<|MERGE_RESOLUTION|>--- conflicted
+++ resolved
@@ -53,7 +53,6 @@
                     return null;
                 }
 
-<<<<<<< HEAD
                 if (Iast.Iast.Instance.Settings.Enabled)
                 {
                     IastModule.OnSqlQuery(commandText, integrationId);
@@ -62,10 +61,7 @@
                 // We might block the SQL call from RASP depending on the query
                 RaspModule.OnSqlI(commandText, integrationId);
 
-                SqlTags tags = tracer.CurrentTraceSettings.Schema.Database.CreateSqlTags();
-=======
                 tags = tracer.CurrentTraceSettings.Schema.Database.CreateSqlTags();
->>>>>>> 66699ddd
                 tags.DbType = dbType;
                 tags.InstrumentationName = IntegrationRegistry.GetName(integrationId);
                 tags.DbName = tagsFromConnectionString.DbName;
@@ -86,16 +82,8 @@
                 return scope;
             }
 
-<<<<<<< HEAD
-=======
             try
             {
-                if (Iast.Iast.Instance.Settings.Enabled)
-                {
-                    IastModule.OnSqlQuery(commandText, integrationId);
-                }
-
->>>>>>> 66699ddd
                 if (tracer.Settings.DbmPropagationMode != DbmPropagationLevel.Disabled
                     && command.CommandType != CommandType.StoredProcedure)
                 {

// <copyright file="DbScopeFactory.cs" company="Datadog">
// Unless explicitly stated otherwise all files in this repository are licensed under the Apache 2 License.
// This product includes software developed at Datadog (https://www.datadoghq.com/). Copyright 2017 Datadog, Inc.
// </copyright>

using System;
using System.Collections.Generic;
using System.Data;
using System.Diagnostics.CodeAnalysis;
using Datadog.Trace.Configuration;
using Datadog.Trace.DatabaseMonitoring;
using Datadog.Trace.Iast;
using Datadog.Trace.Logging;
using Datadog.Trace.Tagging;
using Datadog.Trace.Util;

namespace Datadog.Trace.ClrProfiler.AutoInstrumentation.AdoNet
{
    internal static class DbScopeFactory
    {
        private static readonly IDatadogLogger Log = DatadogLogging.GetLoggerFor(typeof(DbScopeFactory));

        private static Scope CreateDbCommandScope(Tracer tracer, IDbCommand command, IntegrationId integrationId, string dbType, string operationName, string serviceName, ref DbCommandCache.TagsCacheItem tagsFromConnectionString)
        {
            if (!tracer.Settings.IsIntegrationEnabled(integrationId) || !tracer.Settings.IsIntegrationEnabled(IntegrationId.AdoNet))
            {
                // integration disabled, don't create a scope, skip this span
                return null;
            }

            Scope scope = null;
            string commandText = command.CommandText;

            try
            {
                Span parent = tracer.InternalActiveScope?.Span;

                if (parent is { Type: SpanTypes.Sql } &&
                    HasDbType(parent, dbType) &&
                    (parent.ResourceName == commandText || parent.GetTag(Tags.DbmDataPropagated) != null))
                {
                    // we are already instrumenting this,
                    // don't instrument nested methods that belong to the same stacktrace
                    // e.g. ExecuteReader() -> ExecuteReader(commandBehavior)
                    return null;
                }

                var tags = new SqlTags
                           {
                               DbType = dbType,
                               InstrumentationName = IntegrationRegistry.GetName(integrationId),
                               DbName = tagsFromConnectionString.DbName,
                               DbUser = tagsFromConnectionString.DbUser,
                               OutHost = tagsFromConnectionString.OutHost,
                           };

                tags.SetAnalyticsSampleRate(integrationId, tracer.Settings, enabledWithGlobalSetting: false);

                scope = tracer.StartActiveInternal(operationName, tags: tags, serviceName: serviceName);
                scope.Span.ResourceName = commandText;
                scope.Span.Type = SpanTypes.Sql;
                tracer.TracerManager.Telemetry.IntegrationGeneratedSpan(integrationId);

                if (Iast.Iast.Instance.Settings.Enabled)
                {
                    IastModule.OnSqlQuery(commandText, integrationId);
                }

<<<<<<< HEAD
                if (tracer.Settings.DbmPropagationMode != DbmPropagationLevel.Disabled && (integrationId == IntegrationId.MySql || integrationId == IntegrationId.Npgsql || integrationId == IntegrationId.SqlClient))
                {
                    var propagationMode = integrationId != IntegrationId.SqlClient ? tracer.Settings.DbmPropagationMode : DbmPropagationLevel.Service;
                    command.CommandText = $"{DatabaseMonitoringPropagator.PropagateSpanData(propagationMode, tracer.DefaultServiceName, scope.Span.Context)} {commandText}";
                    tags.DbmDataPropagated = "true";
=======
                if (tracer.Settings.DbmPropagationMode != DbmPropagationLevel.Disabled)
                {
                    var propagatedCommand = DatabaseMonitoringPropagator.PropagateSpanData(tracer.Settings.DbmPropagationMode, tracer.DefaultServiceName, scope.Span.Context, integrationId);

                    if (propagatedCommand != string.Empty)
                    {
                        command.CommandText = $"{propagatedCommand} {commandText}";
                        tags.DbmDataPropagated = "true";
                    }
>>>>>>> 4bf5d060
                }
            }
            catch (Exception ex)
            {
                Log.Error(ex, "Error creating or populating scope.");
            }

            return scope;

            static bool HasDbType(Span span, string dbType)
            {
                if (span.Tags is SqlTags sqlTags)
                {
                    return sqlTags.DbType == dbType;
                }

                return span.GetTag(Tags.DbType) == dbType;
            }
        }

        public static bool TryGetIntegrationDetails(
            string commandTypeFullName,
            [NotNullWhen(true)] out IntegrationId? integrationId,
            [NotNullWhen(true)] out string dbType)
        {
            // TODO: optimize this switch
            switch (commandTypeFullName)
            {
                case "System.Data.SqlClient.SqlCommand" or "Microsoft.Data.SqlClient.SqlCommand":
                    integrationId = IntegrationId.SqlClient;
                    dbType = DbType.SqlServer;
                    return true;
                case "Npgsql.NpgsqlCommand":
                    integrationId = IntegrationId.Npgsql;
                    dbType = DbType.PostgreSql;
                    return true;
                case "MySql.Data.MySqlClient.MySqlCommand" or "MySqlConnector.MySqlCommand":
                    integrationId = IntegrationId.MySql;
                    dbType = DbType.MySql;
                    return true;
                case "Oracle.ManagedDataAccess.Client.OracleCommand" or "Oracle.DataAccess.Client.OracleCommand":
                    integrationId = IntegrationId.Oracle;
                    dbType = DbType.Oracle;
                    return true;
                case "System.Data.SQLite.SQLiteCommand" or "Microsoft.Data.Sqlite.SqliteCommand":
                    // note capitalization in SQLite/Sqlite
                    integrationId = IntegrationId.Sqlite;
                    dbType = DbType.Sqlite;
                    return true;
                default:
                    string commandTypeName = commandTypeFullName.Substring(commandTypeFullName.LastIndexOf(".") + 1);
                    if (commandTypeName == "InterceptableDbCommand" || commandTypeName == "ProfiledDbCommand")
                    {
                        integrationId = null;
                        dbType = null;
                        return false;
                    }

                    const string commandSuffix = "Command";
                    int lastIndex = commandTypeFullName.LastIndexOf(".");
                    string namespaceName = lastIndex > 0 ? commandTypeFullName.Substring(0, lastIndex) : string.Empty;
                    integrationId = IntegrationId.AdoNet;
                    dbType = commandTypeName switch
                    {
                        _ when namespaceName.Length == 0 && commandTypeName == commandSuffix => "command",
                        _ when namespaceName.Contains(".") && commandTypeName == commandSuffix =>
                            // the + 1 could be dangerous and cause IndexOutOfRangeException, but this shouldn't happen
                            // a period should never be the last character in a namespace
                            namespaceName.Substring(namespaceName.LastIndexOf('.') + 1).ToLowerInvariant(),
                        _ when commandTypeName == commandSuffix =>
                            namespaceName.ToLowerInvariant(),
                        _ when commandTypeName.EndsWith(commandSuffix) =>
                            commandTypeName.Substring(0, commandTypeName.Length - commandSuffix.Length).ToLowerInvariant(),
                        _ => commandTypeName.ToLowerInvariant()
                    };
                    return true;
            }
        }

        public static class Cache<TCommand>
        {
            // ReSharper disable StaticMemberInGenericType
            // Static fields used intentionally to cache a different set of values for each TCommand.
            private static readonly Type CommandType;
            private static readonly string DbTypeName;
            private static readonly string OperationName;
            private static readonly IntegrationId IntegrationId;

            // ServiceName cache
            private static KeyValuePair<string, string> _serviceNameCache;

            // ConnectionString tags cache
            private static KeyValuePair<string, DbCommandCache.TagsCacheItem> _tagsByConnectionStringCache;
            // ReSharper restore StaticMemberInGenericType

            static Cache()
            {
                var commandType = typeof(TCommand);

                if (TryGetIntegrationDetails(commandType.FullName, out var integrationId, out var dbTypeName))
                {
                    // cache values for this TCommand type
                    CommandType = commandType;
                    DbTypeName = dbTypeName;
                    OperationName = $"{DbTypeName}.query";
                    IntegrationId = integrationId.Value;
                }
            }

            public static Scope CreateDbCommandScope(Tracer tracer, IDbCommand command)
            {
                var commandType = command.GetType();

                if (commandType == CommandType)
                {
                    // use the cached values if command.GetType() == typeof(TCommand)
                    var tagsFromConnectionString = GetTagsFromConnectionString(command);
                    return DbScopeFactory.CreateDbCommandScope(
                        tracer: tracer,
                        command: command,
                        integrationId: IntegrationId,
                        dbType: DbTypeName,
                        operationName: OperationName,
                        serviceName: GetServiceName(tracer, DbTypeName),
                        tagsFromConnectionString: ref tagsFromConnectionString);
                }

                // if command.GetType() != typeof(TCommand), we are probably instrumenting a method
                // defined in a base class like DbCommand and we can't use the cached values
                if (TryGetIntegrationDetails(commandType.FullName, out var integrationId, out var dbTypeName))
                {
                    var operationName = $"{dbTypeName}.query";
                    var tagsFromConnectionString = GetTagsFromConnectionString(command);
                    return DbScopeFactory.CreateDbCommandScope(
                        tracer: tracer,
                        command: command,
                        integrationId: integrationId.Value,
                        dbType: dbTypeName,
                        operationName: operationName,
                        serviceName: GetServiceName(tracer, dbTypeName),
                        tagsFromConnectionString: ref tagsFromConnectionString);
                }

                return null;
            }

            private static string GetServiceName(Tracer tracer, string dbTypeName)
            {
                if (!tracer.Settings.TryGetServiceName(dbTypeName, out string serviceName))
                {
                    if (DbTypeName != dbTypeName)
                    {
                        // We cannot cache in the base class
                        return $"{tracer.DefaultServiceName}-{dbTypeName}";
                    }

                    var serviceNameCache = _serviceNameCache;

                    // If not a base class
                    if (serviceNameCache.Key == tracer.DefaultServiceName)
                    {
                        // Service has not changed
                        // Fastpath
                        return serviceNameCache.Value;
                    }

                    // We create or replace the cache with the new service name
                    // Slowpath
                    var defaultServiceName = tracer.DefaultServiceName;
                    serviceName = $"{defaultServiceName}-{dbTypeName}";
                    _serviceNameCache = new KeyValuePair<string, string>(defaultServiceName, serviceName);
                }

                return serviceName;
            }

            private static DbCommandCache.TagsCacheItem GetTagsFromConnectionString(IDbCommand command)
            {
                string connectionString = null;
                try
                {
                    if (command.GetType().FullName == "System.Data.Common.DbDataSource.DbCommandWrapper")
                    {
                        return default;
                    }

                    connectionString = command.Connection?.ConnectionString;
                }
                catch (NotSupportedException nsException)
                {
                    Log.Debug(nsException, "ConnectionString cannot be retrieved from the command.");
                }
                catch (Exception ex)
                {
                    Log.Debug(ex, "Error trying to retrieve the ConnectionString from the command.");
                }

                if (connectionString is null)
                {
                    return default;
                }

                // Check if the connection string is the one in the cache
                var tagsByConnectionString = _tagsByConnectionStringCache;
                if (tagsByConnectionString.Key == connectionString)
                {
                    // Fastpath
                    return tagsByConnectionString.Value;
                }

                // Cache the new tags by connection string
                // Slowpath
                var tags = DbCommandCache.GetTagsFromDbCommand(command);
                _tagsByConnectionStringCache = new KeyValuePair<string, DbCommandCache.TagsCacheItem>(connectionString, tags);
                return tags;
            }
        }
    }
}<|MERGE_RESOLUTION|>--- conflicted
+++ resolved
@@ -66,13 +66,6 @@
                     IastModule.OnSqlQuery(commandText, integrationId);
                 }
 
-<<<<<<< HEAD
-                if (tracer.Settings.DbmPropagationMode != DbmPropagationLevel.Disabled && (integrationId == IntegrationId.MySql || integrationId == IntegrationId.Npgsql || integrationId == IntegrationId.SqlClient))
-                {
-                    var propagationMode = integrationId != IntegrationId.SqlClient ? tracer.Settings.DbmPropagationMode : DbmPropagationLevel.Service;
-                    command.CommandText = $"{DatabaseMonitoringPropagator.PropagateSpanData(propagationMode, tracer.DefaultServiceName, scope.Span.Context)} {commandText}";
-                    tags.DbmDataPropagated = "true";
-=======
                 if (tracer.Settings.DbmPropagationMode != DbmPropagationLevel.Disabled)
                 {
                     var propagatedCommand = DatabaseMonitoringPropagator.PropagateSpanData(tracer.Settings.DbmPropagationMode, tracer.DefaultServiceName, scope.Span.Context, integrationId);
@@ -82,7 +75,6 @@
                         command.CommandText = $"{propagatedCommand} {commandText}";
                         tags.DbmDataPropagated = "true";
                     }
->>>>>>> 4bf5d060
                 }
             }
             catch (Exception ex)

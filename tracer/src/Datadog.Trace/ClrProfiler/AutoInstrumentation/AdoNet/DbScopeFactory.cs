// <copyright file="DbScopeFactory.cs" company="Datadog">
// Unless explicitly stated otherwise all files in this repository are licensed under the Apache 2 License.
// This product includes software developed at Datadog (https://www.datadoghq.com/). Copyright 2017 Datadog, Inc.
// </copyright>

using System;
using System.Collections.Generic;
using System.Data;
using System.Diagnostics.CodeAnalysis;
using Datadog.Trace.Configuration;
using Datadog.Trace.DatabaseMonitoring;
using Datadog.Trace.Iast;
using Datadog.Trace.Logging;
using Datadog.Trace.Tagging;
using Datadog.Trace.Util;

namespace Datadog.Trace.ClrProfiler.AutoInstrumentation.AdoNet
{
    internal static class DbScopeFactory
    {
        private static readonly IDatadogLogger Log = DatadogLogging.GetLoggerFor(typeof(DbScopeFactory));

        private static Scope CreateDbCommandScope(Tracer tracer, IDbCommand command, IntegrationId integrationId, string dbType, string operationName, string serviceName, ref DbCommandCache.TagsCacheItem tagsFromConnectionString)
        {
            if (!tracer.Settings.IsIntegrationEnabled(integrationId) || !tracer.Settings.IsIntegrationEnabled(IntegrationId.AdoNet))
            {
                // integration disabled, don't create a scope, skip this span
                return null;
            }

            Scope scope = null;
            string commandText = command.CommandText;

            try
            {
                Span parent = tracer.InternalActiveScope?.Span;

                if (parent is { Type: SpanTypes.Sql } &&
<<<<<<< HEAD
                    parent.GetTag(Tags.DbType) == dbType &&
                    (parent.ResourceName == commandText || parent.GetTag(Tags.DbmDataPropagated) != null))
=======
                    HasDbType(parent, dbType) &&
                    parent.ResourceName == command.CommandText)
>>>>>>> d330285d
                {
                    // we are already instrumenting this,
                    // don't instrument nested methods that belong to the same stacktrace
                    // e.g. ExecuteReader() -> ExecuteReader(commandBehavior)
                    return null;
                }

                var tags = new SqlTags
                           {
                               DbType = dbType,
                               InstrumentationName = IntegrationRegistry.GetName(integrationId),
                               DbName = tagsFromConnectionString.DbName,
                               DbUser = tagsFromConnectionString.DbUser,
                               OutHost = tagsFromConnectionString.OutHost,
                           };

                tags.SetAnalyticsSampleRate(integrationId, tracer.Settings, enabledWithGlobalSetting: false);

                scope = tracer.StartActiveInternal(operationName, tags: tags, serviceName: serviceName);
                scope.Span.ResourceName = commandText;
                scope.Span.Type = SpanTypes.Sql;
                tracer.TracerManager.Telemetry.IntegrationGeneratedSpan(integrationId);

                if (Iast.Iast.Instance.Settings.Enabled)
                {
                    IastModule.OnSqlQuery(commandText, integrationId);
                }

                if (tracer.Settings.DbmPropagationMode != DbmPropagationLevel.Disabled && (integrationId == IntegrationId.MySql || integrationId == IntegrationId.Npgsql))
                {
                    command.CommandText = $"{DatabaseMonitoringPropagator.PropagateSpanData(tracer.Settings.DbmPropagationMode, tracer.DefaultServiceName, scope.Span.Context)} {commandText}";
                    tags.DbmDataPropagated = "true";
                }
            }
            catch (Exception ex)
            {
                Log.Error(ex, "Error creating or populating scope.");
            }

            return scope;

            static bool HasDbType(Span span, string dbType)
            {
                if (span.Tags is SqlTags sqlTags)
                {
                    return sqlTags.DbType == dbType;
                }

                return span.GetTag(Tags.DbType) == dbType;
            }
        }

        public static bool TryGetIntegrationDetails(
            string commandTypeFullName,
            [NotNullWhen(true)] out IntegrationId? integrationId,
            [NotNullWhen(true)] out string dbType)
        {
            // TODO: optimize this switch
            switch (commandTypeFullName)
            {
                case "System.Data.SqlClient.SqlCommand" or "Microsoft.Data.SqlClient.SqlCommand":
                    integrationId = IntegrationId.SqlClient;
                    dbType = DbType.SqlServer;
                    return true;
                case "Npgsql.NpgsqlCommand":
                    integrationId = IntegrationId.Npgsql;
                    dbType = DbType.PostgreSql;
                    return true;
                case "MySql.Data.MySqlClient.MySqlCommand" or "MySqlConnector.MySqlCommand":
                    integrationId = IntegrationId.MySql;
                    dbType = DbType.MySql;
                    return true;
                case "Oracle.ManagedDataAccess.Client.OracleCommand" or "Oracle.DataAccess.Client.OracleCommand":
                    integrationId = IntegrationId.Oracle;
                    dbType = DbType.Oracle;
                    return true;
                case "System.Data.SQLite.SQLiteCommand" or "Microsoft.Data.Sqlite.SqliteCommand":
                    // note capitalization in SQLite/Sqlite
                    integrationId = IntegrationId.Sqlite;
                    dbType = DbType.Sqlite;
                    return true;
                default:
                    string commandTypeName = commandTypeFullName.Substring(commandTypeFullName.LastIndexOf(".") + 1);
                    if (commandTypeName == "InterceptableDbCommand" || commandTypeName == "ProfiledDbCommand")
                    {
                        integrationId = null;
                        dbType = null;
                        return false;
                    }

                    const string commandSuffix = "Command";
                    int lastIndex = commandTypeFullName.LastIndexOf(".");
                    string namespaceName = lastIndex > 0 ? commandTypeFullName.Substring(0, lastIndex) : string.Empty;
                    integrationId = IntegrationId.AdoNet;
                    dbType = commandTypeName switch
                    {
                        _ when namespaceName.Length == 0 && commandTypeName == commandSuffix => "command",
                        _ when namespaceName.Contains(".") && commandTypeName == commandSuffix =>
                            // the + 1 could be dangerous and cause IndexOutOfRangeException, but this shouldn't happen
                            // a period should never be the last character in a namespace
                            namespaceName.Substring(namespaceName.LastIndexOf('.') + 1).ToLowerInvariant(),
                        _ when commandTypeName == commandSuffix =>
                            namespaceName.ToLowerInvariant(),
                        _ when commandTypeName.EndsWith(commandSuffix) =>
                            commandTypeName.Substring(0, commandTypeName.Length - commandSuffix.Length).ToLowerInvariant(),
                        _ => commandTypeName.ToLowerInvariant()
                    };
                    return true;
            }
        }

        public static class Cache<TCommand>
        {
            // ReSharper disable StaticMemberInGenericType
            // Static fields used intentionally to cache a different set of values for each TCommand.
            private static readonly Type CommandType;
            private static readonly string DbTypeName;
            private static readonly string OperationName;
            private static readonly IntegrationId IntegrationId;

            // ServiceName cache
            private static KeyValuePair<string, string> _serviceNameCache;

            // ConnectionString tags cache
            private static KeyValuePair<string, DbCommandCache.TagsCacheItem> _tagsByConnectionStringCache;
            // ReSharper restore StaticMemberInGenericType

            static Cache()
            {
                var commandType = typeof(TCommand);

                if (TryGetIntegrationDetails(commandType.FullName, out var integrationId, out var dbTypeName))
                {
                    // cache values for this TCommand type
                    CommandType = commandType;
                    DbTypeName = dbTypeName;
                    OperationName = $"{DbTypeName}.query";
                    IntegrationId = integrationId.Value;
                }
            }

            public static Scope CreateDbCommandScope(Tracer tracer, IDbCommand command)
            {
                var commandType = command.GetType();

                if (commandType == CommandType)
                {
                    // use the cached values if command.GetType() == typeof(TCommand)
                    var tagsFromConnectionString = GetTagsFromConnectionString(command);
                    return DbScopeFactory.CreateDbCommandScope(
                        tracer: tracer,
                        command: command,
                        integrationId: IntegrationId,
                        dbType: DbTypeName,
                        operationName: OperationName,
                        serviceName: GetServiceName(tracer, DbTypeName),
                        tagsFromConnectionString: ref tagsFromConnectionString);
                }

                // if command.GetType() != typeof(TCommand), we are probably instrumenting a method
                // defined in a base class like DbCommand and we can't use the cached values
                if (TryGetIntegrationDetails(commandType.FullName, out var integrationId, out var dbTypeName))
                {
                    var operationName = $"{dbTypeName}.query";
                    var tagsFromConnectionString = GetTagsFromConnectionString(command);
                    return DbScopeFactory.CreateDbCommandScope(
                        tracer: tracer,
                        command: command,
                        integrationId: integrationId.Value,
                        dbType: dbTypeName,
                        operationName: operationName,
                        serviceName: GetServiceName(tracer, dbTypeName),
                        tagsFromConnectionString: ref tagsFromConnectionString);
                }

                return null;
            }

            private static string GetServiceName(Tracer tracer, string dbTypeName)
            {
                if (!tracer.Settings.TryGetServiceName(dbTypeName, out string serviceName))
                {
                    if (DbTypeName != dbTypeName)
                    {
                        // We cannot cache in the base class
                        return $"{tracer.DefaultServiceName}-{dbTypeName}";
                    }

                    var serviceNameCache = _serviceNameCache;

                    // If not a base class
                    if (serviceNameCache.Key == tracer.DefaultServiceName)
                    {
                        // Service has not changed
                        // Fastpath
                        return serviceNameCache.Value;
                    }

                    // We create or replace the cache with the new service name
                    // Slowpath
                    var defaultServiceName = tracer.DefaultServiceName;
                    serviceName = $"{defaultServiceName}-{dbTypeName}";
                    _serviceNameCache = new KeyValuePair<string, string>(defaultServiceName, serviceName);
                }

                return serviceName;
            }

            private static DbCommandCache.TagsCacheItem GetTagsFromConnectionString(IDbCommand command)
            {
                string connectionString = null;
                try
                {
                    if (command.GetType().FullName == "System.Data.Common.DbDataSource.DbCommandWrapper")
                    {
                        return default;
                    }

                    connectionString = command.Connection?.ConnectionString;
                }
                catch (NotSupportedException nsException)
                {
                    Log.Debug(nsException, "ConnectionString cannot be retrieved from the command.");
                }
                catch (Exception ex)
                {
                    Log.Debug(ex, "Error trying to retrieve the ConnectionString from the command.");
                }

                if (connectionString is null)
                {
                    return default;
                }

                // Check if the connection string is the one in the cache
                var tagsByConnectionString = _tagsByConnectionStringCache;
                if (tagsByConnectionString.Key == connectionString)
                {
                    // Fastpath
                    return tagsByConnectionString.Value;
                }

                // Cache the new tags by connection string
                // Slowpath
                var tags = DbCommandCache.GetTagsFromDbCommand(command);
                _tagsByConnectionStringCache = new KeyValuePair<string, DbCommandCache.TagsCacheItem>(connectionString, tags);
                return tags;
            }
        }
    }
}<|MERGE_RESOLUTION|>--- conflicted
+++ resolved
@@ -36,13 +36,8 @@
                 Span parent = tracer.InternalActiveScope?.Span;
 
                 if (parent is { Type: SpanTypes.Sql } &&
-<<<<<<< HEAD
-                    parent.GetTag(Tags.DbType) == dbType &&
+                    HasDbType(parent, dbType) &&
                     (parent.ResourceName == commandText || parent.GetTag(Tags.DbmDataPropagated) != null))
-=======
-                    HasDbType(parent, dbType) &&
-                    parent.ResourceName == command.CommandText)
->>>>>>> d330285d
                 {
                     // we are already instrumenting this,
                     // don't instrument nested methods that belong to the same stacktrace

// <copyright file="ConnectionMultiplexerExecuteSyncImplIntegration.cs" company="Datadog">
// Unless explicitly stated otherwise all files in this repository are licensed under the Apache 2 License.
// This product includes software developed at Datadog (https://www.datadoghq.com/). Copyright 2017 Datadog, Inc.
// </copyright>

using System;
using System.ComponentModel;
using Datadog.Trace.ClrProfiler.CallTarget;
using Datadog.Trace.Configuration;

namespace Datadog.Trace.ClrProfiler.AutoInstrumentation.Redis.StackExchange
{
    /// <summary>
    /// StackExchange.Redis.ConnectionMultiplexer.ExecuteSyncImpl calltarget instrumentation
    /// </summary>
    [InstrumentMethod(
        AssemblyName = "StackExchange.Redis",
        TypeName = "StackExchange.Redis.ConnectionMultiplexer",
        MethodName = "ExecuteSyncImpl",
        ReturnTypeName = "T",
        ParameterTypeNames = new[] { "StackExchange.Redis.Message", "StackExchange.Redis.ResultProcessor`1[!!0]", "StackExchange.Redis.ServerEndPoint" },
        MinimumVersion = "1.0.0",
        MaximumVersion = "2.*.*",
        IntegrationName = IntegrationName)]
    [InstrumentMethod(
        AssemblyName = "StackExchange.Redis.StrongName",
        TypeName = "StackExchange.Redis.ConnectionMultiplexer",
        MethodName = "ExecuteSyncImpl",
        ReturnTypeName = "T",
        ParameterTypeNames = new[] { "StackExchange.Redis.Message", "StackExchange.Redis.ResultProcessor`1[!!0]", "StackExchange.Redis.ServerEndPoint" },
        MinimumVersion = "1.0.0",
        MaximumVersion = "2.*.*",
        IntegrationName = IntegrationName)]
    [Browsable(false)]
    [EditorBrowsable(EditorBrowsableState.Never)]
    public class ConnectionMultiplexerExecuteSyncImplIntegration
    {
        private const string IntegrationName = nameof(Configuration.IntegrationId.StackExchangeRedis);
        private const IntegrationId IntegrationId = Configuration.IntegrationId.StackExchangeRedis;

        /// <summary>
        /// OnMethodBegin callback
        /// </summary>
        /// <typeparam name="TTarget">Type of the target</typeparam>
        /// <typeparam name="TMessage">Type of the message</typeparam>
        /// <typeparam name="TProcessor">Type of the result processor</typeparam>
        /// <typeparam name="TServerEndPoint">Type of the server end point</typeparam>
        /// <param name="instance">Instance value, aka `this` of the instrumented method.</param>
        /// <param name="message">Message instance</param>
        /// <param name="resultProcessor">Result processor instance</param>
        /// <param name="serverEndPoint">Server endpoint instance</param>
        /// <returns>Calltarget state value</returns>
        internal static CallTargetState OnMethodBegin<TTarget, TMessage, TProcessor, TServerEndPoint>(TTarget instance, TMessage message, TProcessor resultProcessor, TServerEndPoint serverEndPoint)
            where TTarget : IConnectionMultiplexer
            where TMessage : IMessageData
        {
            string rawCommand = message.CommandAndKey ?? "COMMAND";
            StackExchangeRedisHelper.HostAndPort hostAndPort = StackExchangeRedisHelper.GetHostAndPort(instance.Configuration);

            Scope scope = RedisHelper.CreateScope(Tracer.Instance, IntegrationId, hostAndPort.Host, hostAndPort.Port, rawCommand);
            if (scope is not null)
            {
                return new CallTargetState(scope);
            }

            return CallTargetState.GetDefault();
        }

        /// <summary>
        /// OnMethodEnd callback
        /// </summary>
        /// <typeparam name="TTarget">Type of the target</typeparam>
        /// <typeparam name="TResponse">Type of the response</typeparam>
        /// <param name="instance">Instance value, aka `this` of the instrumented method.</param>
        /// <param name="response">Response instance</param>
        /// <param name="exception">Exception instance in case the original code threw an exception.</param>
        /// <param name="state">Calltarget state value</param>
        /// <returns>A response value, in an async scenario will be T of Task of T</returns>
<<<<<<< HEAD
        public static CallTargetReturn<TResponse> OnMethodEnd<TTarget, TResponse>(TTarget instance, TResponse response, Exception exception, ref CallTargetState state)
=======
        internal static CallTargetReturn<TResponse> OnMethodEnd<TTarget, TResponse>(TTarget instance, TResponse response, Exception exception, CallTargetState state)
>>>>>>> ede23cfb
        {
            state.Scope.DisposeWithException(exception);
            return new CallTargetReturn<TResponse>(response);
        }
    }
}<|MERGE_RESOLUTION|>--- conflicted
+++ resolved
@@ -76,11 +76,7 @@
         /// <param name="exception">Exception instance in case the original code threw an exception.</param>
         /// <param name="state">Calltarget state value</param>
         /// <returns>A response value, in an async scenario will be T of Task of T</returns>
-<<<<<<< HEAD
-        public static CallTargetReturn<TResponse> OnMethodEnd<TTarget, TResponse>(TTarget instance, TResponse response, Exception exception, ref CallTargetState state)
-=======
-        internal static CallTargetReturn<TResponse> OnMethodEnd<TTarget, TResponse>(TTarget instance, TResponse response, Exception exception, CallTargetState state)
->>>>>>> ede23cfb
+        internal static CallTargetReturn<TResponse> OnMethodEnd<TTarget, TResponse>(TTarget instance, TResponse response, Exception exception, ref CallTargetState state)
         {
             state.Scope.DisposeWithException(exception);
             return new CallTargetReturn<TResponse>(response);

// <copyright file="ConnectionMultiplexerExecuteAsyncImplIntegration.cs" company="Datadog">
// Unless explicitly stated otherwise all files in this repository are licensed under the Apache 2 License.
// This product includes software developed at Datadog (https://www.datadoghq.com/). Copyright 2017 Datadog, Inc.
// </copyright>

using System;
using System.ComponentModel;
using Datadog.Trace.ClrProfiler.CallTarget;
using Datadog.Trace.Configuration;

namespace Datadog.Trace.ClrProfiler.AutoInstrumentation.Redis.StackExchange
{
    /// <summary>
    /// StackExchange.Redis.ConnectionMultiplexer.ExecuteAsyncImpl calltarget instrumentation
    /// </summary>
    [InstrumentMethod(
        AssemblyName = "StackExchange.Redis",
        TypeName = "StackExchange.Redis.ConnectionMultiplexer",
        MethodName = "ExecuteAsyncImpl",
        ReturnTypeName = "System.Threading.Tasks.Task`1<T>",
        ParameterTypeNames = new[] { "StackExchange.Redis.Message", "StackExchange.Redis.ResultProcessor`1[!!0]", ClrNames.Object, "StackExchange.Redis.ServerEndPoint" },
        MinimumVersion = "1.0.0",
        MaximumVersion = "2.*.*",
        IntegrationName = StackExchangeRedisHelper.IntegrationName)]
    [InstrumentMethod(
        AssemblyName = "StackExchange.Redis.StrongName",
        TypeName = "StackExchange.Redis.ConnectionMultiplexer",
        MethodName = "ExecuteAsyncImpl",
        ReturnTypeName = "System.Threading.Tasks.Task`1<T>",
        ParameterTypeNames = new[] { "StackExchange.Redis.Message", "StackExchange.Redis.ResultProcessor`1[!!0]", ClrNames.Object, "StackExchange.Redis.ServerEndPoint" },
        MinimumVersion = "1.0.0",
        MaximumVersion = "2.*.*",
        IntegrationName = StackExchangeRedisHelper.IntegrationName)]
    [Browsable(false)]
    [EditorBrowsable(EditorBrowsableState.Never)]
    public class ConnectionMultiplexerExecuteAsyncImplIntegration
    {
        /// <summary>
        /// OnMethodBegin callback
        /// </summary>
        /// <typeparam name="TTarget">Type of the target</typeparam>
        /// <typeparam name="TMessage">Type of the message</typeparam>
        /// <typeparam name="TProcessor">Type of the result processor</typeparam>
        /// <typeparam name="TServerEndPoint">Type of the server end point</typeparam>
        /// <param name="instance">Instance value, aka `this` of the instrumented method.</param>
        /// <param name="message">Message instance</param>
        /// <param name="resultProcessor">Result processor instance</param>
        /// <param name="state">State instance</param>
        /// <param name="serverEndPoint">Server endpoint instance</param>
        /// <returns>Calltarget state value</returns>
        internal static CallTargetState OnMethodBegin<TTarget, TMessage, TProcessor, TServerEndPoint>(TTarget instance, TMessage message, TProcessor resultProcessor, object state, TServerEndPoint serverEndPoint)
            where TTarget : IConnectionMultiplexer
            where TMessage : IMessageData
        {
            string rawCommand = message.CommandAndKey ?? "COMMAND";
            StackExchangeRedisHelper.HostAndPort hostAndPort = StackExchangeRedisHelper.GetHostAndPort(instance.Configuration);

<<<<<<< HEAD
            Scope scope = RedisHelper.CreateScope(Tracer.Instance, IntegrationId, IntegrationName, hostAndPort.Host, hostAndPort.Port, rawCommand);
=======
            Scope scope = RedisHelper.CreateScope(Tracer.Instance, StackExchangeRedisHelper.IntegrationId, StackExchangeRedisHelper.IntegrationName, hostAndPort.Host, hostAndPort.Port, rawCommand);
>>>>>>> bf520b15
            if (scope is not null)
            {
                return new CallTargetState(scope);
            }

            return CallTargetState.GetDefault();
        }

        /// <summary>
        /// OnAsyncMethodEnd callback
        /// </summary>
        /// <typeparam name="TTarget">Type of the target</typeparam>
        /// <typeparam name="TResponse">Type of the response, in an async scenario will be T of Task of T</typeparam>
        /// <param name="instance">Instance value, aka `this` of the instrumented method.</param>
        /// <param name="response">Response instance</param>
        /// <param name="exception">Exception instance in case the original code threw an exception.</param>
        /// <param name="state">Calltarget state value</param>
        /// <returns>A response value, in an async scenario will be T of Task of T</returns>
        internal static TResponse OnAsyncMethodEnd<TTarget, TResponse>(TTarget instance, TResponse response, Exception exception, in CallTargetState state)
        {
            state.Scope.DisposeWithException(exception);
            return response;
        }
    }
}<|MERGE_RESOLUTION|>--- conflicted
+++ resolved
@@ -55,11 +55,7 @@
             string rawCommand = message.CommandAndKey ?? "COMMAND";
             StackExchangeRedisHelper.HostAndPort hostAndPort = StackExchangeRedisHelper.GetHostAndPort(instance.Configuration);
 
-<<<<<<< HEAD
-            Scope scope = RedisHelper.CreateScope(Tracer.Instance, IntegrationId, IntegrationName, hostAndPort.Host, hostAndPort.Port, rawCommand);
-=======
             Scope scope = RedisHelper.CreateScope(Tracer.Instance, StackExchangeRedisHelper.IntegrationId, StackExchangeRedisHelper.IntegrationName, hostAndPort.Host, hostAndPort.Port, rawCommand);
->>>>>>> bf520b15
             if (scope is not null)
             {
                 return new CallTargetState(scope);

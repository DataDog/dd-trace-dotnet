--- conflicted
+++ resolved
@@ -353,14 +353,10 @@
             Type stateParameterType = onMethodEndParameters[onMethodEndParameters.Length - 1].ParameterType;
             if (stateParameterType != typeof(CallTargetState))
             {
-<<<<<<< HEAD
                 if (!stateParameterType.IsByRef || stateParameterType.GetElementType() != typeof(CallTargetState))
                 {
-                    throw new ArgumentException($"The CallTargetState type parameter of the method: {EndMethodName} in type: {integrationType.FullName} is missing.");
-                }
-=======
-                ThrowHelper.ThrowArgumentException($"The CallTargetState type parameter of the method: {EndMethodName} in type: {integrationType.FullName} is missing.");
->>>>>>> ede23cfb
+                    ThrowHelper.ThrowArgumentException($"The CallTargetState type parameter of the method: {EndMethodName} in type: {integrationType.FullName} is missing.");
+                }
             }
 
             List<Type> callGenericTypes = new List<Type>();
@@ -470,14 +466,10 @@
             Type stateParameterType = onMethodEndParameters[onMethodEndParameters.Length - 1].ParameterType;
             if (stateParameterType != typeof(CallTargetState))
             {
-<<<<<<< HEAD
                 if (!stateParameterType.IsByRef || stateParameterType.GetElementType() != typeof(CallTargetState))
                 {
-                    throw new ArgumentException($"The CallTargetState type parameter of the method: {EndMethodName} in type: {integrationType.FullName} is missing.");
-                }
-=======
-                ThrowHelper.ThrowArgumentException($"The CallTargetState type parameter of the method: {EndMethodName} in type: {integrationType.FullName} is missing.");
->>>>>>> ede23cfb
+                    ThrowHelper.ThrowArgumentException($"The CallTargetState type parameter of the method: {EndMethodName} in type: {integrationType.FullName} is missing.");
+                }
             }
 
             List<Type> callGenericTypes = new List<Type>();
@@ -629,14 +621,10 @@
             Type stateParameterType = onAsyncMethodEndParameters[onAsyncMethodEndParameters.Length - 1].ParameterType;
             if (stateParameterType != typeof(CallTargetState))
             {
-<<<<<<< HEAD
                 if (!stateParameterType.IsByRef || stateParameterType.GetElementType() != typeof(CallTargetState))
                 {
-                    throw new ArgumentException($"The CallTargetState type parameter of the method: {EndAsyncMethodName} in type: {integrationType.FullName} is missing.");
-                }
-=======
-                ThrowHelper.ThrowArgumentException($"The CallTargetState type parameter of the method: {EndAsyncMethodName} in type: {integrationType.FullName} is missing.");
->>>>>>> ede23cfb
+                    ThrowHelper.ThrowArgumentException($"The CallTargetState type parameter of the method: {EndAsyncMethodName} in type: {integrationType.FullName} is missing.");
+                }
             }
 
             bool preserveContext = onAsyncMethodEndMethodInfo.GetCustomAttribute<PreserveContextAttribute>() != null;

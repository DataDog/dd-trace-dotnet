--- conflicted
+++ resolved
@@ -52,7 +52,6 @@
             }
         }
 
-<<<<<<< HEAD
         public static void EnableCallTargetStateByRef()
         {
             if (IsWindows)
@@ -62,7 +61,9 @@
             else
             {
                 NonWindows.EnableCallTargetStateByRef();
-=======
+            }
+        }
+
         public static void AddDerivedInstrumentations(string id, NativeCallTargetDefinition[] methodArrays)
         {
             if (methodArrays is null || methodArrays.Length == 0)
@@ -77,7 +78,6 @@
             else
             {
                 NonWindows.AddDerivedInstrumentations(id, methodArrays, methodArrays.Length);
->>>>>>> cee205b5
             }
         }
 
@@ -95,11 +95,10 @@
             public static extern void EnableByRefInstrumentation();
 
             [DllImport("Datadog.Trace.ClrProfiler.Native.dll")]
-<<<<<<< HEAD
             public static extern void EnableCallTargetStateByRef();
-=======
+
+            [DllImport("Datadog.Trace.ClrProfiler.Native.dll")]
             public static extern void AddDerivedInstrumentations([MarshalAs(UnmanagedType.LPWStr)] string id, [In] NativeCallTargetDefinition[] methodArrays, int size);
->>>>>>> cee205b5
         }
 
         // assume .NET Core if not running on Windows
@@ -115,11 +114,10 @@
             public static extern void EnableByRefInstrumentation();
 
             [DllImport("Datadog.Trace.ClrProfiler.Native")]
-<<<<<<< HEAD
             public static extern void EnableCallTargetStateByRef();
-=======
+
+            [DllImport("Datadog.Trace.ClrProfiler.Native")]
             public static extern void AddDerivedInstrumentations([MarshalAs(UnmanagedType.LPWStr)] string id, [In] NativeCallTargetDefinition[] methodArrays, int size);
->>>>>>> cee205b5
         }
     }
 }
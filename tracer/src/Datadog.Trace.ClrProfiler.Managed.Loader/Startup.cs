// <copyright file="Startup.cs" company="Datadog">
// Unless explicitly stated otherwise all files in this repository are licensed under the Apache 2 License.
// This product includes software developed at Datadog (https://www.datadoghq.com/). Copyright 2017 Datadog, Inc.
// </copyright>
#nullable enable

using System;
using System.IO;
using System.Reflection;
using System.Threading;

namespace Datadog.Trace.ClrProfiler.Managed.Loader
{
    /// <summary>
    /// A class that attempts to load the Datadog.Trace .NET assembly.
    /// </summary>
    public partial class Startup
    {
        private const string AssemblyName = "Datadog.Trace, Version=3.1.0.0, Culture=neutral, PublicKeyToken=def86d061d0d2eeb";
        private const string AzureAppServicesKey = "DD_AZURE_APP_SERVICES";
<<<<<<< HEAD
        private const string AasCustomTracingKey = "DD_AAS_ENABLE_CUSTOM_TRACING";
        private const string AasCustomMetricsKey = "DD_AAS_ENABLE_CUSTOM_METRICS";
        private const string TraceEnabledKey = "DD_TRACE_ENABLED";
        private const string ProfilingManuallyEnabledKey = "DD_PROFILING_ENABLED";
        private const string ProfilingSsiEnabledKey = "DD_INJECTION_ENABLED";
=======
>>>>>>> 6aaaa38a

        private static int _startupCtorInitialized;

        /// <summary>
        /// Initializes static members of the <see cref="Startup"/> class.
        /// This method also attempts to load the Datadog.Trace .NET assembly.
        /// </summary>
        static Startup()
        {
            if (Interlocked.Exchange(ref _startupCtorInitialized, 1) != 0)
            {
                // Startup() was already called before in the same AppDomain, this can happen because the profiler rewrites
                // methods before the jitting to inject the loader. This is done until the profiler detects that the loader
                // has been initialized.
                // The piece of code injected already includes an Interlocked condition but, because the static variable is emitted
                // in a custom type inside the running assembly, others assemblies will also have a different type with a different static
                // variable, so, we still can hit an scenario where multiple loaders initialize.
                // With this we prevent this scenario.
                return;
            }

            ManagedProfilerDirectory = ResolveManagedProfilerDirectory();
            if (ManagedProfilerDirectory is null)
            {
                StartupLogger.Log("Managed profiler directory doesn't exist. Automatic instrumentation will be disabled");
                return;
            }

            StartupLogger.Debug("Resolving managed profiler directory to: {0}", ManagedProfilerDirectory);

            try
            {
                AppDomain.CurrentDomain.AssemblyResolve += AssemblyResolve_ManagedProfilerDependencies;
            }
            catch (Exception ex)
            {
                StartupLogger.Log(ex, "Unable to register a callback to the CurrentDomain.AssemblyResolve event.");
            }

            var runInAas = ReadBooleanEnvironmentVariable(AzureAppServicesKey, false);
<<<<<<< HEAD
            if (!runInAas)
            {
                TryInvokeManagedMethod("Datadog.Trace.ClrProfiler.Instrumentation", "Initialize", "Datadog.Trace.ClrProfiler.InstrumentationLoader");
                return;
            }

            // In AAS, the loader can be used to load the tracer, the traceagent only (if only custom tracing is enabled),
            // dogstatsd or all of them.
            var customTracingEnabled = ReadBooleanEnvironmentVariable(AasCustomTracingKey, false);
            var needsDogStatsD = ReadBooleanEnvironmentVariable(AasCustomMetricsKey, false);
            var automaticTraceEnabled = ReadBooleanEnvironmentVariable(TraceEnabledKey, true);

            var profilingSsiEnabled = ReadEnvironmentVariable(ProfilingSsiEnabledKey);
            var profilingManuallyEnabled = ReadEnvironmentVariable(ProfilingManuallyEnabledKey);

            var automaticProfilingEnabled = profilingManuallyEnabled switch
            {
                "auto" => true,
                null => (profilingSsiEnabled != null),
                _ => ReadBooleanEnvironmentVariable(ProfilingManuallyEnabledKey, false)
            };

            if (automaticTraceEnabled || customTracingEnabled || needsDogStatsD || automaticProfilingEnabled)
=======
            if (runInAas)
>>>>>>> 6aaaa38a
            {
                // With V3, pretty much all scenarios require the trace-agent and dogstatsd, so we enable them by default
                StartupLogger.Log("Invoking managed method to start external processes.");
                TryInvokeManagedMethod("Datadog.Trace.AgentProcessManager", "Initialize", "Datadog.Trace.AgentProcessManagerLoader");
            }

            // We need to invoke the managed tracer regardless of whether tracing is enabled
            // because other products rely on it
            StartupLogger.Log("Invoking managed tracer.");
            TryInvokeManagedMethod("Datadog.Trace.ClrProfiler.Instrumentation", "Initialize", "Datadog.Trace.ClrProfiler.InstrumentationLoader");
        }

        internal static string? ManagedProfilerDirectory { get; }

        private static void TryInvokeManagedMethod(string typeName, string methodName, string? loaderHelperTypeName = null)
        {
            try
            {
                StartupLogger.Debug("Invoking: '{0}.{1}', {2}", typeName, methodName, loaderHelperTypeName);
                var assembly = LoadAssembly(AssemblyName);
                if (assembly == null)
                {
                    StartupLogger.Log("Assembly '{0}' cannot be loaded. The managed method ({1}.{2}) cannot be invoked", AssemblyName, typeName, methodName);
                    return;
                }

                if (loaderHelperTypeName is not null)
                {
                    // The loader helper type name is a class that calls the initialization in the .ctor
                    // this way we avoid the reflection invoke call.
                    if (assembly.GetType(loaderHelperTypeName, throwOnError: false) is { } loaderHelperType)
                    {
                        StartupLogger.Debug("Creating '{0}' instance.", loaderHelperTypeName);
                        Activator.CreateInstance(loaderHelperType);
                        return;
                    }

                    StartupLogger.Log("Loader Helper '{0}' cannot be found. Invoking {1}.{2}()", loaderHelperTypeName, typeName, methodName);
                }

                var type = assembly.GetType(typeName, throwOnError: false);
                var method = type?.GetRuntimeMethod(methodName, parameters: Type.EmptyTypes);
                StartupLogger.Debug("Calling method '{0}.{1}'.", typeName, methodName);
                method?.Invoke(obj: null, parameters: null);
            }
            catch (Exception ex)
            {
                StartupLogger.Log(ex, "Error when invoking managed method: {0}.{1}", typeName, methodName);
            }
        }

        private static Assembly? LoadAssembly(string assemblyString)
        {
            try
            {
                return Assembly.Load(assemblyString);
            }
            catch (FileNotFoundException ex)
            {
                // In some IIS scenarios the `AssemblyResolve` event doesn't get triggered and we received this exception.
                // We will try to resolve it manually as a last chance.
                StartupLogger.Log(ex, "Error on assembly load: {0}, Trying to solve it manually...", assemblyString);

                var assembly = ResolveAssembly(assemblyString);
                if (assembly is not null)
                {
                    StartupLogger.Log("Assembly '{0}' was resolved manually.", assemblyString);
                }

                return assembly;
            }
        }

        private static string? ReadEnvironmentVariable(string key)
        {
            try
            {
                return Environment.GetEnvironmentVariable(key);
            }
            catch (Exception ex)
            {
                StartupLogger.Log(ex, "Error while loading environment variable " + key);
            }

            return null;
        }

        private static bool ReadBooleanEnvironmentVariable(string key, bool defaultValue)
        {
            var value = ReadEnvironmentVariable(key);
            if (value == null)
            {
                return defaultValue;
            }

            return Parse(value);
        }

        private static bool Parse(string value)
        {
            return value switch
            {
                "1" or "true" or "True" or "TRUE" or "t" or "T" => true,
                _ => false
            };
        }
    }
}<|MERGE_RESOLUTION|>--- conflicted
+++ resolved
@@ -18,14 +18,11 @@
     {
         private const string AssemblyName = "Datadog.Trace, Version=3.1.0.0, Culture=neutral, PublicKeyToken=def86d061d0d2eeb";
         private const string AzureAppServicesKey = "DD_AZURE_APP_SERVICES";
-<<<<<<< HEAD
         private const string AasCustomTracingKey = "DD_AAS_ENABLE_CUSTOM_TRACING";
         private const string AasCustomMetricsKey = "DD_AAS_ENABLE_CUSTOM_METRICS";
         private const string TraceEnabledKey = "DD_TRACE_ENABLED";
         private const string ProfilingManuallyEnabledKey = "DD_PROFILING_ENABLED";
         private const string ProfilingSsiEnabledKey = "DD_INJECTION_ENABLED";
-=======
->>>>>>> 6aaaa38a
 
         private static int _startupCtorInitialized;
 
@@ -66,7 +63,6 @@
             }
 
             var runInAas = ReadBooleanEnvironmentVariable(AzureAppServicesKey, false);
-<<<<<<< HEAD
             if (!runInAas)
             {
                 TryInvokeManagedMethod("Datadog.Trace.ClrProfiler.Instrumentation", "Initialize", "Datadog.Trace.ClrProfiler.InstrumentationLoader");
@@ -90,9 +86,6 @@
             };
 
             if (automaticTraceEnabled || customTracingEnabled || needsDogStatsD || automaticProfilingEnabled)
-=======
-            if (runInAas)
->>>>>>> 6aaaa38a
             {
                 // With V3, pretty much all scenarios require the trace-agent and dogstatsd, so we enable them by default
                 StartupLogger.Log("Invoking managed method to start external processes.");

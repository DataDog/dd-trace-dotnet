#include "cor_profiler.h"

#include "corhlpr.h"
#include <corprof.h>
#include <string>
#include <typeinfo>

#include "clr_helpers.h"
#include "dd_profiler_constants.h"
#include "dllmain.h"
#include "environment_variables.h"
#include "environment_variables_util.h"
#include "il_rewriter.h"
#include "il_rewriter_wrapper.h"
#include "integration.h"
#include "logger.h"
#include "metadata_builder.h"
#include "module_metadata.h"
#include "resource.h"
#include "stats.h"
#include "version.h"

#include "../../../shared/src/native-src/pal.h"

#ifdef MACOS
#include <mach-o/dyld.h>
#include <mach-o/getsect.h>
#endif

namespace trace
{

CorProfiler* profiler = nullptr;

//
// ICorProfilerCallback methods
//
HRESULT STDMETHODCALLTYPE CorProfiler::Initialize(IUnknown* cor_profiler_info_unknown)
{
    auto _ = trace::Stats::Instance()->InitializeMeasure();

    // check if debug mode is enabled
    if (IsDebugEnabled())
    {
        Logger::EnableDebug();
    }

    CorProfilerBase::Initialize(cor_profiler_info_unknown);

    // check if tracing is completely disabled.
    if (IsTracingDisabled())
    {
        if (IsAzureAppServices() && (NeedsAgentInAAS() || NeedsDogstatsdInAAS()))
        {
            // In AAS, the profiler is used to load other processes, so we bypass this check. If the tracer is disabled, the managed loader won't initialize instrumentation
            Logger::Info("DATADOG TRACER DIAGNOSTICS - In AAS, automatic tracing is disabled but keeping the profiler up to start child processes.");
        }
        else
        {
            Logger::Info("DATADOG TRACER DIAGNOSTICS - Profiler disabled in ", environment::tracing_enabled);
            return CORPROF_E_PROFILER_CANCEL_ACTIVATION;
        }
    }

<<<<<<< HEAD
    const auto& process_name = shared::GetCurrentProcessName();
    Logger::Info("ProcessName: ", process_name);

    const auto& process_command_line = shared::GetCurrentProcessCommandLine();
=======
    const auto process_name = shared::GetCurrentProcessName();
    Logger::Info("ProcessName: ", process_name);

    const auto process_command_line = shared::GetCurrentProcessCommandLine();
>>>>>>> 6f425500
    Logger::Info("Process CommandLine: ", process_command_line);

    // CI visibility checks
    if (!process_command_line.empty())
    {
        bool is_ci_visibility_enabled = false;
<<<<<<< HEAD
        if (shared::TryParseBooleanEnvironmentValue(shared::GetEnvironmentValue(environment::ci_visibility_enabled), is_ci_visibility_enabled) && is_ci_visibility_enabled) {
            if (process_name == WStr("dotnet") && process_command_line.find(WStr("testhost.dll")) == WSTRING::npos) {
                Logger::Info("The Tracer Profiler has been disabled because the process is running in CI Visibility mode, the name is 'dotnet' but the commandline doesn't contain 'testhost.dll'");
=======
        if (shared::TryParseBooleanEnvironmentValue(shared::GetEnvironmentValue(environment::ci_visibility_enabled),
                                                    is_ci_visibility_enabled) &&
            is_ci_visibility_enabled)
        {
            if (process_name == WStr("dotnet") && process_command_line.find(WStr("testhost.dll")) == WSTRING::npos)
            {
                Logger::Info("The Tracer Profiler has been disabled because the process is running in CI Visibility "
                             "mode, the name is 'dotnet' but the commandline doesn't contain 'testhost.dll'");
>>>>>>> 6f425500
                return CORPROF_E_PROFILER_CANCEL_ACTIVATION;
            }
        }
    }

#if defined(ARM64) || defined(ARM)
    //
    // In ARM64 and ARM, complete ReJIT support is only available from .NET 5.0
    //
    ICorProfilerInfo12* info12;
    HRESULT hrInfo12 = cor_profiler_info_unknown->QueryInterface(__uuidof(ICorProfilerInfo12), (void**) &info12);
    if (SUCCEEDED(hrInfo12))
    {
        Logger::Info(".NET 5.0 runtime or greater was detected.");
    }
    else
    {
        Logger::Warn("DATADOG TRACER DIAGNOSTICS - Profiler disabled: .NET 5.0 runtime or greater is required on this "
                     "architecture.");
        return E_FAIL;
    }
#endif

    // get Profiler interface (for net46+)
    HRESULT hr = cor_profiler_info_unknown->QueryInterface(__uuidof(ICorProfilerInfo7), (void**) &this->info_);
    if (FAILED(hr))
    {
        Logger::Warn("DATADOG TRACER DIAGNOSTICS - Failed to attach profiler: interface ICorProfilerInfo7 not found.");
        return E_FAIL;
    }

    const auto& include_process_names = shared::GetEnvironmentValues(environment::include_process_names);

    // if there is a process inclusion list, attach profiler only if this
    // process's name is on the list
    if (!include_process_names.empty() && !shared::Contains(include_process_names, process_name))
    {
        Logger::Info("DATADOG TRACER DIAGNOSTICS - Profiler disabled: ", process_name, " not found in ",
                     environment::include_process_names, ".");
        return CORPROF_E_PROFILER_CANCEL_ACTIVATION;
    }

    const auto& exclude_process_names = shared::GetEnvironmentValues(environment::exclude_process_names);

    // attach profiler only if this process's name is NOT on the list
    if (!exclude_process_names.empty() && shared::Contains(exclude_process_names, process_name))
    {
        Logger::Info("DATADOG TRACER DIAGNOSTICS - Profiler disabled: ", process_name, " found in ",
                     environment::exclude_process_names, ".");
        return CORPROF_E_PROFILER_CANCEL_ACTIVATION;
    }

    Logger::Info("Environment variables:");
    for (auto&& env_var : env_vars_to_display)
    {
        shared::WSTRING env_var_value = shared::GetEnvironmentValue(env_var);
        if (IsDebugEnabled() || !env_var_value.empty())
        {
            Logger::Info("  ", env_var, "=", env_var_value);
        }
    }

    if (IsAzureAppServices())
    {
        Logger::Info("Profiler is operating within Azure App Services context.");

        const auto& app_pool_id_value = shared::GetEnvironmentValue(environment::azure_app_services_app_pool_id);

        if (app_pool_id_value.size() > 1 && app_pool_id_value.at(0) == '~')
        {
            Logger::Info(
                "DATADOG TRACER DIAGNOSTICS - Profiler disabled: ", environment::azure_app_services_app_pool_id, " ",
                app_pool_id_value, " is recognized as an Azure App Services infrastructure process.");
            return CORPROF_E_PROFILER_CANCEL_ACTIVATION;
        }

        const auto& cli_telemetry_profile_value =
            shared::GetEnvironmentValue(environment::azure_app_services_cli_telemetry_profile_value);

        if (cli_telemetry_profile_value == WStr("AzureKudu"))
        {
            Logger::Info("DATADOG TRACER DIAGNOSTICS - Profiler disabled: ", app_pool_id_value,
                         " is recognized as Kudu, an Azure App Services reserved process.");
            return CORPROF_E_PROFILER_CANCEL_ACTIVATION;
        }

        const auto& functions_worker_runtime_value =
            shared::GetEnvironmentValue(environment::azure_app_services_functions_worker_runtime);

        if (!functions_worker_runtime_value.empty() && !IsAzureFunctionsEnabled())
        {
            Logger::Info("DATADOG TRACER DIAGNOSTICS - Profiler explicitly disabled for Azure Functions.");
            return CORPROF_E_PROFILER_CANCEL_ACTIVATION;
        }
    }

    trace_annotations_enabled = IsTraceAnnotationEnabled();

    // get ICorProfilerInfo10 for >= .NET Core 3.0
    ICorProfilerInfo10* info10 = nullptr;
    hr = cor_profiler_info_unknown->QueryInterface(__uuidof(ICorProfilerInfo10), (void**) &info10);
    if (SUCCEEDED(hr))
    {
        Logger::Debug("Interface ICorProfilerInfo10 found.");
    }
    else
    {
        info10 = nullptr;
    }

    // get ICorProfilerInfo for >= .NET Core 2.0
    ICorProfilerInfo8* info8 = nullptr;
    hr = cor_profiler_info_unknown->QueryInterface(__uuidof(ICorProfilerInfo8), (void**) &info8);
    if (SUCCEEDED(hr))
    {
        Logger::Debug("Interface ICorProfilerInfo8 found.");
    }
    else
    {
        info8 = nullptr;
    }

    runtime_information_ = GetRuntimeInformation(this->info_);
    if (info8 == nullptr && runtime_information_.is_core())
    {
        Logger::Warn("DATADOG TRACER DIAGNOSTICS - Profiler disabled: .NET Core 2.0 or greater runtime is required for .NET Core automatic instrumentation.");
        return E_FAIL;
    }

    auto pInfo = info10 != nullptr ? info10 : this->info_;
    auto work_offloader = std::make_shared<RejitWorkOffloader>(pInfo);

    rejit_handler = info10 != nullptr ? std::make_shared<RejitHandler>(info10, work_offloader)
                                      : std::make_shared<RejitHandler>(this->info_, work_offloader);
    tracer_integration_preprocessor = std::make_unique<TracerRejitPreprocessor>(rejit_handler, work_offloader);

    debugger_instrumentation_requester = std::make_unique<debugger::DebuggerProbesInstrumentationRequester>(rejit_handler, work_offloader);

    DWORD event_mask = COR_PRF_MONITOR_JIT_COMPILATION | COR_PRF_DISABLE_TRANSPARENCY_CHECKS_UNDER_FULL_TRUST |
                       COR_PRF_MONITOR_MODULE_LOADS | COR_PRF_MONITOR_ASSEMBLY_LOADS | COR_PRF_MONITOR_APPDOMAIN_LOADS |
                       COR_PRF_ENABLE_REJIT;

    if (!EnableInlining())
    {
        Logger::Info("JIT Inlining is disabled.");
        event_mask |= COR_PRF_DISABLE_INLINING;
    }
    else
    {
        Logger::Info("JIT Inlining is enabled.");
    }

    if (DisableOptimizations())
    {
        Logger::Info("Disabling all code optimizations.");
        event_mask |= COR_PRF_DISABLE_OPTIMIZATIONS;
    }

    if (IsNGENEnabled())
    {
        Logger::Info("NGEN is enabled.");
        event_mask |= COR_PRF_MONITOR_CACHE_SEARCHES;
    }
    else
    {
        Logger::Info("NGEN is disabled.");
        event_mask |= COR_PRF_DISABLE_ALL_NGEN_IMAGES;
    }

    // set event mask to subscribe to events and disable NGEN images
    hr = this->info_->SetEventMask2(event_mask, COR_PRF_HIGH_ADD_ASSEMBLY_REFERENCES);
    if (FAILED(hr))
    {
        Logger::Warn("DATADOG TRACER DIAGNOSTICS - Failed to attach profiler: unable to set event mask.");
        return E_FAIL;
    }

    if (process_name == WStr("w3wp.exe") || process_name == WStr("iisexpress.exe"))
    {
        is_desktop_iis = runtime_information_.is_desktop();
    }

    // writing opcodes vector for the IL dumper
    if (IsDumpILRewriteEnabled())
    {
#define OPDEF(c, s, pop, push, args, type, l, s1, s2, flow) opcodes_names.push_back(s);
#include "opcode.def"
#undef OPDEF
        opcodes_names.push_back("(count)"); // CEE_COUNT
        opcodes_names.push_back("->");      // CEE_SWITCH_ARG
    }

    //
    managed_profiler_assembly_reference = AssemblyReference::GetFromCache(managed_profiler_full_assembly_version);

    const auto currentModuleFileName = shared::GetCurrentModuleFileName();
    if (currentModuleFileName == shared::EmptyWStr)
    {
        Logger::Error("Profiler filepath: cannot be calculated.");
        return E_FAIL;
    }

    // we're in!
    Logger::Info("Profiler filepath: ", currentModuleFileName);
    Logger::Info("Profiler attached.");
    this->info_->AddRef();
    is_attached_.store(true);
    profiler = this;
    return S_OK;
}

HRESULT STDMETHODCALLTYPE CorProfiler::AssemblyLoadFinished(AssemblyID assembly_id, HRESULT hr_status)
{
    if (!is_attached_)
    {
        return S_OK;
    }

    auto _ = trace::Stats::Instance()->AssemblyLoadFinishedMeasure();

    if (FAILED(hr_status))
    {
        // if assembly failed to load, skip it entirely,
        // otherwise we can crash the process if module is not valid
        CorProfilerBase::AssemblyLoadFinished(assembly_id, hr_status);
        return S_OK;
    }

    const auto& assembly_info = GetAssemblyInfo(this->info_, assembly_id);
    if (!assembly_info.IsValid())
    {
        Logger::Debug("AssemblyLoadFinished: ", assembly_id, " ", hr_status);
        return S_OK;
    }

    const auto& is_instrumentation_assembly = assembly_info.name == managed_profiler_name;

    if (is_instrumentation_assembly)
    {
        if (Logger::IsDebugEnabled())
        {
            Logger::Debug("AssemblyLoadFinished: ", assembly_id, " ", hr_status);
        }

        ComPtr<IUnknown> metadata_interfaces;
        auto hr = this->info_->GetModuleMetaData(assembly_info.manifest_module_id, ofRead | ofWrite,
                                                 IID_IMetaDataImport2, metadata_interfaces.GetAddressOf());

        if (FAILED(hr))
        {
            Logger::Warn("AssemblyLoadFinished failed to get metadata interface for module id ",
                         assembly_info.manifest_module_id, " from assembly ", assembly_info.name, " HRESULT=0x",
                         std::setfill('0'), std::setw(8), std::hex, hr);
            return S_OK;
        }

        // Get the IMetaDataAssemblyImport interface to get metadata from the managed assembly
        const auto& assembly_import = metadata_interfaces.As<IMetaDataAssemblyImport>(IID_IMetaDataAssemblyImport);
        const auto& assembly_metadata = GetAssemblyImportMetadata(assembly_import);

        // used multiple times for logging
        const auto& assembly_version = assembly_metadata.version.str();

        if (Logger::IsDebugEnabled())
        {
            Logger::Debug("AssemblyLoadFinished: AssemblyName=", assembly_info.name,
                          " AssemblyVersion=", assembly_version);
        }

        const auto& expected_assembly_reference = trace::AssemblyReference(managed_profiler_full_assembly_version);

        // used multiple times for logging
        const auto& expected_version = expected_assembly_reference.version.str();

        bool is_viable_version;

        if (runtime_information_.is_core())
        {
            is_viable_version = (assembly_metadata.version >= expected_assembly_reference.version);
        }
        else
        {
            is_viable_version = (assembly_metadata.version == expected_assembly_reference.version);
        }

        // Check that Major.Minor.Build matches the profiler version.
        // On .NET Core, allow managed library to be a higher version than the native library.
        if (is_viable_version)
        {
            Logger::Info("AssemblyLoadFinished: Datadog.Trace.dll v", assembly_version, " matched profiler version v",
                         expected_version);
            managed_profiler_loaded_app_domains.insert(assembly_info.app_domain_id);

            if (runtime_information_.is_desktop() && corlib_module_loaded)
            {
                // Set the managed_profiler_loaded_domain_neutral flag whenever the
                // managed profiler is loaded shared
                if (assembly_info.app_domain_id == corlib_app_domain_id)
                {
                    Logger::Info("AssemblyLoadFinished: Datadog.Trace.dll was loaded domain-neutral");
                    managed_profiler_loaded_domain_neutral = true;
                }
                else
                {
                    Logger::Info("AssemblyLoadFinished: Datadog.Trace.dll was not loaded domain-neutral");
                }
            }
        }
        else
        {
            Logger::Warn("AssemblyLoadFinished: Datadog.Trace.dll v", assembly_version,
                         " did not match profiler version v", expected_version);
        }
    }

    return S_OK;
}

void CorProfiler::RewritingPInvokeMaps(const ModuleMetadata& module_metadata, const shared::WSTRING& nativemethods_type_name, const shared::WSTRING& library_path)
{
    HRESULT hr;
    const auto& metadata_import = module_metadata.metadata_import;
    const auto& metadata_emit = module_metadata.metadata_emit;

    // We are in the right module, so we try to load the mdTypeDef from the target type name.
    mdTypeDef nativeMethodsTypeDef = mdTypeDefNil;
    auto foundType =
        FindTypeDefByName(nativemethods_type_name, module_metadata.assemblyName, metadata_import, nativeMethodsTypeDef);
    if (foundType)
    {
        // get the native profiler file path.
        auto native_profiler_file = library_path.empty() ? shared::GetCurrentModuleFileName() : library_path;

        if (!fs::exists(native_profiler_file))
        {
            Logger::Warn("Unable to rewrite PInvokes. Native library not found: ", native_profiler_file);
            return;
        }

        Logger::Info("Rewriting PInvokes to native: ", native_profiler_file);

        // Define the actual profiler file path as a ModuleRef
        mdModuleRef profiler_ref;
        hr = metadata_emit->DefineModuleRef(native_profiler_file.c_str(), &profiler_ref);
        if (SUCCEEDED(hr))
        {
            // Enumerate all methods inside the native methods type with the PInvokes
            Enumerator<mdMethodDef> enumMethods = Enumerator<mdMethodDef>(
                [metadata_import, nativeMethodsTypeDef](HCORENUM* ptr, mdMethodDef arr[], ULONG max, ULONG* cnt)
                    -> HRESULT { return metadata_import->EnumMethods(ptr, nativeMethodsTypeDef, arr, max, cnt); },
                [metadata_import](HCORENUM ptr) -> void { metadata_import->CloseEnum(ptr); });

            EnumeratorIterator<mdMethodDef> enumIterator = enumMethods.begin();
            while (enumIterator != enumMethods.end())
            {
                auto methodDef = *enumIterator;

                const auto& caller = GetFunctionInfo(module_metadata.metadata_import, methodDef);
                Logger::Info("Rewriting PInvoke method: ", caller.name);

                // Get the current PInvoke map to extract the flags and the entrypoint name
                DWORD pdwMappingFlags;
                WCHAR importName[kNameMaxSize]{};
                DWORD importNameLength = 0;
                mdModuleRef importModule;
                hr = metadata_import->GetPinvokeMap(methodDef, &pdwMappingFlags, importName, kNameMaxSize,
                                                    &importNameLength, &importModule);
                if (SUCCEEDED(hr))
                {
                    // Delete the current PInvoke map
                    hr = metadata_emit->DeletePinvokeMap(methodDef);
                    if (SUCCEEDED(hr))
                    {
                        // Define a new PInvoke map with the new ModuleRef of the actual profiler file path
                        hr = metadata_emit->DefinePinvokeMap(methodDef, pdwMappingFlags, shared::WSTRING(importName).c_str(),
                                                             profiler_ref);
                        if (FAILED(hr))
                        {
                            Logger::Warn("ModuleLoadFinished: DefinePinvokeMap to the actual profiler file path "
                                         "failed, trying to restore the previous one.");
                            hr = metadata_emit->DefinePinvokeMap(methodDef, pdwMappingFlags,
                                                                 shared::WSTRING(importName).c_str(), importModule);
                            if (FAILED(hr))
                            {
                                // We only warn that we cannot rewrite the PInvokeMap but we still continue the module
                                // load. These errors must be handled on the caller with a try/catch.
                                Logger::Warn("ModuleLoadFinished: Error trying to restore the previous PInvokeMap.");
                            }
                        }
                    }
                    else
                    {
                        // We only warn that we cannot rewrite the PInvokeMap but we still continue the module load.
                        // These errors must be handled on the caller with a try/catch.
                        Logger::Warn("ModuleLoadFinished: DeletePinvokeMap failed");
                    }
                }

                enumIterator = ++enumIterator;
            }
        }
        else
        {
            // We only warn that we cannot rewrite the PInvokeMap but we still continue the module load.
            // These errors must be handled on the caller with a try/catch.
            Logger::Warn("ModuleLoadFinished: Native Profiler DefineModuleRef failed");
        }
    }
}

HRESULT STDMETHODCALLTYPE CorProfiler::ModuleLoadFinished(ModuleID module_id, HRESULT hr_status)
{
    if (!is_attached_)
    {
        return S_OK;
    }

    auto _ = trace::Stats::Instance()->ModuleLoadFinishedMeasure();

    if (FAILED(hr_status))
    {
        // if module failed to load, skip it entirely,
        // otherwise we can crash the process if module is not valid
        CorProfilerBase::ModuleLoadFinished(module_id, hr_status);
        return S_OK;
    }

    // keep this lock until we are done using the module,
    // to prevent it from unloading while in use
    std::lock_guard<std::mutex> guard(module_ids_lock_);

    // double check if is_attached_ has changed to avoid possible race condition with shutdown function
    if (!is_attached_ || rejit_handler == nullptr)
    {
        return S_OK;
    }

    auto hr = TryRejitModule(module_id);

    // Push integration definitions from past modules that were unable to be added
    auto rejit_size = rejit_module_method_pairs.size();
    if (rejit_size > 0 && trace_annotation_integration_type != nullptr)
    {
        std::vector<ModuleID> rejitModuleIds;
        for (size_t i = 0; i < rejit_size; i++)
        {
            auto rejit_module_method_pair = rejit_module_method_pairs.front();
            rejitModuleIds.push_back(rejit_module_method_pair.first);

            const auto& methodReferences = rejit_module_method_pair.second;
            integration_definitions_.reserve(integration_definitions_.size() + methodReferences.size());

            Logger::Debug("ModuleLoadFinished requesting ReJIT now for ModuleId=", module_id,
                          ", methodReferences.size()=", methodReferences.size());

            // Push integration definitions from the given module
            for (const auto& methodReference : methodReferences)
            {
                integration_definitions_.push_back(
                    IntegrationDefinition(methodReference, *trace_annotation_integration_type.get(), false, false));
            }

            rejit_module_method_pairs.pop_front();
        }

        // We call the function to analyze the module and request the ReJIT of integrations defined in this module.
        if (tracer_integration_preprocessor != nullptr && !integration_definitions_.empty())
        {
            const auto numReJITs = tracer_integration_preprocessor->RequestRejitForLoadedModules(rejitModuleIds, integration_definitions_);
            Logger::Debug("Total number of ReJIT Requested: ", numReJITs);
        }
    }

    return hr;
}

bool ShouldRewriteProfilerMaps()
{
    auto strValue = shared::GetEnvironmentValue(WStr("DD_PROFILING_ENABLED"));
    bool is_profiler_enabled;
    return shared::TryParseBooleanEnvironmentValue(strValue, is_profiler_enabled) && is_profiler_enabled;
}

std::string GetNativeLoaderFilePath()
{
    // should be set by native loader
    shared::WSTRING nativeLoaderPath = shared::GetEnvironmentValue(WStr("DD_INTERNAL_NATIVE_LOADER_PATH"));
    if (!nativeLoaderPath.empty())
    {
        return shared::ToString(nativeLoaderPath);
    }

    // variable not set - try to infer the location instead
    Logger::Debug("DD_INTERNAL_NATIVE_LOADER_PATH variable not found. Inferring native loader path");

    auto native_loader_filename =
#ifdef LINUX
        "Datadog.Trace.ClrProfiler.Native.so";
#elif MACOS
        "Datadog.Trace.ClrProfiler.Native.dylib";
#else
        "Datadog.Trace.ClrProfiler.Native.dll";
#endif

    auto module_file_path = fs::path(shared::GetCurrentModuleFileName());

    auto native_loader_file_path = module_file_path.parent_path() / native_loader_filename;
    return native_loader_file_path.string();
}

HRESULT CorProfiler::TryRejitModule(ModuleID module_id)
{
    const auto& module_info = GetModuleInfo(this->info_, module_id);
    if (!module_info.IsValid())
    {
        return S_OK;
    }

    if (Logger::IsDebugEnabled())
    {
        Logger::Debug("ModuleLoadFinished: ", module_id, " ", module_info.assembly.name, " AppDomain ",
                      module_info.assembly.app_domain_id, " ", module_info.assembly.app_domain_name, std::boolalpha,
                      " | IsNGEN = ", module_info.IsNGEN(), " | IsDynamic = ", module_info.IsDynamic(),
                      " | IsResource = ", module_info.IsResource(), std::noboolalpha);
    }

    if (module_info.IsNGEN())
    {
        // We check if the Module contains NGEN images and added to the
        // rejit handler list to verify the inlines.
        rejit_handler->AddNGenInlinerModule(module_id);
    }

    AppDomainID app_domain_id = module_info.assembly.app_domain_id;

    // Identify the AppDomain ID of mscorlib which will be the Shared Domain
    // because mscorlib is always a domain-neutral assembly
    if (!corlib_module_loaded && (module_info.assembly.name == mscorlib_assemblyName ||
                                  module_info.assembly.name == system_private_corelib_assemblyName))
    {
        corlib_module_loaded = true;
        corlib_app_domain_id = app_domain_id;

        ComPtr<IUnknown> metadata_interfaces;
        auto hr = this->info_->GetModuleMetaData(module_id, ofRead | ofWrite, IID_IMetaDataImport2,
                                                 metadata_interfaces.GetAddressOf());

        // Get the IMetaDataAssemblyImport interface to get metadata from the
        // managed assembly
        const auto& assembly_import = metadata_interfaces.As<IMetaDataAssemblyImport>(IID_IMetaDataAssemblyImport);
        const auto& assembly_metadata = GetAssemblyImportMetadata(assembly_import);

        hr = assembly_import->GetAssemblyProps(assembly_metadata.assembly_token, &corAssemblyProperty.ppbPublicKey,
                                               &corAssemblyProperty.pcbPublicKey, &corAssemblyProperty.pulHashAlgId,
                                               NULL, 0, NULL, &corAssemblyProperty.pMetaData,
                                               &corAssemblyProperty.assemblyFlags);

        if (FAILED(hr))
        {
            Logger::Warn("AssemblyLoadFinished failed to get properties for COR assembly ");
        }

        corAssemblyProperty.szName = module_info.assembly.name;

        Logger::Info("COR library: ", corAssemblyProperty.szName, " ", corAssemblyProperty.pMetaData.usMajorVersion,
                     ".", corAssemblyProperty.pMetaData.usMinorVersion, ".",
                     corAssemblyProperty.pMetaData.usRevisionNumber);

        if (rejit_handler != nullptr)
        {
            rejit_handler->SetCorAssemblyProfiler(&corAssemblyProperty);
        }

        return S_OK;
    }

    // In IIS, the startup hook will be inserted into a method in System.Web (which is domain-neutral)
    // but the Datadog.Trace.ClrProfiler.Managed.Loader assembly that the startup hook loads from a
    // byte array will be loaded into a non-shared AppDomain.
    // In this case, do not insert another startup hook into that non-shared AppDomain
    if (module_info.assembly.name == datadog_trace_clrprofiler_managed_loader_assemblyName)
    {
        Logger::Info("ModuleLoadFinished: Datadog.Trace.ClrProfiler.Managed.Loader loaded into AppDomain ",
                     app_domain_id, " ", module_info.assembly.app_domain_name);
        first_jit_compilation_app_domains.insert(app_domain_id);
        return S_OK;
    }

    if (module_info.IsWindowsRuntime())
    {
        // We cannot obtain writable metadata interfaces on Windows Runtime modules
        // or instrument their IL.
        Logger::Debug("ModuleLoadFinished skipping Windows Metadata module: ", module_id, " ",
                      module_info.assembly.name);
        return S_OK;
    }

    if (module_info.IsResource())
    {
        // We don't need to load metadata on resources modules.
        Logger::Debug("ModuleLoadFinished skipping Resources module: ", module_id, " ", module_info.assembly.name);
        return S_OK;
    }

    if (module_info.IsDynamic())
    {
        // For CallTarget we don't need to load metadata on dynamic modules.
        Logger::Debug("ModuleLoadFinished skipping Dynamic module: ", module_id, " ", module_info.assembly.name);
        return S_OK;
    }

    for (auto&& skip_assembly : skip_assemblies)
    {
        if (module_info.assembly.name == skip_assembly)
        {
            Logger::Debug("ModuleLoadFinished skipping known module: ", module_id, " ", module_info.assembly.name);
            return S_OK;
        }
    }

    for (auto&& skip_assembly_pattern : skip_assembly_prefixes)
    {
        if (module_info.assembly.name.rfind(skip_assembly_pattern, 0) == 0)
        {
            bool is_included = false;
            // The assembly matches the "skip" prefix, but check if it's specifically included
            for (auto&& include_assembly : include_assemblies)
            {
                if (module_info.assembly.name == include_assembly)
                {
                    is_included = true;
                    break;
                }
            }

            if (is_included)
            {
                Logger::Debug("ModuleLoadFinished matched module by pattern: ", module_id, " ",
                              module_info.assembly.name,
                              "but assembly is explicitly included");
                break;
            }
            else
            {
                Logger::Debug("ModuleLoadFinished skipping module by pattern: ", module_id, " ",
                              module_info.assembly.name);
                return S_OK;
            }
        }
    }

    if (module_info.assembly.name == managed_profiler_name)
    {
        // Fix PInvoke Rewriting
        ComPtr<IUnknown> metadata_interfaces;
        auto hr = this->info_->GetModuleMetaData(module_id, ofRead | ofWrite, IID_IMetaDataImport2,
                                                 metadata_interfaces.GetAddressOf());

        if (FAILED(hr))
        {
            Logger::Warn("ModuleLoadFinished failed to get metadata interface for ", module_id, " ",
                         module_info.assembly.name);
            return S_OK;
        }

        const auto& metadata_import = metadata_interfaces.As<IMetaDataImport2>(IID_IMetaDataImport);
        const auto& metadata_emit = metadata_interfaces.As<IMetaDataEmit2>(IID_IMetaDataEmit);
        const auto& assembly_import = metadata_interfaces.As<IMetaDataAssemblyImport>(IID_IMetaDataAssemblyImport);
        const auto& assembly_emit = metadata_interfaces.As<IMetaDataAssemblyEmit>(IID_IMetaDataAssemblyEmit);

        const auto& module_metadata =
            ModuleMetadata(metadata_import, metadata_emit, assembly_import, assembly_emit, module_info.assembly.name,
                           module_info.assembly.app_domain_id, &corAssemblyProperty, enable_by_ref_instrumentation,
                           enable_calltarget_state_by_ref);

        const auto& assemblyImport = GetAssemblyImportMetadata(assembly_import);
        const auto& assemblyVersion = assemblyImport.version.str();

        Logger::Info("ModuleLoadFinished: ", managed_profiler_name, " v", assemblyVersion, " - Fix PInvoke maps");
#ifdef _WIN32
        RewritingPInvokeMaps(module_metadata, windows_nativemethods_type);
        RewritingPInvokeMaps(module_metadata, appsec_windows_nativemethods_type);
        RewritingPInvokeMaps(module_metadata, debugger_windows_nativemethods_type);
#else
        RewritingPInvokeMaps(module_metadata, nonwindows_nativemethods_type);
        RewritingPInvokeMaps(module_metadata, appsec_nonwindows_nativemethods_type);
        RewritingPInvokeMaps(module_metadata, debugger_nonwindows_nativemethods_type);
#endif // _WIN32

        auto native_loader_library_path = GetNativeLoaderFilePath();
        if (fs::exists(native_loader_library_path))
        {
            auto native_loader_file_path = shared::ToWSTRING(native_loader_library_path);
            RewritingPInvokeMaps(module_metadata, native_loader_nativemethods_type, native_loader_file_path);
        }

        if (ShouldRewriteProfilerMaps())
        {
            auto profiler_library_path = shared::GetEnvironmentValue(WStr("DD_INTERNAL_PROFILING_NATIVE_ENGINE_PATH"));
            RewritingPInvokeMaps(module_metadata, profiler_nativemethods_type, profiler_library_path);
        }

        if (IsVersionCompatibilityEnabled())
        {
            // We need to call EmitDistributedTracerTargetMethod on every Datadog.Trace.dll, not just on the automatic one.
            // That's because if the binding fails (for instance, if there's a custom AssemblyLoadContext), the manual tracer
            // might call the target method on itself instead of calling it on the automatic tracer.
            EmitDistributedTracerTargetMethod(module_metadata, module_id);

            // No need to rewrite if the target assembly matches the expected version
            if (assemblyImport.version != managed_profiler_assembly_reference->version)
            {
                if (runtime_information_.is_core() && assemblyImport.version > managed_profiler_assembly_reference->version)
                {
                    Logger::Debug("Skipping version conflict fix for ", assemblyVersion,
                                  " because running on .NET Core with a higher version than expected");
                }
                else
                {
                    RewriteForDistributedTracing(module_metadata, module_id);
                }
            }
            else
            {
                Logger::Debug("Skipping version conflict fix for ", assemblyVersion,
                              " because the version matches the expected one");
            }
        }
    }
    else
    {
        module_ids_.push_back(module_id);

        bool searchForTraceAttribute = trace_annotations_enabled;
        if (searchForTraceAttribute)
        {
            for (auto&& skip_assembly_pattern : skip_traceattribute_assembly_prefixes)
            {
                if (module_info.assembly.name.rfind(skip_assembly_pattern, 0) == 0)
                {
                    Logger::Debug("ModuleLoadFinished skipping [Trace] search for module by pattern: ", module_id, " ",
                                  module_info.assembly.name);
                    searchForTraceAttribute = false;
                    break;
                }
            }
        }

        // Scan module for [Trace] methods
        if (searchForTraceAttribute)
        {
            mdTypeDef typeDef = mdTypeDefNil;
            mdTypeRef typeRef = mdTypeRefNil;
            bool foundType = false;

            ComPtr<IUnknown> metadata_interfaces;
            auto hr = this->info_->GetModuleMetaData(module_id, ofRead | ofWrite, IID_IMetaDataImport2,
                                                     metadata_interfaces.GetAddressOf());

            if (FAILED(hr))
            {
                Logger::Warn("ModuleLoadFinished failed to get metadata interface for ", module_id, " ",
                             module_info.assembly.name);
                return S_OK;
            }

            const auto& metadata_import = metadata_interfaces.As<IMetaDataImport2>(IID_IMetaDataImport);

            // First, detect if the assembly has defined its own Datadog trace attribute.
            // If this fails, detect if the assembly references the Datadog trace atttribute or other trace attributes
            hr = metadata_import->FindTypeDefByName(traceAttribute_typename_cstring, mdTypeDefNil, &typeDef);
            if (SUCCEEDED(hr))
            {
                foundType = true;
                Logger::Debug("ModuleLoadFinished found the TypeDef for ", traceattribute_typename, " defined in Module ", module_info.assembly.name);
            }
            else
            {
                // Now we enumerate all type refs in this assembly to see if the trace attribute is referenced
                auto enumTypeRefs = Enumerator<mdTypeRef>(
                    [&metadata_import](HCORENUM* ptr, mdTypeRef arr[], ULONG max, ULONG* cnt) -> HRESULT {
                        return metadata_import->EnumTypeRefs(ptr, arr, max, cnt);
                    },
                    [&metadata_import](HCORENUM ptr) -> void { metadata_import->CloseEnum(ptr); });

                auto enumIterator = enumTypeRefs.begin();
                while (enumIterator != enumTypeRefs.end())
                {
                    mdTypeRef typeRef = *enumIterator;

                    // Check if the typeref matches
                    mdToken parent_token = mdTokenNil;
                    WCHAR type_name[kNameMaxSize]{};
                    DWORD type_name_len = 0;

                    hr = metadata_import->GetTypeRefProps(typeRef, &parent_token, type_name, kNameMaxSize,
                                                          &type_name_len);

                    if (TypeNameMatchesTraceAttribute(type_name, type_name_len))
                    {
                        foundType = true;
                        Logger::Debug("ModuleLoadFinished found the TypeRef for ", traceattribute_typename,
                                     " defined in Module ", module_info.assembly.name);
                        break;
                    }

                    enumIterator = ++enumIterator;
                }
            }

            // We have a typeRef and it matches the trace attribute
            // Since it is referenced, it should be in-use somewhere in this module
            // So iterate over all methods in the module
            if (foundType)
            {
                std::vector<MethodReference> methodReferences;
                std::vector<IntegrationDefinition> integrationDefinitions;

                // Now we enumerate all custom attributes in this assembly to see if the trace attribute is used
                auto enumCustomAttributes = Enumerator<mdCustomAttribute>(
                    [&metadata_import](HCORENUM* ptr, mdCustomAttribute arr[], ULONG max, ULONG* cnt) -> HRESULT {
                        return metadata_import->EnumCustomAttributes(ptr, mdTokenNil, mdTokenNil, arr, max, cnt);
                    },
                    [&metadata_import](HCORENUM ptr) -> void { metadata_import->CloseEnum(ptr); });
                auto customAttributesIterator = enumCustomAttributes.begin();

                while (customAttributesIterator != enumCustomAttributes.end())
                {
                    mdCustomAttribute customAttribute = *customAttributesIterator;

                    // Check if the typeref matches
                    mdToken parent_token = mdTokenNil;
                    mdToken attribute_ctor_token = mdTokenNil;
                    const void* attribute_data = nullptr; // Pointer to receive attribute data, which is not needed for our purposes
                    DWORD data_size = 0;

                    hr = metadata_import->GetCustomAttributeProps(customAttribute, &parent_token, &attribute_ctor_token,
                                                                  &attribute_data, &data_size);

                    // We are only concerned with the trace attribute on method definitions
                    if (TypeFromToken(parent_token) == mdtMethodDef)
                    {
                        mdTypeDef attribute_type_token = mdTypeDefNil;
                        WCHAR function_name[kNameMaxSize]{};
                        DWORD function_name_len = 0;

                        // Get the type name from the constructor
                        const auto attribute_ctor_token_type = TypeFromToken(attribute_ctor_token);
                        if (attribute_ctor_token_type == mdtMemberRef)
                        {
                            hr = metadata_import->GetMemberRefProps(attribute_ctor_token, &attribute_type_token,
                                                                    function_name, kNameMaxSize, &function_name_len,
                                                                    nullptr, nullptr);
                        }
                        else if (attribute_ctor_token_type == mdtMethodDef)
                        {
                            hr = metadata_import->GetMemberProps(attribute_ctor_token, &attribute_type_token,
                                                                 function_name, kNameMaxSize, &function_name_len,
                                                                 nullptr, nullptr, nullptr, nullptr, nullptr, nullptr,
                                                                 nullptr, nullptr);
                        }
                        else
                        {
                            hr = E_FAIL;
                        }

                        if (SUCCEEDED(hr))
                        {
                            mdToken resolution_token = mdTokenNil;
                            WCHAR type_name[kNameMaxSize]{};
                            DWORD type_name_len = 0;

                            const auto token_type = TypeFromToken(attribute_type_token);
                            if (token_type == mdtTypeDef)
                            {
                                DWORD type_flags;
                                mdToken type_extends = mdTokenNil;
                                hr = metadata_import->GetTypeDefProps(attribute_type_token, type_name, kNameMaxSize,
                                                                      &type_name_len, &type_flags, &type_extends);
                            }
                            else if (token_type == mdtTypeRef)
                            {
                                hr = metadata_import->GetTypeRefProps(attribute_type_token, &resolution_token,
                                                                      type_name, kNameMaxSize, &type_name_len);
                            }
                            else
                            {
                                type_name_len = 0;
                            }

                            if (TypeNameMatchesTraceAttribute(type_name, type_name_len))
                            {
                                mdMethodDef methodDef = (mdMethodDef) parent_token;

                                // Matches! Let's mark the attached method for ReJIT
                                // Extract the function info from the mdMethodDef
                                const auto caller = GetFunctionInfo(metadata_import, methodDef);
                                if (!caller.IsValid())
                                {
                                    Logger::Warn("    * The caller for the methoddef: ",
                                                 shared::TokenStr(&parent_token), " is not valid!");
                                    customAttributesIterator = ++customAttributesIterator;
                                    continue;
                                }

                                // We create a new function info into the heap from the caller functionInfo in the
                                // stack, to be used later in the ReJIT process
                                auto functionInfo = FunctionInfo(caller);
                                auto hr = functionInfo.method_signature.TryParse();
                                if (FAILED(hr))
                                {
                                    Logger::Warn("    * The method signature: ", functionInfo.method_signature.str(),
                                                 " cannot be parsed.");
                                    customAttributesIterator = ++customAttributesIterator;
                                    continue;
                                }

                                // As we are in the right method, we gather all information we need and stored it in to
                                // the ReJIT handler.
                                std::vector<shared::WSTRING> signatureTypes;
                                methodReferences.push_back(MethodReference(
                                    tracemethodintegration_assemblyname, caller.type.name, caller.name,
                                    Version(0, 0, 0, 0), Version(USHRT_MAX, USHRT_MAX, USHRT_MAX, USHRT_MAX),
                                    signatureTypes));
                            }
                        }
                    }

                    customAttributesIterator = ++customAttributesIterator;
                }

                if (trace_annotation_integration_type == nullptr)
                {
                    Logger::Debug("ModuleLoadFinished pushing [Trace] methods to rejit_module_method_pairs for a later ReJIT, ModuleId=", module_id,
                                 ", ModuleName=", module_info.assembly.name,
                                 ", methodReferences.size()=", methodReferences.size());

                    if (methodReferences.size() > 0)
                    {
                        rejit_module_method_pairs.push_back(std::make_pair(module_id, methodReferences));
                    }
                }
                else
                {
                    Logger::Debug("ModuleLoadFinished including [Trace] methods for ReJIT, ModuleId=", module_id,
                                 ", ModuleName=", module_info.assembly.name,
                                 ", methodReferences.size()=", methodReferences.size());

                    integration_definitions_.reserve(integration_definitions_.size() + methodReferences.size());

                    // Push integration definitions from this module
                    for (const auto& methodReference : methodReferences)
                    {
                        integration_definitions_.push_back(IntegrationDefinition(
                            methodReference, *trace_annotation_integration_type.get(), false, false));
                    }
                }
            }
        }

        // We call the function to analyze the module and request the ReJIT of integrations defined in this module.
        if (tracer_integration_preprocessor != nullptr && !integration_definitions_.empty())
        {
            const auto numReJITs = tracer_integration_preprocessor->RequestRejitForLoadedModules(std::vector<ModuleID>{module_id}, integration_definitions_);
            Logger::Debug("[Tracer] Total number of ReJIT Requested: ", numReJITs);
        }

        if (debugger_instrumentation_requester != nullptr)
        {
            const auto& probes = debugger_instrumentation_requester->GetProbes();
            if (!probes.empty())
            {
                const auto numReJITs = debugger_instrumentation_requester->RequestRejitForLoadedModule(module_id);
                 Logger::Debug("[Debugger] Total number of ReJIT Requested: ", numReJITs);
            }
        }
    }

    return S_OK;
}

HRESULT STDMETHODCALLTYPE CorProfiler::ModuleUnloadStarted(ModuleID module_id)
{
    if (!is_attached_)
    {
        return S_OK;
    }

    auto _ = trace::Stats::Instance()->ModuleUnloadStartedMeasure();

    // take this lock so we block until the
    // module metadata is not longer being used
    std::lock_guard<std::mutex> guard(module_ids_lock_);

    // double check if is_attached_ has changed to avoid possible race condition with shutdown function
    if (!is_attached_)
    {
        return S_OK;
    }

    if (rejit_handler != nullptr)
    {
        rejit_handler->RemoveModule(module_id);
    }

    const auto& moduleInfo = GetModuleInfo(this->info_, module_id);
    if (!moduleInfo.IsValid())
    {
        Logger::Debug("ModuleUnloadStarted: ", module_id);
        return S_OK;
    }

    if (Logger::IsDebugEnabled())
    {
        Logger::Debug("ModuleUnloadStarted: ", module_id, " ", moduleInfo.assembly.name, " AppDomain ",
                      moduleInfo.assembly.app_domain_id, " ", moduleInfo.assembly.app_domain_name);
    }

    const auto is_instrumentation_assembly = moduleInfo.assembly.name == managed_profiler_name;
    if (is_instrumentation_assembly)
    {
        const auto appDomainId = moduleInfo.assembly.app_domain_id;

        // remove appdomain id from managed_profiler_loaded_app_domains set
        if (managed_profiler_loaded_app_domains.find(appDomainId) != managed_profiler_loaded_app_domains.end())
        {
            managed_profiler_loaded_app_domains.erase(appDomainId);
        }
    }

    return S_OK;
}

HRESULT STDMETHODCALLTYPE CorProfiler::Shutdown()
{
    if (!is_attached_)
    {
        return S_OK;
    }
    
    is_attached_.store(false);

    CorProfilerBase::Shutdown();

    // keep this lock until we are done using the module,
    // to prevent it from unloading while in use
    std::lock_guard<std::mutex> guard(module_ids_lock_);

    if (rejit_handler != nullptr)
    {
        rejit_handler->Shutdown();
        rejit_handler = nullptr;
    }
    Logger::Info("Exiting...");
    Logger::Debug("   ModuleIds: ", module_ids_.size());
    Logger::Debug("   IntegrationDefinitions: ", integration_definitions_.size());
    Logger::Debug("   DefinitionsIds: ", definitions_ids_.size());
    Logger::Debug("   ManagedProfilerLoadedAppDomains: ", managed_profiler_loaded_app_domains.size());
    Logger::Debug("   FirstJitCompilationAppDomains: ", first_jit_compilation_app_domains.size());
    Logger::Info("Stats: ", Stats::Instance()->ToString());
    return S_OK;
}

void CorProfiler::DisableTracerCLRProfiler()
{
    // A full profiler detach request cannot be made because:
    // 1. We use the COR_PRF_DISABLE_TRANSPARENCY_CHECKS_UNDER_FULL_TRUST event mask (CORPROF_E_IMMUTABLE_FLAGS_SET)
    // 2. We instrument code with SetILFunctionBody for the Loader injection. (CORPROF_E_IRREVERSIBLE_INSTRUMENTATION_PRESENT)
    // https://docs.microsoft.com/en-us/dotnet/framework/unmanaged-api/profiling/icorprofilerinfo3-requestprofilerdetach-method
    Logger::Info("Disabling Tracer CLR Profiler...");
    Shutdown();
}

HRESULT STDMETHODCALLTYPE CorProfiler::ProfilerDetachSucceeded()
{
    if (!is_attached_)
    {
        return S_OK;
    }

    CorProfilerBase::ProfilerDetachSucceeded();

    // keep this lock until we are done using the module,
    // to prevent it from unloading while in use
    std::lock_guard<std::mutex> guard(module_ids_lock_);

    // double check if is_attached_ has changed to avoid possible race condition with shutdown function
    if (!is_attached_)
    {
        return S_OK;
    }

    Logger::Info("Detaching profiler.");
    Logger::Flush();
    is_attached_.store(false);
    return S_OK;
}

HRESULT STDMETHODCALLTYPE CorProfiler::JITCompilationStarted(FunctionID function_id, BOOL is_safe_to_block)
{
    if (!is_attached_)
    {
        return S_OK;
    }

    auto _ = trace::Stats::Instance()->JITCompilationStartedMeasure();

    if (!is_safe_to_block)
    {
        return S_OK;
    }

    // keep this lock until we are done using the module,
    // to prevent it from unloading while in use
    std::lock_guard<std::mutex> guard(module_ids_lock_);

    // double check if is_attached_ has changed to avoid possible race condition with shutdown function
    if (!is_attached_)
    {
        return S_OK;
    }

    ModuleID module_id;
    mdToken function_token = mdTokenNil;

    HRESULT hr = this->info_->GetFunctionInfo(function_id, nullptr, &module_id, &function_token);
    if (FAILED(hr))
    {
        Logger::Warn("JITCompilationStarted: Call to ICorProfilerInfo4.GetFunctionInfo() failed for ", function_id);
        return S_OK;
    }

    // we have to check if the Id is in the module_ids_ vector.
    // In case is True we create a local ModuleMetadata to inject the loader.
    if (!shared::Contains(module_ids_, module_id))
    {
        debugger_instrumentation_requester->PerformInstrumentAllIfNeeded(module_id, function_token);
        return S_OK;
    }

    const auto& module_info = GetModuleInfo(this->info_, module_id);

    bool has_loader_injected_in_appdomain =
        first_jit_compilation_app_domains.find(module_info.assembly.app_domain_id) !=
        first_jit_compilation_app_domains.end();

    if (has_loader_injected_in_appdomain)
    {
        // Loader was already injected in a calltarget scenario, we don't need to do anything else here

        debugger_instrumentation_requester->PerformInstrumentAllIfNeeded(module_id, function_token);

        return S_OK;
    }

    ComPtr<IUnknown> metadataInterfaces;
    hr = this->info_->GetModuleMetaData(module_id, ofRead | ofWrite, IID_IMetaDataImport2,
                                        metadataInterfaces.GetAddressOf());

    const auto& metadataImport = metadataInterfaces.As<IMetaDataImport2>(IID_IMetaDataImport);
    const auto& metadataEmit = metadataInterfaces.As<IMetaDataEmit2>(IID_IMetaDataEmit);
    const auto& assemblyImport = metadataInterfaces.As<IMetaDataAssemblyImport>(IID_IMetaDataAssemblyImport);
    const auto& assemblyEmit = metadataInterfaces.As<IMetaDataAssemblyEmit>(IID_IMetaDataAssemblyEmit);

    Logger::Debug("Temporaly allocating the ModuleMetadata for injection. ModuleId=", module_id,
                  " ModuleName=", module_info.assembly.name);

    std::unique_ptr<ModuleMetadata> module_metadata = std::make_unique<ModuleMetadata>(
        metadataImport, metadataEmit, assemblyImport, assemblyEmit, module_info.assembly.name,
        module_info.assembly.app_domain_id, &corAssemblyProperty, enable_by_ref_instrumentation,
        enable_calltarget_state_by_ref);

    // get function info
    const auto& caller = GetFunctionInfo(module_metadata->metadata_import, function_token);
    if (!caller.IsValid())
    {
        return S_OK;
    }

    if (Logger::IsDebugEnabled())
    {
        Logger::Debug("JITCompilationStarted: function_id=", function_id, " token=", function_token,
                      " name=", caller.type.name, ".", caller.name, "()");
    }

    // In NETFx, NInject creates a temporary appdomain where the tracer can be laoded
    // If Runtime metrics are enabled, we can encounter a CannotUnloadAppDomainException
    // certainly because we are initializing perf counters at that time.
    // As there are no use case where we would like to load the tracer in that appdomain, just don't
    if (module_info.assembly.app_domain_name == WStr("NinjectModuleLoader") && !runtime_information_.is_core())
    {
        Logger::Info("JITCompilationStarted: NInjectModuleLoader appdomain deteceted. Not registering startup hook.");
        return S_OK;
    }

    // IIS: Ensure that the startup hook is inserted into System.Web.Compilation.BuildManager.InvokePreStartInitMethods.
    // This will be the first call-site considered for the startup hook injection,
    // which correctly loads Datadog.Trace.ClrProfiler.Managed.Loader into the application's
    // own AppDomain because at this point in the code path, the ApplicationImpersonationContext
    // has been started.
    //
    // Note: This check must only run on desktop because it is possible (and the default) to host
    // ASP.NET Core in-process, so a new .NET Core runtime is instantiated and run in the same w3wp.exe process
    auto valid_startup_hook_callsite = true;
    if (is_desktop_iis)
    {
        valid_startup_hook_callsite = module_metadata->assemblyName == WStr("System.Web") &&
                                      caller.type.name == WStr("System.Web.Compilation.BuildManager") &&
                                      caller.name == WStr("InvokePreStartInitMethods");
    }
    else if (module_metadata->assemblyName == WStr("System") ||
             module_metadata->assemblyName == WStr("System.Net.Http"))
    {
        valid_startup_hook_callsite = false;
    }

    // The first time a method is JIT compiled in an AppDomain, insert our startup
    // hook, which, at a minimum, must add an AssemblyResolve event so we can find
    // Datadog.Trace.dll and its dependencies on disk.
    if (valid_startup_hook_callsite && !has_loader_injected_in_appdomain)
    {
        bool domain_neutral_assembly = runtime_information_.is_desktop() && corlib_module_loaded &&
                                       module_metadata->app_domain_id == corlib_app_domain_id;
        Logger::Info("JITCompilationStarted: Startup hook registered in function_id=", function_id,
                     " token=", function_token, " name=", caller.type.name, ".", caller.name,
                     "(), assembly_name=", module_metadata->assemblyName,
                     " app_domain_id=", module_metadata->app_domain_id, " domain_neutral=", domain_neutral_assembly);

        first_jit_compilation_app_domains.insert(module_metadata->app_domain_id);

        hr = RunILStartupHook(module_metadata->metadata_emit, module_id, function_token, caller, *module_metadata);
        if (FAILED(hr))
        {
            Logger::Warn("JITCompilationStarted: Call to RunILStartupHook() failed for ", module_id, " ",
                         function_token);
            return S_OK;
        }

        if (is_desktop_iis)
        {
            hr = AddIISPreStartInitFlags(module_id, function_token);
            if (FAILED(hr))
            {
                Logger::Warn("JITCompilationStarted: Call to AddIISPreStartInitFlags() failed for ", module_id, " ",
                             function_token);
                return S_OK;
            }
        }

        Logger::Debug("JITCompilationStarted: Startup hook registered.");
    }

    return S_OK;
}

HRESULT STDMETHODCALLTYPE CorProfiler::AppDomainShutdownFinished(AppDomainID appDomainId, HRESULT hrStatus)
{
    if (!is_attached_)
    {
        return S_OK;
    }

    // take this lock so we block until the
    // module metadata is not longer being used
    std::lock_guard<std::mutex> guard(module_ids_lock_);

    // double check if is_attached_ has changed to avoid possible race condition with shutdown function
    if (!is_attached_)
    {
        return S_OK;
    }

    // remove appdomain metadata from map
    const auto& count = first_jit_compilation_app_domains.erase(appDomainId);

    Logger::Debug("AppDomainShutdownFinished: AppDomain: ", appDomainId, ", removed ", count, " elements");

    return S_OK;
}

HRESULT STDMETHODCALLTYPE CorProfiler::JITInlining(FunctionID callerId, FunctionID calleeId, BOOL* pfShouldInline)
{
    if (!is_attached_)
    {
        return S_OK;
    }
    
    auto _ = trace::Stats::Instance()->JITInliningMeasure();

    if (rejit_handler == nullptr)
    {
        return S_OK;
    }

    ModuleID calleeModuleId;
    mdToken calleFunctionToken = mdTokenNil;
    auto hr = this->info_->GetFunctionInfo(calleeId, NULL, &calleeModuleId, &calleFunctionToken);

    *pfShouldInline = true;

    if (FAILED(hr))
    {
        Logger::Warn("*** JITInlining: Failed to get the function info of the calleId: ", calleeId);
        return S_OK;
    }

    if (is_attached_ && rejit_handler != nullptr &&
        rejit_handler->HasModuleAndMethod(calleeModuleId, calleFunctionToken))
    {
        Logger::Debug("*** JITInlining: Inlining disabled for [ModuleId=", calleeModuleId,
                      ", MethodDef=", shared::TokenStr(&calleFunctionToken), "]");
        *pfShouldInline = false;
    }

    return S_OK;
}

//
// InitializeProfiler method
//
void CorProfiler::InitializeProfiler(WCHAR* id, CallTargetDefinition* items, int size)
{
    auto _ = trace::Stats::Instance()->InitializeProfilerMeasure();
    shared::WSTRING definitionsId = shared::WSTRING(id);
    Logger::Info("InitializeProfiler: received id: ", definitionsId, " from managed side with ", size,
                 " integrations.");

    if (size > 0)
    {
        InternalAddInstrumentation(id, items, size, false, true);
    }
}

void CorProfiler::RemoveCallTargetDefinitions(WCHAR* id, CallTargetDefinition* items, int size)
{
    shared::WSTRING definitionsId = shared::WSTRING(id);
    Logger::Info("RemoveCallTargetDefinitions: received id: ", definitionsId, " from managed side with ", size,
                 " integrations.");

    if (size > 0)
    {
        InternalAddInstrumentation(id, items, size, false, false);
    }
}

void CorProfiler::EnableByRefInstrumentation()
{
    enable_by_ref_instrumentation = true;
    if (rejit_handler != nullptr)
    {
        rejit_handler->SetEnableByRefInstrumentation(true);
    }

    Logger::Info("ByRef Instrumentation enabled.");
}

void CorProfiler::EnableCallTargetStateByRef()
{
    enable_calltarget_state_by_ref = true;
    if (rejit_handler != nullptr)
    {
        rejit_handler->SetEnableCallTargetStateByRef(true);
    }

    Logger::Info("CallTargetState ByRef enabled.");
}

void CorProfiler::AddDerivedInstrumentations(WCHAR* id, CallTargetDefinition* items, int size)
{
    auto _ = trace::Stats::Instance()->InitializeProfilerMeasure();
    shared::WSTRING definitionsId = shared::WSTRING(id);
    Logger::Info("AddDerivedInstrumentations: received id: ", definitionsId, " from managed side with ", size,
                 " integrations.");

    if (size > 0)
    {
        InternalAddInstrumentation(id, items, size, true);
    }
}

void CorProfiler::InternalAddInstrumentation(WCHAR* id, CallTargetDefinition* items, int size, bool isDerived, bool enable)
{
    shared::WSTRING definitionsId = shared::WSTRING(id);
    std::scoped_lock<std::mutex> definitionsLock(definitions_ids_lock_);

    auto defsIdFound = definitions_ids_.find(definitionsId) != definitions_ids_.end();
    if (enable && defsIdFound)
    {
        Logger::Info("InitializeProfiler: Id already processed.");
        return;
    }
    if (!enable && !defsIdFound)
    {
        Logger::Info("UninitializeProfiler: Id not processed.");
        return;
    }

    if (items != nullptr && rejit_handler != nullptr)
    {
        std::vector<IntegrationDefinition> integrationDefinitions;

        for (int i = 0; i < size; i++)
        {
            const CallTargetDefinition& current = items[i];

            const shared::WSTRING& targetAssembly = shared::WSTRING(current.targetAssembly);
            const shared::WSTRING& targetType = shared::WSTRING(current.targetType);
            const shared::WSTRING& targetMethod = shared::WSTRING(current.targetMethod);

            const shared::WSTRING& integrationAssembly = shared::WSTRING(current.integrationAssembly);
            const shared::WSTRING& integrationType = shared::WSTRING(current.integrationType);

            std::vector<shared::WSTRING> signatureTypes;
            for (int sIdx = 0; sIdx < current.signatureTypesLength; sIdx++)
            {
                const auto& currentSignature = current.signatureTypes[sIdx];
                if (currentSignature != nullptr)
                {
                    signatureTypes.push_back(shared::WSTRING(currentSignature));
                }
            }

            const Version& minVersion =
                Version(current.targetMinimumMajor, current.targetMinimumMinor, current.targetMinimumPatch, 0);
            const Version& maxVersion =
                Version(current.targetMaximumMajor, current.targetMaximumMinor, current.targetMaximumPatch, 0);

            const auto& integration = IntegrationDefinition(
                MethodReference(targetAssembly, targetType, targetMethod, minVersion, maxVersion, signatureTypes),
                TypeReference(integrationAssembly, integrationType, {}, {}),
                isDerived,
                true);

            if (Logger::IsDebugEnabled())
            {
                Logger::Debug("  * Target: ", targetAssembly, " | ", targetType, ".", targetMethod, "(",
                              signatureTypes.size(), ") { ", minVersion.str(), " - ", maxVersion.str(), " } [",
                              integrationAssembly, " | ", integrationType, "]");
            }

            integrationDefinitions.push_back(integration);
        }

        std::scoped_lock<std::mutex> moduleLock(module_ids_lock_);

        if (enable)
        {
            definitions_ids_.emplace(definitionsId);
        }
        else
        {
            definitions_ids_.erase(definitionsId);
        }

        if (enable)
        {
            integration_definitions_.reserve(integration_definitions_.size() + integrationDefinitions.size());
            for (const auto& integration : integrationDefinitions)
            {
                integration_definitions_.push_back(integration);
            }

            Logger::Info("Total number of modules to analyze: ", module_ids_.size());
            if (rejit_handler != nullptr)
            {
                std::promise<ULONG> promise;
                std::future<ULONG> future = promise.get_future();
                tracer_integration_preprocessor->EnqueueRequestRejitForLoadedModules(module_ids_,
                                                                                     integrationDefinitions, &promise);

                // wait and get the value from the future<int>
                const auto& numReJITs = future.get();
                Logger::Debug("Total number of ReJIT Requested: ", numReJITs);
            }
        }
        else
        {
            // remove the call target definitions
            std::vector<IntegrationDefinition> integration_definitions = integration_definitions_;
            integration_definitions_.clear();
            for (const auto& integration : integration_definitions)
            {
                if (std::find(integrationDefinitions.begin(), integrationDefinitions.end(), integration) == integrationDefinitions.end())
                {
                    integration_definitions_.push_back(integration);
                }
            }

            Logger::Info("Total number of modules to analyze: ", module_ids_.size());
            if (rejit_handler != nullptr)
            {
                std::promise<ULONG> promise;
                std::future<ULONG> future = promise.get_future();
                tracer_integration_preprocessor->EnqueueRequestRevertForLoadedModules(module_ids_,
                                                                                     integrationDefinitions, &promise);

                // wait and get the value from the future<int>
                const auto& numReJITs = future.get();
                Logger::Debug("Total number of Revert Requested: ", numReJITs);
            }
        }

        Logger::Info("InitializeProfiler: Total integrations in profiler: ", integration_definitions_.size());
    }
}

void CorProfiler::AddTraceAttributeInstrumentation(WCHAR* id, WCHAR* integration_assembly_name_ptr,
                                                   WCHAR* integration_type_name_ptr)
{
    shared::WSTRING definitionsId = shared::WSTRING(id);
    std::scoped_lock<std::mutex> definitionsLock(definitions_ids_lock_);

    if (definitions_ids_.find(definitionsId) != definitions_ids_.end())
    {
        Logger::Info("AddTraceAttributeInstrumentation: Id already processed.");
        return;
    }

    definitions_ids_.emplace(definitionsId);
    shared::WSTRING integration_assembly_name = shared::WSTRING(integration_assembly_name_ptr);
    shared::WSTRING integration_type_name = shared::WSTRING(integration_type_name_ptr);
    trace_annotation_integration_type =
        std::unique_ptr<TypeReference>(new TypeReference(integration_assembly_name, integration_type_name, {}, {}));

    Logger::Info("AddTraceAttributeInstrumentation: Initialized assembly=", integration_assembly_name, ", type=",
                 integration_type_name);
}

void CorProfiler::InitializeTraceMethods(WCHAR* id, WCHAR* integration_assembly_name_ptr, WCHAR* integration_type_name_ptr,
                                         WCHAR* configuration_string_ptr)
{
    shared::WSTRING definitionsId = shared::WSTRING(id);
    std::scoped_lock<std::mutex> definitionsLock(definitions_ids_lock_);

    if (definitions_ids_.find(definitionsId) != definitions_ids_.end())
    {
        Logger::Info("InitializeTraceMethods: Id already processed.");
        return;
    }

    shared::WSTRING integration_assembly_name = shared::WSTRING(integration_assembly_name_ptr);
    shared::WSTRING integration_type_name = shared::WSTRING(integration_type_name_ptr);
    shared::WSTRING configuration_string = shared::WSTRING(configuration_string_ptr);

    if (trace_annotation_integration_type == nullptr)
    {
        Logger::Warn("InitializeTraceMethods: Integration type was not initialized. AddTraceAttributeInstrumentation "
                     "must be called first");
        return;
    }
    else if (trace_annotation_integration_type.get()->assembly.str() != integration_assembly_name ||
             trace_annotation_integration_type.get()->name != integration_type_name)
    {
        Logger::Warn("InitializeTraceMethods: Integration type was already initialized to assembly=",
                     trace_annotation_integration_type.get()->assembly.str(),
                     ", type=", trace_annotation_integration_type.get()->name,
                     ". InitializeTraceMethods was now invoked with assembly=", integration_assembly_name,
                     ", type=", integration_type_name, ". Exiting InitializeTraceMethods.");
        return;
    }

    // TODO we do a handful of string splits here. We could probably do this with indexOf operations instead, but I'm gonna
    // first make sure this works
    definitions_ids_.emplace(definitionsId);
    if (rejit_handler != nullptr)
    {
        if (trace_annotation_integration_type == nullptr)
        {
            Logger::Warn("InitializeTraceMethods: Integration type was not initialized. AddTraceAttributeInstrumentation must be called first");
        }
        else if (trace_annotation_integration_type.get()->assembly.str() != integration_assembly_name
            || trace_annotation_integration_type.get()->name != integration_type_name)
        {
            Logger::Warn("InitializeTraceMethods: Integration type was initialized to assembly=",
                         trace_annotation_integration_type.get()->assembly.str(), ", type=", trace_annotation_integration_type.get()->name,
                         ". InitializeTraceMethods was invoked with assembly=", integration_assembly_name , ", type=", integration_type_name, ". Exiting InitializeTraceMethods.");
        }
        else if (configuration_string.size() > 0)
        {
            std::vector<IntegrationDefinition> integrationDefinitions = GetIntegrationsFromTraceMethodsConfiguration(*trace_annotation_integration_type.get(), configuration_string);
            std::scoped_lock<std::mutex> moduleLock(module_ids_lock_);

            Logger::Debug("InitializeTraceMethods: Total number of modules to analyze: ", module_ids_.size());
            if (rejit_handler != nullptr)
            {
                std::promise<ULONG> promise;
                std::future<ULONG> future = promise.get_future();
                tracer_integration_preprocessor->EnqueueRequestRejitForLoadedModules(module_ids_, integrationDefinitions,
                                                                                    &promise);

                // wait and get the value from the future<int>
                const auto& numReJITs = future.get();
                Logger::Debug("Total number of ReJIT Requested: ", numReJITs);
            }

            integration_definitions_.reserve(integration_definitions_.size() + integrationDefinitions.size());
            for (const auto& integration : integrationDefinitions)
            {
                integration_definitions_.push_back(integration);
            }

            Logger::Info("InitializeTraceMethods: Total integrations in profiler: ", integration_definitions_.size());
        }
    }
}

void CorProfiler::InstrumentProbes(debugger::DebuggerMethodProbeDefinition* methodProbes, int methodProbesLength,
                            debugger::DebuggerLineProbeDefinition* lineProbes, int lineProbesLength,
                            debugger::DebuggerRemoveProbesDefinition* removeProbes, int revertProbesLength) const
{
    debugger_instrumentation_requester->InstrumentProbes(methodProbes, methodProbesLength, lineProbes, lineProbesLength,
                                                  removeProbes, revertProbesLength);
}

int CorProfiler::GetProbesStatuses(WCHAR** probeIds, int probeIdsLength, debugger::DebuggerProbeStatus* probeStatuses)
{
    return debugger_instrumentation_requester->GetProbesStatuses(probeIds, probeIdsLength, probeStatuses);
}

//
// ICorProfilerCallback6 methods
//
HRESULT STDMETHODCALLTYPE CorProfiler::GetAssemblyReferences(const WCHAR* wszAssemblyPath,
                                                             ICorProfilerAssemblyReferenceProvider* pAsmRefProvider)
{
    if (IsAzureAppServices())
    {
        Logger::Debug(
            "GetAssemblyReferences skipping entire callback because this is running in Azure App Services, which "
            "isn't yet supported for this feature. AssemblyPath=",
            wszAssemblyPath);
        return S_OK;
    }

    // Convert the assembly path to the assembly name, assuming the assembly name
    // is either <assembly_name.ni.dll> or <assembly_name>.dll
    const auto& assemblyPathString = shared::ToString(wszAssemblyPath);
    auto filename = assemblyPathString.substr(assemblyPathString.find_last_of("\\/") + 1);
    const auto& lastNiDllPeriodIndex = filename.rfind(".ni.dll");
    const auto& lastDllPeriodIndex = filename.rfind(".dll");
    if (lastNiDllPeriodIndex != std::string::npos)
    {
        filename.erase(lastNiDllPeriodIndex, 7);
    }
    else if (lastDllPeriodIndex != std::string::npos)
    {
        filename.erase(lastDllPeriodIndex, 4);
    }

    const shared::WSTRING& assembly_name = shared::ToWSTRING(filename);

    // Skip known framework assemblies that we will not instrument and,
    // as a result, will not need an assembly reference to the
    // managed profiler
    for (auto&& skip_assembly_pattern : skip_assembly_prefixes)
    {
        if (assembly_name.rfind(skip_assembly_pattern, 0) == 0)
        {
            Logger::Debug("GetAssemblyReferences skipping module by pattern: Name=", assembly_name,
                          " Path=", wszAssemblyPath);
            return S_OK;
        }
    }

    for (auto&& skip_assembly : skip_assemblies)
    {
        if (assembly_name == skip_assembly)
        {
            Logger::Debug("GetAssemblyReferences skipping known assembly: Name=", assembly_name,
                          " Path=", wszAssemblyPath);
            return S_OK;
        }
    }

    // Construct an ASSEMBLYMETADATA structure for the managed profiler that can
    // be consumed by the runtime
    ASSEMBLYMETADATA assembly_metadata{};

    assembly_metadata.usMajorVersion = managed_profiler_assembly_reference->version.major;
    assembly_metadata.usMinorVersion = managed_profiler_assembly_reference->version.minor;
    assembly_metadata.usBuildNumber = managed_profiler_assembly_reference->version.build;
    assembly_metadata.usRevisionNumber = managed_profiler_assembly_reference->version.revision;
    if (managed_profiler_assembly_reference->locale == WStr("neutral"))
    {
        assembly_metadata.szLocale = const_cast<WCHAR*>(WStr("\0"));
        assembly_metadata.cbLocale = 0;
    }
    else
    {
        assembly_metadata.szLocale = const_cast<WCHAR*>(managed_profiler_assembly_reference->locale.c_str());
        assembly_metadata.cbLocale = (DWORD) (managed_profiler_assembly_reference->locale.size());
    }

    DWORD public_key_size = 8;
    if (managed_profiler_assembly_reference->public_key == trace::PublicKey())
    {
        public_key_size = 0;
    }

    COR_PRF_ASSEMBLY_REFERENCE_INFO asmRefInfo;
    asmRefInfo.pbPublicKeyOrToken = (void*) &managed_profiler_assembly_reference->public_key.data[0];
    asmRefInfo.cbPublicKeyOrToken = public_key_size;
    asmRefInfo.szName = managed_profiler_assembly_reference->name.c_str();
    asmRefInfo.pMetaData = &assembly_metadata;
    asmRefInfo.pbHashValue = nullptr;
    asmRefInfo.cbHashValue = 0;
    asmRefInfo.dwAssemblyRefFlags = 0;

    // Attempt to extend the assembly closure of the provided assembly to include
    // the managed profiler
    auto hr = pAsmRefProvider->AddAssemblyReference(&asmRefInfo);
    if (FAILED(hr))
    {
        Logger::Warn("GetAssemblyReferences failed for call from ", wszAssemblyPath);
        return S_OK;
    }

    Logger::Debug("GetAssemblyReferences extending assembly closure for ", assembly_name, " to include ",
                  asmRefInfo.szName, ". Path=", wszAssemblyPath);

    return S_OK;
}

bool CorProfiler::IsAttached() const
{
    return is_attached_;
}

//
// Helper methods
//
bool CorProfiler::GetIntegrationTypeRef(ModuleMetadata& module_metadata, ModuleID module_id,
                                        const IntegrationDefinition& integration_definition,
                                        mdTypeRef& integration_type_ref)
{
    const auto& integration_key = integration_definition.integration_type.get_cache_key();

    if (!module_metadata.TryGetIntegrationTypeRef(integration_key, integration_type_ref))
    {
        const auto& module_info = GetModuleInfo(this->info_, module_id);
        if (!module_info.IsValid())
        {
            return false;
        }

        mdModule module;
        auto hr = module_metadata.metadata_import->GetModuleFromScope(&module);
        if (FAILED(hr))
        {
            Logger::Warn("GetIntegrationTypeRef failed to get module metadata token for "
                         "module_id=",
                         module_id, " module_name=", module_info.assembly.name);
            return false;
        }

        const MetadataBuilder metadata_builder(module_metadata, module, module_metadata.metadata_import,
                                               module_metadata.metadata_emit, module_metadata.assembly_import,
                                               module_metadata.assembly_emit);

        // for each wrapper assembly, emit an assembly reference
        hr = metadata_builder.EmitAssemblyRef(integration_definition.integration_type.assembly);
        if (FAILED(hr))
        {
            Logger::Warn("GetIntegrationTypeRef failed to emit wrapper assembly ref for assembly=",
                         integration_definition.integration_type.assembly.name,
                         ", Version=", integration_definition.integration_type.assembly.version.str(),
                         ", Culture=", integration_definition.integration_type.assembly.locale,
                         " PublicKeyToken=", integration_definition.integration_type.assembly.public_key.str());
            return false;
        }

        // for each method replacement in each enabled integration,
        // emit a reference to the instrumentation wrapper type
        hr = metadata_builder.FindIntegrationTypeRef(integration_definition, integration_type_ref);
        if (FAILED(hr))
        {
            Logger::Warn("GetIntegrationTypeRef failed to obtain wrapper method ref for ",
                         integration_definition.integration_type.name, ".");
            return false;
        }
    }

    return true;
}

bool CorProfiler::ProfilerAssemblyIsLoadedIntoAppDomain(AppDomainID app_domain_id)
{
    return managed_profiler_loaded_domain_neutral ||
           managed_profiler_loaded_app_domains.find(app_domain_id) != managed_profiler_loaded_app_domains.end();
}

HRESULT CorProfiler::EmitDistributedTracerTargetMethod(const ModuleMetadata& module_metadata, ModuleID module_id)
{
    // Emit a public DistributedTracer.__GetInstanceForProfiler__() method, that will be used by RewriteForDistributedTracing
    HRESULT hr = S_OK;

    //
    // *** Get DistributedTracer TypeDef
    //
    mdTypeDef distributedTracerTypeDef;
    hr = module_metadata.metadata_import->FindTypeDefByName(distributed_tracer_type_name.c_str(),
                                                            mdTokenNil, &distributedTracerTypeDef);

    if (FAILED(hr))
    {
        Logger::Warn("Error rewriting for Distributed Tracing on getting DistributedTracer TypeDef");
        return hr;
    }

    //
    // *** get_Instance MemberRef ***
    //
    mdTypeDef iDistributedTracerTypeDef;
    hr = module_metadata.metadata_import->FindTypeDefByName(distributed_tracer_interface_name.c_str(),
                                                            mdTokenNil, &iDistributedTracerTypeDef);

    if (FAILED(hr))
    {
        Logger::Warn("Error rewriting for Distributed Tracing on getting IDistributedTracer TypeDef");
        return hr;
    }

    COR_SIGNATURE instanceSignature[16];

    unsigned type_buffer;
    const auto type_size = CorSigCompressToken(iDistributedTracerTypeDef, &type_buffer);

    unsigned offset = 0;

    instanceSignature[offset++] = IMAGE_CEE_CS_CALLCONV_DEFAULT;
    instanceSignature[offset++] = 0;
    instanceSignature[offset++] = ELEMENT_TYPE_CLASS;
    memcpy(&instanceSignature[offset], &type_buffer, type_size);
    offset += type_size;

    mdMemberRef instanceMemberRef;
    hr = module_metadata.metadata_emit->DefineMemberRef(distributedTracerTypeDef, WStr("get_Instance"),
                                                        instanceSignature, offset, &instanceMemberRef);
    if (FAILED(hr))
    {
        Logger::Warn("Error rewriting for Distributed Tracing on defining get_Instance MemberRef");
        return hr;
    }


    constexpr COR_SIGNATURE signature[] = {
        IMAGE_CEE_CS_CALLCONV_DEFAULT, // Calling convention
        0,                             // Number of parameters
        ELEMENT_TYPE_OBJECT,             // Return type
    };

    mdMethodDef targetMethodDef;

    hr = module_metadata.metadata_emit->DefineMethod(
        distributedTracerTypeDef, distributed_tracer_target_method_name.c_str(), mdStatic | mdPublic,
                                                     signature, sizeof(signature), 0, 0, &targetMethodDef);

    if (FAILED(hr))
    {
        Logger::Warn("Error defining target method for Distributed Tracing");
        return hr;
    }

    /////////////////////////////////////////////
    // Add IL instructions into the target __GetInstanceForProfiler__ method
    //
    //  public static object __GetInstanceForProfiler__() {
    //      return Instance;
    //  }
    //
    ILRewriter rewriter_get_instance(this->info_, nullptr, module_id, targetMethodDef);
    rewriter_get_instance.InitializeTiny();

    auto pALFirstInstr = rewriter_get_instance.GetILList()->m_pNext;

    // Call the get_Instance() property getter
    auto pALNewInstr = rewriter_get_instance.NewILInstr();
    pALNewInstr->m_opcode = CEE_CALL;
    pALNewInstr->m_Arg32 = instanceMemberRef;
    rewriter_get_instance.InsertBefore(pALFirstInstr, pALNewInstr);

    // ret : Return the value
    pALNewInstr = rewriter_get_instance.NewILInstr();
    pALNewInstr->m_opcode = CEE_RET;
    rewriter_get_instance.InsertBefore(pALFirstInstr, pALNewInstr);

    hr = rewriter_get_instance.Export();
    if (FAILED(hr))
    {
        Logger::Warn("Failed to emit IL for DistributedTracer.__GetInstanceForProfiler__ for ModuleID=", module_id);
        return hr;
    }

    Logger::Info("Successfully added method DistributedTracer.__GetInstanceForProfiler__ for ModuleID=", module_id);

    return S_OK;
}

HRESULT CorProfiler::RewriteForDistributedTracing(const ModuleMetadata& module_metadata, ModuleID module_id)
{
    HRESULT hr = S_OK;

    if (IsDebugEnabled())
    {
        Logger::Info("pcbPublicKey: ", managed_profiler_assembly_property.pcbPublicKey);
        Logger::Info("ppbPublicKey: ", shared::HexStr(managed_profiler_assembly_property.ppbPublicKey,
                                                      managed_profiler_assembly_property.pcbPublicKey));
        Logger::Info("pcbPublicKey: ");
        const auto ppbPublicKey = (BYTE*) managed_profiler_assembly_property.ppbPublicKey;
        for (ULONG i = 0; i < managed_profiler_assembly_property.pcbPublicKey; i++)
        {
            Logger::Info(" -> ", (int) ppbPublicKey[i]);
        }
        Logger::Info("szName: ", managed_profiler_assembly_property.szName);

        Logger::Info("Metadata.cbLocale: ", managed_profiler_assembly_property.pMetaData.cbLocale);
        Logger::Info("Metadata.szLocale: ", managed_profiler_assembly_property.pMetaData.szLocale);

        if (managed_profiler_assembly_property.pMetaData.rOS != nullptr)
        {
            Logger::Info("Metadata.rOS.dwOSMajorVersion: ",
                         managed_profiler_assembly_property.pMetaData.rOS->dwOSMajorVersion);
            Logger::Info("Metadata.rOS.dwOSMinorVersion: ",
                         managed_profiler_assembly_property.pMetaData.rOS->dwOSMinorVersion);
            Logger::Info("Metadata.rOS.dwOSPlatformId: ",
                         managed_profiler_assembly_property.pMetaData.rOS->dwOSPlatformId);
        }

        Logger::Info("Metadata.usBuildNumber: ", managed_profiler_assembly_property.pMetaData.usBuildNumber);
        Logger::Info("Metadata.usMajorVersion: ", managed_profiler_assembly_property.pMetaData.usMajorVersion);
        Logger::Info("Metadata.usMinorVersion: ", managed_profiler_assembly_property.pMetaData.usMinorVersion);
        Logger::Info("Metadata.usRevisionNumber: ", managed_profiler_assembly_property.pMetaData.usRevisionNumber);

        Logger::Info("pulHashAlgId: ", managed_profiler_assembly_property.pulHashAlgId);
        Logger::Info("sizeof(pulHashAlgId): ", sizeof(managed_profiler_assembly_property.pulHashAlgId));
        Logger::Info("assemblyFlags: ", managed_profiler_assembly_property.assemblyFlags);
    }

    //
    // *** Get DistributedTracer TypeDef
    //
    mdTypeDef distributedTracerTypeDef;
    hr = module_metadata.metadata_import->FindTypeDefByName(distributed_tracer_type_name.c_str(),
                                                            mdTokenNil, &distributedTracerTypeDef);
    if (FAILED(hr))
    {
        Logger::Warn("Error rewriting for Distributed Tracing on getting DistributedTracer TypeDef");
        return hr;
    }

    //
    // *** Import Current Version of assembly
    //
    mdAssemblyRef managed_profiler_assemblyRef;
    hr = module_metadata.assembly_emit->DefineAssemblyRef(
        managed_profiler_assembly_property.ppbPublicKey, managed_profiler_assembly_property.pcbPublicKey,
        managed_profiler_assembly_property.szName.data(), &managed_profiler_assembly_property.pMetaData,
        &managed_profiler_assembly_property.pulHashAlgId, sizeof(managed_profiler_assembly_property.pulHashAlgId),
        managed_profiler_assembly_property.assemblyFlags, &managed_profiler_assemblyRef);

    if (FAILED(hr) || managed_profiler_assemblyRef == mdAssemblyRefNil)
    {
        Logger::Warn("Error rewriting for Distributed Tracing on getting ManagedProfiler AssemblyRef");
        return hr;
    }

    mdTypeRef distributedTracerTypeRef;
    hr = module_metadata.metadata_emit->DefineTypeRefByName(
        managed_profiler_assemblyRef, distributed_tracer_type_name.c_str(), &distributedTracerTypeRef);

    if (FAILED(hr))
    {
        Logger::Warn("Error rewriting for Distributed Tracing on getting DistributedTracer TypeRef");
        return hr;
    }

    mdTypeRef iDistributedTracerTypeRef;
    hr = module_metadata.metadata_emit->DefineTypeRefByName(
        managed_profiler_assemblyRef, distributed_tracer_interface_name.c_str(), &iDistributedTracerTypeRef);

    if (FAILED(hr))
    {
        Logger::Warn("Error rewriting for Distributed Tracing on getting IDistributedTracer TypeRef");
        return hr;
    }

    //
    // *** GetDistributedTracer MethodDef ***
    //
    constexpr COR_SIGNATURE getDistributedTracerSignature[] = {IMAGE_CEE_CS_CALLCONV_DEFAULT, 0, ELEMENT_TYPE_OBJECT};
    mdMethodDef getDistributedTraceMethodDef;
    hr = module_metadata.metadata_import->FindMethod(distributedTracerTypeDef, WStr("GetDistributedTracer"),
                                                     getDistributedTracerSignature, 3, &getDistributedTraceMethodDef);
    if (FAILED(hr))
    {
        Logger::Warn("Error rewriting for Distributed Tracing on getting GetDistributedTracer MethodDef");
        return hr;
    }

    //
    // *** Target (__GetInstanceForProfiler__) MemberRef ***
    //
    constexpr COR_SIGNATURE targetSignature[] = {
        IMAGE_CEE_CS_CALLCONV_DEFAULT,
        0,
        ELEMENT_TYPE_OBJECT,
    };

    mdMemberRef targetMemberRef;
    hr = module_metadata.metadata_emit->DefineMemberRef(distributedTracerTypeRef, distributed_tracer_target_method_name.c_str(), targetSignature,
                                                        sizeof(targetSignature), &targetMemberRef);
    if (FAILED(hr))
    {
        Logger::Warn("Error rewriting for Distributed Tracing on defining __GetInstanceForProfiler__ MemberRef");
        return hr;
    }

    ILRewriter getterRewriter(this->info_, nullptr, module_id, getDistributedTraceMethodDef);
    getterRewriter.InitializeTiny();

    // Modify first instruction from ldnull to call
    ILRewriterWrapper getterWrapper(&getterRewriter);
    getterWrapper.SetILPosition(getterRewriter.GetILList()->m_pNext);
    getterWrapper.CallMember(targetMemberRef, false);
    getterWrapper.Return();

    hr = getterRewriter.Export();

    if (FAILED(hr))
    {
        Logger::Warn("Error rewriting GetDistributedTracer->[AutoInstrumentation]__GetInstanceForProfiler__");
        return hr;
    }

    Logger::Info("Rewriting GetDistributedTracer->[AutoInstrumentation]__GetInstanceForProfiler__");

    if (IsDumpILRewriteEnabled())
    {
        Logger::Info(GetILCodes("After -> GetDistributedTracer. ", &getterRewriter,
                                GetFunctionInfo(module_metadata.metadata_import, getDistributedTraceMethodDef),
                                module_metadata.metadata_import));
    }

    return hr;
}

bool CorProfiler::TypeNameMatchesTraceAttribute(WCHAR type_name[], DWORD type_name_len)
{
    static size_t traceAttributeLength = traceattribute_typename.length();
    static size_t newrelic_traceAttributeLength = newrelic_traceattribute_typename.length();
    static size_t newrelic_transactionAttributeLength = newrelic_transactionattribute_typename.length();

    // Name must match exactly. Subract 1 from the input length to account for the trailing '\0'
    if (type_name_len - 1 == traceAttributeLength)
    {
        for (size_t i = 0; i < traceAttributeLength; i++)
        {
            if (type_name[i] != traceAttribute_typename_cstring[i])
            {
                return false;
            }
        }

        return true;
    }
    else if (type_name_len - 1 == newrelic_traceAttributeLength)
    {
        for (size_t i = 0; i < newrelic_traceAttributeLength; i++)
        {
            if (type_name[i] != newrelic_traceattribute_typename_cstring[i])
            {
                return false;
            }
        }

        return true;
    }
    else if (type_name_len - 1 == newrelic_transactionAttributeLength)
    {
        for (size_t i = 0; i < newrelic_transactionAttributeLength; i++)
        {
            if (type_name[i] != newrelic_transactionattribute_typename_cstring[i])
            {
                return false;
            }
        }

        return true;
    }

    return false;
}

const std::string indent_values[] = {
    "",
    std::string(2 * 1, ' '),
    std::string(2 * 2, ' '),
    std::string(2 * 3, ' '),
    std::string(2 * 4, ' '),
    std::string(2 * 5, ' '),
    std::string(2 * 6, ' '),
    std::string(2 * 7, ' '),
    std::string(2 * 8, ' '),
    std::string(2 * 9, ' '),
    std::string(2 * 10, ' '),
};

std::string CorProfiler::GetILCodes(const std::string& title, ILRewriter* rewriter, const FunctionInfo& caller,
                                    const ComPtr<IMetaDataImport2>& metadata_import)
{
    std::stringstream orig_sstream;
    orig_sstream << title;
    orig_sstream << shared::ToString(caller.type.name);
    orig_sstream << ".";
    orig_sstream << shared::ToString(caller.name);
    orig_sstream << " => (max_stack: ";
    orig_sstream << rewriter->GetMaxStackValue();
    orig_sstream << ")" << std::endl;

    const auto& ehCount = rewriter->GetEHCount();
    const auto& ehPtr = rewriter->GetEHPointer();
    int indent = 1;

    PCCOR_SIGNATURE originalSignature = nullptr;
    ULONG originalSignatureSize = 0;
    mdToken localVarSig = rewriter->GetTkLocalVarSig();

    if (localVarSig != mdTokenNil)
    {
        auto hr =
            metadata_import->GetSigFromToken(localVarSig, &originalSignature, &originalSignatureSize);
        if (SUCCEEDED(hr))
        {
            orig_sstream << std::endl
                         << ". Local Var Signature: "
                         << shared::ToString(shared::HexStr(originalSignature, originalSignatureSize))
                         << std::endl;
        }
    }

    orig_sstream << std::endl;
    for (ILInstr* cInstr = rewriter->GetILList()->m_pNext; cInstr != rewriter->GetILList(); cInstr = cInstr->m_pNext)
    {

        if (ehCount > 0)
        {
            for (unsigned int i = 0; i < ehCount; i++)
            {
                const auto& currentEH = ehPtr[i];
                if (currentEH.m_Flags == COR_ILEXCEPTION_CLAUSE_FINALLY)
                {
                    if (currentEH.m_pTryBegin == cInstr)
                    {
                        if (indent > 0)
                        {
                            orig_sstream << indent_values[indent];
                        }
                        orig_sstream << ".try {" << std::endl;
                        indent++;
                    }
                    if (currentEH.m_pTryEnd == cInstr)
                    {
                        indent--;
                        if (indent > 0)
                        {
                            orig_sstream << indent_values[indent];
                        }
                        orig_sstream << "}" << std::endl;
                    }
                    if (currentEH.m_pHandlerBegin == cInstr)
                    {
                        if (indent > 0)
                        {
                            orig_sstream << indent_values[indent];
                        }
                        orig_sstream << ".finally {" << std::endl;
                        indent++;
                    }
                }
            }
            for (unsigned int i = 0; i < ehCount; i++)
            {
                const auto& currentEH = ehPtr[i];
                if (currentEH.m_Flags == COR_ILEXCEPTION_CLAUSE_NONE)
                {
                    if (currentEH.m_pTryBegin == cInstr)
                    {
                        if (indent > 0)
                        {
                            orig_sstream << indent_values[indent];
                        }
                        orig_sstream << ".try {" << std::endl;
                        indent++;
                    }
                    if (currentEH.m_pTryEnd == cInstr)
                    {
                        indent--;
                        if (indent > 0)
                        {
                            orig_sstream << indent_values[indent];
                        }
                        orig_sstream << "}" << std::endl;
                    }
                    if (currentEH.m_pHandlerBegin == cInstr)
                    {
                        if (indent > 0)
                        {
                            orig_sstream << indent_values[indent];
                        }
                        orig_sstream << ".catch {" << std::endl;
                        indent++;
                    }
                }
            }
        }

        if (indent > 0)
        {
            orig_sstream << indent_values[indent];
        }
        orig_sstream << cInstr;
        orig_sstream << ": ";
        if (cInstr->m_opcode < opcodes_names.size())
        {
            orig_sstream << std::setw(10) << opcodes_names[cInstr->m_opcode];
        }
        else
        {
            orig_sstream << "0x";
            orig_sstream << std::setfill('0') << std::setw(2) << std::hex << cInstr->m_opcode;
        }
        if (cInstr->m_pTarget != NULL)
        {
            orig_sstream << "  ";
            orig_sstream << cInstr->m_pTarget;

            if (cInstr->m_opcode == CEE_CALL || cInstr->m_opcode == CEE_CALLVIRT || cInstr->m_opcode == CEE_NEWOBJ)
            {
                const auto memberInfo = GetFunctionInfo(metadata_import, (mdMemberRef) cInstr->m_Arg32);
                orig_sstream << "  | ";
                orig_sstream << shared::ToString(memberInfo.type.name);
                orig_sstream << ".";
                orig_sstream << shared::ToString(memberInfo.name);
                if (memberInfo.signature.NumberOfArguments() > 0)
                {
                    orig_sstream << "(";
                    orig_sstream << memberInfo.signature.NumberOfArguments();
                    orig_sstream << " argument{s}";
                    orig_sstream << ")";
                }
                else
                {
                    orig_sstream << "()";
                }
            }
            else if (cInstr->m_opcode == CEE_CASTCLASS || cInstr->m_opcode == CEE_BOX ||
                     cInstr->m_opcode == CEE_UNBOX_ANY || cInstr->m_opcode == CEE_NEWARR ||
                     cInstr->m_opcode == CEE_INITOBJ)
            {
                const auto typeInfo = GetTypeInfo(metadata_import, (mdTypeRef) cInstr->m_Arg32);
                orig_sstream << "  | ";
                orig_sstream << shared::ToString(typeInfo.name);
            }
            else if (cInstr->m_opcode == CEE_LDSTR)
            {
                WCHAR szString[1024];
                ULONG szStringLength;
                auto hr = metadata_import->GetUserString((mdString) cInstr->m_Arg32, szString, 1024,
                                                                         &szStringLength);
                if (SUCCEEDED(hr))
                {
                    orig_sstream << "  | \"";
                    orig_sstream << shared::ToString(shared::WSTRING(szString, szStringLength));
                    orig_sstream << "\"";
                }
            }
        }
        else if (cInstr->m_Arg64 != 0)
        {
            orig_sstream << " ";
            orig_sstream << cInstr->m_Arg64;
        }
        orig_sstream << std::endl;

        if (ehCount > 0)
        {
            for (unsigned int i = 0; i < ehCount; i++)
            {
                const auto& currentEH = ehPtr[i];
                if (currentEH.m_pHandlerEnd == cInstr)
                {
                    indent--;
                    if (indent > 0)
                    {
                        orig_sstream << indent_values[indent];
                    }
                    orig_sstream << "}" << std::endl;
                }
            }
        }
    }
    return orig_sstream.str();
}

//
// Startup methods
//
HRESULT CorProfiler::RunILStartupHook(const ComPtr<IMetaDataEmit2>& metadata_emit, const ModuleID module_id,
                                      const mdToken function_token, const FunctionInfo& caller, const ModuleMetadata& module_metadata)
{
    mdMethodDef ret_method_token;
    auto hr = GenerateVoidILStartupMethod(module_id, &ret_method_token);

    if (FAILED(hr))
    {
        Logger::Warn("RunILStartupHook: Call to GenerateVoidILStartupMethod failed for ", module_id);
        return hr;
    }

    ILRewriter rewriter(this->info_, nullptr, module_id, function_token);
    hr = rewriter.Import();

    if (FAILED(hr))
    {
        Logger::Warn("RunILStartupHook: Call to ILRewriter.Import() failed for ", module_id, " ", function_token);
        return hr;
    }

    ILRewriterWrapper rewriter_wrapper(&rewriter);

    // Get first instruction and set the rewriter to that location
    ILInstr* pInstr = rewriter.GetILList()->m_pNext;
    rewriter_wrapper.SetILPosition(pInstr);
    rewriter_wrapper.CallMember(ret_method_token, false);
    hr = rewriter.Export();

    if (FAILED(hr))
    {
        Logger::Warn("RunILStartupHook: Call to ILRewriter.Export() failed for ModuleID=", module_id, " ",
                     function_token);
        return hr;
    }

    return S_OK;
}

HRESULT CorProfiler::GenerateVoidILStartupMethod(const ModuleID module_id, mdMethodDef* ret_method_token)
{
    ComPtr<IUnknown> metadata_interfaces;
    auto hr = this->info_->GetModuleMetaData(module_id, ofRead | ofWrite, IID_IMetaDataImport2,
                                             metadata_interfaces.GetAddressOf());
    if (FAILED(hr))
    {
        Logger::Warn("GenerateVoidILStartupMethod: failed to get metadata interface for ", module_id);
        return hr;
    }

    const auto& metadata_import = metadata_interfaces.As<IMetaDataImport2>(IID_IMetaDataImport);
    const auto& metadata_emit = metadata_interfaces.As<IMetaDataEmit2>(IID_IMetaDataEmit);
    const auto& assembly_import = metadata_interfaces.As<IMetaDataAssemblyImport>(IID_IMetaDataAssemblyImport);
    const auto& assembly_emit = metadata_interfaces.As<IMetaDataAssemblyEmit>(IID_IMetaDataAssemblyEmit);

    mdAssemblyRef corlib_ref;
    hr = GetCorLibAssemblyRef(assembly_emit, corAssemblyProperty, &corlib_ref);

    if (FAILED(hr))
    {
        Logger::Warn("GenerateVoidILStartupMethod: failed to define AssemblyRef to mscorlib");
        return hr;
    }

    // Define a TypeRef for System.Object
    mdTypeRef object_type_ref;
    hr = metadata_emit->DefineTypeRefByName(corlib_ref, WStr("System.Object"), &object_type_ref);
    if (FAILED(hr))
    {
        Logger::Warn("GenerateVoidILStartupMethod: DefineTypeRefByName failed");
        return hr;
    }

    // Define a new TypeDef __DDVoidMethodType__ that extends System.Object
    mdTypeDef new_type_def;
    hr = metadata_emit->DefineTypeDef(WStr("__DDVoidMethodType__"), tdAbstract | tdSealed, object_type_ref, NULL,
                                      &new_type_def);
    if (FAILED(hr))
    {
        Logger::Warn("GenerateVoidILStartupMethod: DefineTypeDef failed");
        return hr;
    }

    // Define a new static method __DDVoidMethodCall__ on the new type that has a void return type and takes no
    // arguments
    BYTE initialize_signature[] = {
        IMAGE_CEE_CS_CALLCONV_DEFAULT, // Calling convention
        0,                             // Number of parameters
        ELEMENT_TYPE_VOID,             // Return type
    };
    hr = metadata_emit->DefineMethod(new_type_def, WStr("__DDVoidMethodCall__"), mdStatic, initialize_signature,
                                     sizeof(initialize_signature), 0, 0, ret_method_token);
    if (FAILED(hr))
    {
        Logger::Warn("GenerateVoidILStartupMethod: DefineMethod failed");
        return hr;
    }

    /////////////////////////////////////////////////////////////////////////////////////////////////////////////////
    // Define IsAlreadyLoaded() method
    //

    //
    // Define a new static method IsAlreadyLoaded on the new type that has a bool return type and takes no arguments;
    //
    mdMethodDef alreadyLoadedMethodToken;
    BYTE already_loaded_signature[] = {
        IMAGE_CEE_CS_CALLCONV_DEFAULT,
        0,
        ELEMENT_TYPE_BOOLEAN,
    };
    hr = metadata_emit->DefineMethod(new_type_def, WStr("IsAlreadyLoaded"), mdStatic | mdPrivate,
                                     already_loaded_signature, sizeof(already_loaded_signature), 0, 0,
                                     &alreadyLoadedMethodToken);
    if (FAILED(hr))
    {
        Logger::Warn("GenerateVoidILStartupMethod: DefineMethod IsAlreadyLoaded failed");
        return hr;
    }

    // Define a new static int field _isAssemblyLoaded on the new type.
    mdFieldDef isAssemblyLoadedFieldToken = mdFieldDefNil;
    BYTE field_signature[] = {IMAGE_CEE_CS_CALLCONV_FIELD, ELEMENT_TYPE_I4};
    hr = metadata_emit->DefineField(new_type_def, WStr("_isAssemblyLoaded"), fdStatic | fdPrivate, field_signature,
                                    sizeof(field_signature), 0, nullptr, 0, &isAssemblyLoadedFieldToken);
    if (FAILED(hr))
    {
        Logger::Warn("GenerateVoidILStartupMethod: DefineField _isAssemblyLoaded failed");
        return hr;
    }

    // Get a TypeRef for System.Threading.Interlocked
    mdTypeRef interlocked_type_ref;
    hr = metadata_emit->DefineTypeRefByName(corlib_ref, WStr("System.Threading.Interlocked"), &interlocked_type_ref);
    if (FAILED(hr))
    {
        Logger::Warn("GenerateVoidILStartupMethod: DefineTypeRefByName interlocked_type_ref failed");
        return hr;
    }

    // Create method signature for System.Threading.Interlocked::CompareExchange(int32&, int32, int32)
    COR_SIGNATURE interlocked_compare_exchange_signature[] = {IMAGE_CEE_CS_CALLCONV_DEFAULT,
                                                              3,
                                                              ELEMENT_TYPE_I4,
                                                              ELEMENT_TYPE_BYREF,
                                                              ELEMENT_TYPE_I4,
                                                              ELEMENT_TYPE_I4,
                                                              ELEMENT_TYPE_I4};

    mdMemberRef interlocked_compare_member_ref;
    hr = metadata_emit->DefineMemberRef(
        interlocked_type_ref, WStr("CompareExchange"), interlocked_compare_exchange_signature,
        sizeof(interlocked_compare_exchange_signature), &interlocked_compare_member_ref);
    if (FAILED(hr))
    {
        Logger::Warn("GenerateVoidILStartupMethod: DefineMemberRef CompareExchange failed");
        return hr;
    }

    /////////////////////////////////////////////
    // Add IL instructions into the IsAlreadyLoaded method
    //
    //  static int _isAssemblyLoaded = 0;
    //
    //  public static bool IsAlreadyLoaded() {
    //      return Interlocked.CompareExchange(ref _isAssemblyLoaded, 1, 0) == 1;
    //  }
    //
    ILRewriter rewriter_already_loaded(this->info_, nullptr, module_id, alreadyLoadedMethodToken);
    rewriter_already_loaded.InitializeTiny();

    ILInstr* pALFirstInstr = rewriter_already_loaded.GetILList()->m_pNext;
    ILInstr* pALNewInstr = NULL;

    // ldsflda _isAssemblyLoaded : Load the address of the "_isAssemblyLoaded" static var
    pALNewInstr = rewriter_already_loaded.NewILInstr();
    pALNewInstr->m_opcode = CEE_LDSFLDA;
    pALNewInstr->m_Arg32 = isAssemblyLoadedFieldToken;
    rewriter_already_loaded.InsertBefore(pALFirstInstr, pALNewInstr);

    // ldc.i4.1 : Load the constant 1 (int) to the stack
    pALNewInstr = rewriter_already_loaded.NewILInstr();
    pALNewInstr->m_opcode = CEE_LDC_I4_1;
    rewriter_already_loaded.InsertBefore(pALFirstInstr, pALNewInstr);

    // ldc.i4.0 : Load the constant 0 (int) to the stack
    pALNewInstr = rewriter_already_loaded.NewILInstr();
    pALNewInstr->m_opcode = CEE_LDC_I4_0;
    rewriter_already_loaded.InsertBefore(pALFirstInstr, pALNewInstr);

    // call int Interlocked.CompareExchange(ref int, int, int) method
    pALNewInstr = rewriter_already_loaded.NewILInstr();
    pALNewInstr->m_opcode = CEE_CALL;
    pALNewInstr->m_Arg32 = interlocked_compare_member_ref;
    rewriter_already_loaded.InsertBefore(pALFirstInstr, pALNewInstr);

    // ldc.i4.1 : Load the constant 1 (int) to the stack
    pALNewInstr = rewriter_already_loaded.NewILInstr();
    pALNewInstr->m_opcode = CEE_LDC_I4_1;
    rewriter_already_loaded.InsertBefore(pALFirstInstr, pALNewInstr);

    // ceq : Compare equality from two values from the stack
    pALNewInstr = rewriter_already_loaded.NewILInstr();
    pALNewInstr->m_opcode = CEE_CEQ;
    rewriter_already_loaded.InsertBefore(pALFirstInstr, pALNewInstr);

    // ret : Return the value of the comparison
    pALNewInstr = rewriter_already_loaded.NewILInstr();
    pALNewInstr->m_opcode = CEE_RET;
    rewriter_already_loaded.InsertBefore(pALFirstInstr, pALNewInstr);

    hr = rewriter_already_loaded.Export();
    if (FAILED(hr))
    {
        Logger::Warn("GenerateVoidILStartupMethod: Call to ILRewriter.Export() failed for ModuleID=", module_id);
        return hr;
    }

    // Define a method on the managed side that will PInvoke into the profiler method:
    // C++: void GetAssemblyAndSymbolsBytes(BYTE** pAssemblyArray, int* assemblySize, BYTE** pSymbolsArray, int*
    // symbolsSize) C#: static extern void GetAssemblyAndSymbolsBytes(out IntPtr assemblyPtr, out int assemblySize, out
    // IntPtr symbolsPtr, out int symbolsSize)
    mdMethodDef pinvoke_method_def;
    COR_SIGNATURE get_assembly_bytes_signature[] = {
        IMAGE_CEE_CS_CALLCONV_DEFAULT, // Calling convention
        4,                             // Number of parameters
        ELEMENT_TYPE_VOID,             // Return type
        ELEMENT_TYPE_BYREF,            // List of parameter types
        ELEMENT_TYPE_I,
        ELEMENT_TYPE_BYREF,
        ELEMENT_TYPE_I4,
        ELEMENT_TYPE_BYREF,
        ELEMENT_TYPE_I,
        ELEMENT_TYPE_BYREF,
        ELEMENT_TYPE_I4,
    };
    hr = metadata_emit->DefineMethod(new_type_def, WStr("GetAssemblyAndSymbolsBytes"),
                                     mdStatic | mdPinvokeImpl | mdHideBySig, get_assembly_bytes_signature,
                                     sizeof(get_assembly_bytes_signature), 0, 0, &pinvoke_method_def);
    if (FAILED(hr))
    {
        Logger::Warn("GenerateVoidILStartupMethod: DefineMethod failed");
        return hr;
    }

    metadata_emit->SetMethodImplFlags(pinvoke_method_def, miPreserveSig);
    if (FAILED(hr))
    {
        Logger::Warn("GenerateVoidILStartupMethod: SetMethodImplFlags failed");
        return hr;
    }

    shared::WSTRING native_profiler_file = shared::GetCurrentModuleFileName();
    Logger::Debug("GenerateVoidILStartupMethod: Setting the PInvoke native profiler library path to ",
                  native_profiler_file);

    mdModuleRef profiler_ref;
    hr = metadata_emit->DefineModuleRef(native_profiler_file.c_str(), &profiler_ref);
    if (FAILED(hr))
    {
        Logger::Warn("GenerateVoidILStartupMethod: DefineModuleRef failed");
        return hr;
    }

    hr = metadata_emit->DefinePinvokeMap(pinvoke_method_def, 0, WStr("GetAssemblyAndSymbolsBytes"), profiler_ref);
    if (FAILED(hr))
    {
        Logger::Warn("GenerateVoidILStartupMethod: DefinePinvokeMap failed");
        return hr;
    }

    // Get a TypeRef for System.Byte
    mdTypeRef byte_type_ref;
    hr = metadata_emit->DefineTypeRefByName(corlib_ref, WStr("System.Byte"), &byte_type_ref);
    if (FAILED(hr))
    {
        Logger::Warn("GenerateVoidILStartupMethod: DefineTypeRefByName failed");
        return hr;
    }

    // Get a TypeRef for System.Runtime.InteropServices.Marshal
    mdTypeRef marshal_type_ref;
    hr = metadata_emit->DefineTypeRefByName(corlib_ref, WStr("System.Runtime.InteropServices.Marshal"),
                                            &marshal_type_ref);
    if (FAILED(hr))
    {
        Logger::Warn("GenerateVoidILStartupMethod: DefineTypeRefByName failed");
        return hr;
    }

    // Get a MemberRef for System.Runtime.InteropServices.Marshal.Copy(IntPtr, Byte[], int, int)
    mdMemberRef marshal_copy_member_ref;
    COR_SIGNATURE marshal_copy_signature[] = {IMAGE_CEE_CS_CALLCONV_DEFAULT, // Calling convention
                                              4,                             // Number of parameters
                                              ELEMENT_TYPE_VOID,             // Return type
                                              ELEMENT_TYPE_I,                // List of parameter types
                                              ELEMENT_TYPE_SZARRAY,
                                              ELEMENT_TYPE_U1,
                                              ELEMENT_TYPE_I4,
                                              ELEMENT_TYPE_I4};
    hr = metadata_emit->DefineMemberRef(marshal_type_ref, WStr("Copy"), marshal_copy_signature,
                                        sizeof(marshal_copy_signature), &marshal_copy_member_ref);
    if (FAILED(hr))
    {
        Logger::Warn("GenerateVoidILStartupMethod: DefineMemberRef failed");
        return hr;
    }

    // Get a TypeRef for System.Reflection.Assembly
    mdTypeRef system_reflection_assembly_type_ref;
    hr = metadata_emit->DefineTypeRefByName(corlib_ref, WStr("System.Reflection.Assembly"),
                                            &system_reflection_assembly_type_ref);
    if (FAILED(hr))
    {
        Logger::Warn("GenerateVoidILStartupMethod: DefineTypeRefByName failed");
        return hr;
    }

    // Get a MemberRef for System.Object.ToString()
    mdTypeRef system_object_type_ref;
    hr = metadata_emit->DefineTypeRefByName(corlib_ref, WStr("System.Object"), &system_object_type_ref);
    if (FAILED(hr))
    {
        Logger::Warn("GenerateVoidILStartupMethod: DefineTypeRefByName failed");
        return hr;
    }

    // Create method signature for System.Reflection.Assembly.Load(byte[], byte[])
    COR_SIGNATURE appdomain_load_signature_start[] = {
        IMAGE_CEE_CS_CALLCONV_DEFAULT, 2,
        ELEMENT_TYPE_CLASS // ret = System.Reflection.Assembly
        // insert compressed token for System.Reflection.Assembly TypeRef here
    };
    COR_SIGNATURE appdomain_load_signature_end[] = {ELEMENT_TYPE_SZARRAY, ELEMENT_TYPE_U1, ELEMENT_TYPE_SZARRAY,
                                                    ELEMENT_TYPE_U1};
    ULONG start_length = sizeof(appdomain_load_signature_start);
    ULONG end_length = sizeof(appdomain_load_signature_end);

    BYTE system_reflection_assembly_type_ref_compressed_token[4];
    ULONG token_length =
        CorSigCompressToken(system_reflection_assembly_type_ref, system_reflection_assembly_type_ref_compressed_token);

    const auto appdomain_load_signature_length = start_length + token_length + end_length;
    COR_SIGNATURE appdomain_load_signature[250];
    memcpy(appdomain_load_signature, appdomain_load_signature_start, start_length);
    memcpy(&appdomain_load_signature[start_length], system_reflection_assembly_type_ref_compressed_token, token_length);
    memcpy(&appdomain_load_signature[start_length + token_length], appdomain_load_signature_end, end_length);

    mdMemberRef appdomain_load_member_ref;
    hr = metadata_emit->DefineMemberRef(system_reflection_assembly_type_ref, WStr("Load"), appdomain_load_signature,
                                        appdomain_load_signature_length, &appdomain_load_member_ref);
    if (FAILED(hr))
    {
        Logger::Warn("GenerateVoidILStartupMethod: DefineMemberRef failed");
        return hr;
    }

    // Create method signature for Assembly.CreateInstance(string)
    COR_SIGNATURE assembly_create_instance_signature[] = {IMAGE_CEE_CS_CALLCONV_HASTHIS, 1,
                                                          ELEMENT_TYPE_OBJECT, // ret = System.Object
                                                          ELEMENT_TYPE_STRING};

    mdMemberRef assembly_create_instance_member_ref;
    hr = metadata_emit->DefineMemberRef(system_reflection_assembly_type_ref, WStr("CreateInstance"),
                                        assembly_create_instance_signature, sizeof(assembly_create_instance_signature),
                                        &assembly_create_instance_member_ref);
    if (FAILED(hr))
    {
        Logger::Warn("GenerateVoidILStartupMethod: DefineMemberRef failed");
        return hr;
    }

    // Create a string representing "Datadog.Trace.ClrProfiler.Managed.Loader.Startup"
    // Create OS-specific implementations because on Windows, creating the string via
    // "Datadog.Trace.ClrProfiler.Managed.Loader.Startup"_W.c_str() does not create the
    // proper string for CreateInstance to successfully call
#ifdef _WIN32
    LPCWSTR load_helper_str = L"Datadog.Trace.ClrProfiler.Managed.Loader.Startup";
    auto load_helper_str_size = wcslen(load_helper_str);
#else
    char16_t load_helper_str[] = u"Datadog.Trace.ClrProfiler.Managed.Loader.Startup";
    auto load_helper_str_size = std::char_traits<char16_t>::length(load_helper_str);
#endif

    mdString load_helper_token;
    hr = metadata_emit->DefineUserString(load_helper_str, (ULONG) load_helper_str_size, &load_helper_token);
    if (FAILED(hr))
    {
        Logger::Warn("GenerateVoidILStartupMethod: DefineUserString failed");
        return hr;
    }

    // Generate a locals signature defined in the following way:
    //   [0] System.IntPtr ("assemblyPtr" - address of assembly bytes)
    //   [1] System.Int32  ("assemblySize" - size of assembly bytes)
    //   [2] System.IntPtr ("symbolsPtr" - address of symbols bytes)
    //   [3] System.Int32  ("symbolsSize" - size of symbols bytes)
    //   [4] System.Byte[] ("assemblyBytes" - managed byte array for assembly)
    //   [5] System.Byte[] ("symbolsBytes" - managed byte array for symbols)
    //   [6] class System.Reflection.Assembly ("loadedAssembly" - assembly instance to save loaded assembly)
    mdSignature locals_signature_token;
    COR_SIGNATURE locals_signature[15] = {
        IMAGE_CEE_CS_CALLCONV_LOCAL_SIG, // Calling convention
        7,                               // Number of variables
        ELEMENT_TYPE_I,                  // List of variable types
        ELEMENT_TYPE_I4,
        ELEMENT_TYPE_I,
        ELEMENT_TYPE_I4,
        ELEMENT_TYPE_SZARRAY,
        ELEMENT_TYPE_U1,
        ELEMENT_TYPE_SZARRAY,
        ELEMENT_TYPE_U1,
        ELEMENT_TYPE_CLASS
        // insert compressed token for System.Reflection.Assembly TypeRef here
    };
    CorSigCompressToken(system_reflection_assembly_type_ref, &locals_signature[11]);
    hr = metadata_emit->GetTokenFromSig(locals_signature, sizeof(locals_signature), &locals_signature_token);
    if (FAILED(hr))
    {
        Logger::Warn("GenerateVoidILStartupMethod: Unable to generate locals signature. ModuleID=", module_id);
        return hr;
    }

    /////////////////////////////////////////////
    // Add IL instructions into the void method
    ILRewriter rewriter_void(this->info_, nullptr, module_id, *ret_method_token);
    rewriter_void.InitializeTiny();
    rewriter_void.SetTkLocalVarSig(locals_signature_token);

    ILInstr* pFirstInstr = rewriter_void.GetILList()->m_pNext;
    ILInstr* pNewInstr = NULL;

    // Step 0) Check if the assembly was already loaded

    // call bool IsAlreadyLoaded()
    pNewInstr = rewriter_void.NewILInstr();
    pNewInstr->m_opcode = CEE_CALL;
    pNewInstr->m_Arg32 = alreadyLoadedMethodToken;
    rewriter_void.InsertBefore(pFirstInstr, pNewInstr);

    // check if the return of the method call is true or false
    pNewInstr = rewriter_void.NewILInstr();
    pNewInstr->m_opcode = CEE_BRFALSE_S;
    rewriter_void.InsertBefore(pFirstInstr, pNewInstr);
    ILInstr* pBranchFalseInstr = pNewInstr;

    // return if IsAlreadyLoaded is true
    pNewInstr = rewriter_void.NewILInstr();
    pNewInstr->m_opcode = CEE_RET;
    rewriter_void.InsertBefore(pFirstInstr, pNewInstr);

    // Step 1) Call void GetAssemblyAndSymbolsBytes(out IntPtr assemblyPtr, out int assemblySize, out IntPtr symbolsPtr,
    // out int symbolsSize)

    // ldloca.s 0 : Load the address of the "assemblyPtr" variable (locals index 0)
    pNewInstr = rewriter_void.NewILInstr();
    pNewInstr->m_opcode = CEE_LDLOCA_S;
    pNewInstr->m_Arg32 = 0;
    rewriter_void.InsertBefore(pFirstInstr, pNewInstr);

    // Set the false branch target
    pBranchFalseInstr->m_pTarget = pNewInstr;

    // ldloca.s 1 : Load the address of the "assemblySize" variable (locals index 1)
    pNewInstr = rewriter_void.NewILInstr();
    pNewInstr->m_opcode = CEE_LDLOCA_S;
    pNewInstr->m_Arg32 = 1;
    rewriter_void.InsertBefore(pFirstInstr, pNewInstr);

    // ldloca.s 2 : Load the address of the "symbolsPtr" variable (locals index 2)
    pNewInstr = rewriter_void.NewILInstr();
    pNewInstr->m_opcode = CEE_LDLOCA_S;
    pNewInstr->m_Arg32 = 2;
    rewriter_void.InsertBefore(pFirstInstr, pNewInstr);

    // ldloca.s 3 : Load the address of the "symbolsSize" variable (locals index 3)
    pNewInstr = rewriter_void.NewILInstr();
    pNewInstr->m_opcode = CEE_LDLOCA_S;
    pNewInstr->m_Arg32 = 3;
    rewriter_void.InsertBefore(pFirstInstr, pNewInstr);

    // call void GetAssemblyAndSymbolsBytes(out IntPtr assemblyPtr, out int assemblySize, out IntPtr symbolsPtr, out int
    // symbolsSize)
    pNewInstr = rewriter_void.NewILInstr();
    pNewInstr->m_opcode = CEE_CALL;
    pNewInstr->m_Arg32 = pinvoke_method_def;
    rewriter_void.InsertBefore(pFirstInstr, pNewInstr);

    // Step 2) Call void Marshal.Copy(IntPtr source, byte[] destination, int startIndex, int length) to populate the
    // managed assembly bytes

    // ldloc.1 : Load the "assemblySize" variable (locals index 1)
    pNewInstr = rewriter_void.NewILInstr();
    pNewInstr->m_opcode = CEE_LDLOC_1;
    rewriter_void.InsertBefore(pFirstInstr, pNewInstr);

    // newarr System.Byte : Create a new Byte[] to hold a managed copy of the assembly data
    pNewInstr = rewriter_void.NewILInstr();
    pNewInstr->m_opcode = CEE_NEWARR;
    pNewInstr->m_Arg32 = byte_type_ref;
    rewriter_void.InsertBefore(pFirstInstr, pNewInstr);

    // stloc.s 4 : Assign the Byte[] to the "assemblyBytes" variable (locals index 4)
    pNewInstr = rewriter_void.NewILInstr();
    pNewInstr->m_opcode = CEE_STLOC_S;
    pNewInstr->m_Arg8 = 4;
    rewriter_void.InsertBefore(pFirstInstr, pNewInstr);

    // ldloc.0 : Load the "assemblyPtr" variable (locals index 0)
    pNewInstr = rewriter_void.NewILInstr();
    pNewInstr->m_opcode = CEE_LDLOC_0;
    rewriter_void.InsertBefore(pFirstInstr, pNewInstr);

    // ldloc.s 4 : Load the "assemblyBytes" variable (locals index 4)
    pNewInstr = rewriter_void.NewILInstr();
    pNewInstr->m_opcode = CEE_LDLOC_S;
    pNewInstr->m_Arg8 = 4;
    rewriter_void.InsertBefore(pFirstInstr, pNewInstr);

    // ldc.i4.0 : Load the integer 0 for the Marshal.Copy startIndex parameter
    pNewInstr = rewriter_void.NewILInstr();
    pNewInstr->m_opcode = CEE_LDC_I4_0;
    rewriter_void.InsertBefore(pFirstInstr, pNewInstr);

    // ldloc.1 : Load the "assemblySize" variable (locals index 1) for the Marshal.Copy length parameter
    pNewInstr = rewriter_void.NewILInstr();
    pNewInstr->m_opcode = CEE_LDLOC_1;
    rewriter_void.InsertBefore(pFirstInstr, pNewInstr);

    // call Marshal.Copy(IntPtr source, byte[] destination, int startIndex, int length)
    pNewInstr = rewriter_void.NewILInstr();
    pNewInstr->m_opcode = CEE_CALL;
    pNewInstr->m_Arg32 = marshal_copy_member_ref;
    rewriter_void.InsertBefore(pFirstInstr, pNewInstr);

    // Step 3) Call void Marshal.Copy(IntPtr source, byte[] destination, int startIndex, int length) to populate the
    // symbols bytes

    // ldloc.3 : Load the "symbolsSize" variable (locals index 3)
    pNewInstr = rewriter_void.NewILInstr();
    pNewInstr->m_opcode = CEE_LDLOC_3;
    rewriter_void.InsertBefore(pFirstInstr, pNewInstr);

    // newarr System.Byte : Create a new Byte[] to hold a managed copy of the symbols data
    pNewInstr = rewriter_void.NewILInstr();
    pNewInstr->m_opcode = CEE_NEWARR;
    pNewInstr->m_Arg32 = byte_type_ref;
    rewriter_void.InsertBefore(pFirstInstr, pNewInstr);

    // stloc.s 5 : Assign the Byte[] to the "symbolsBytes" variable (locals index 5)
    pNewInstr = rewriter_void.NewILInstr();
    pNewInstr->m_opcode = CEE_STLOC_S;
    pNewInstr->m_Arg8 = 5;
    rewriter_void.InsertBefore(pFirstInstr, pNewInstr);

    // ldloc.2 : Load the "symbolsPtr" variables (locals index 2)
    pNewInstr = rewriter_void.NewILInstr();
    pNewInstr->m_opcode = CEE_LDLOC_2;
    rewriter_void.InsertBefore(pFirstInstr, pNewInstr);

    // ldloc.s 5 : Load the "symbolsBytes" variable (locals index 5)
    pNewInstr = rewriter_void.NewILInstr();
    pNewInstr->m_opcode = CEE_LDLOC_S;
    pNewInstr->m_Arg8 = 5;
    rewriter_void.InsertBefore(pFirstInstr, pNewInstr);

    // ldc.i4.0 : Load the integer 0 for the Marshal.Copy startIndex parameter
    pNewInstr = rewriter_void.NewILInstr();
    pNewInstr->m_opcode = CEE_LDC_I4_0;
    rewriter_void.InsertBefore(pFirstInstr, pNewInstr);

    // ldloc.3 : Load the "symbolsSize" variable (locals index 3) for the Marshal.Copy length parameter
    pNewInstr = rewriter_void.NewILInstr();
    pNewInstr->m_opcode = CEE_LDLOC_3;
    rewriter_void.InsertBefore(pFirstInstr, pNewInstr);

    // call void Marshal.Copy(IntPtr source, byte[] destination, int startIndex, int length)
    pNewInstr = rewriter_void.NewILInstr();
    pNewInstr->m_opcode = CEE_CALL;
    pNewInstr->m_Arg32 = marshal_copy_member_ref;
    rewriter_void.InsertBefore(pFirstInstr, pNewInstr);

    // Step 4) Call System.Reflection.Assembly System.Reflection.Assembly.Load(byte[], byte[]))

    // ldloc.s 4 : Load the "assemblyBytes" variable (locals index 4) for the first byte[] parameter of
    // AppDomain.Load(byte[], byte[])
    pNewInstr = rewriter_void.NewILInstr();
    pNewInstr->m_opcode = CEE_LDLOC_S;
    pNewInstr->m_Arg8 = 4;
    rewriter_void.InsertBefore(pFirstInstr, pNewInstr);

    // ldloc.s 5 : Load the "symbolsBytes" variable (locals index 5) for the second byte[] parameter of
    // AppDomain.Load(byte[], byte[])
    pNewInstr = rewriter_void.NewILInstr();
    pNewInstr->m_opcode = CEE_LDLOC_S;
    pNewInstr->m_Arg8 = 5;
    rewriter_void.InsertBefore(pFirstInstr, pNewInstr);

    // call System.Reflection.Assembly System.Reflection.Assembly.Load(uint8[], uint8[])
    pNewInstr = rewriter_void.NewILInstr();
    pNewInstr->m_opcode = CEE_CALL;
    pNewInstr->m_Arg32 = appdomain_load_member_ref;
    rewriter_void.InsertBefore(pFirstInstr, pNewInstr);

    // stloc.s 6 : Assign the System.Reflection.Assembly object to the "loadedAssembly" variable (locals index 6)
    pNewInstr = rewriter_void.NewILInstr();
    pNewInstr->m_opcode = CEE_STLOC_S;
    pNewInstr->m_Arg8 = 6;
    rewriter_void.InsertBefore(pFirstInstr, pNewInstr);

    // Step 4) Call instance method Assembly.CreateInstance("Datadog.Trace.ClrProfiler.Managed.Loader.Startup")

    // ldloc.s 6 : Load the "loadedAssembly" variable (locals index 6) to call Assembly.CreateInstance
    pNewInstr = rewriter_void.NewILInstr();
    pNewInstr->m_opcode = CEE_LDLOC_S;
    pNewInstr->m_Arg8 = 6;
    rewriter_void.InsertBefore(pFirstInstr, pNewInstr);

    // ldstr "Datadog.Trace.ClrProfiler.Managed.Loader.Startup"
    pNewInstr = rewriter_void.NewILInstr();
    pNewInstr->m_opcode = CEE_LDSTR;
    pNewInstr->m_Arg32 = load_helper_token;
    rewriter_void.InsertBefore(pFirstInstr, pNewInstr);

    // callvirt System.Object System.Reflection.Assembly.CreateInstance(string)
    pNewInstr = rewriter_void.NewILInstr();
    pNewInstr->m_opcode = CEE_CALLVIRT;
    pNewInstr->m_Arg32 = assembly_create_instance_member_ref;
    rewriter_void.InsertBefore(pFirstInstr, pNewInstr);

    // pop the returned object
    pNewInstr = rewriter_void.NewILInstr();
    pNewInstr->m_opcode = CEE_POP;
    rewriter_void.InsertBefore(pFirstInstr, pNewInstr);

    // return
    pNewInstr = rewriter_void.NewILInstr();
    pNewInstr->m_opcode = CEE_RET;
    rewriter_void.InsertBefore(pFirstInstr, pNewInstr);

    if (IsDumpILRewriteEnabled())
    {
        mdToken token = 0;
        TypeInfo typeInfo{};
        shared::WSTRING methodName = WStr("__DDVoidMethodCall__");
        FunctionInfo caller(token, methodName, typeInfo, MethodSignature(), FunctionMethodSignature());
        Logger::Info(
            GetILCodes("*** GenerateVoidILStartupMethod(): Modified Code: ", &rewriter_void, caller, metadata_import));
    }

    hr = rewriter_void.Export();
    if (FAILED(hr))
    {
        Logger::Warn("GenerateVoidILStartupMethod: Call to ILRewriter.Export() failed for ModuleID=", module_id);
        return hr;
    }

    return S_OK;
}

HRESULT CorProfiler::AddIISPreStartInitFlags(const ModuleID module_id, const mdToken function_token)
{
    ComPtr<IUnknown> metadata_interfaces;
    auto hr = this->info_->GetModuleMetaData(module_id, ofRead | ofWrite, IID_IMetaDataImport2,
                                             metadata_interfaces.GetAddressOf());
    if (FAILED(hr))
    {
        Logger::Warn("GenerateVoidILStartupMethod: failed to get metadata interface for ", module_id);
        return hr;
    }

    const auto& metadata_import = metadata_interfaces.As<IMetaDataImport2>(IID_IMetaDataImport);
    const auto& metadata_emit = metadata_interfaces.As<IMetaDataEmit2>(IID_IMetaDataEmit);
    const auto& assembly_import = metadata_interfaces.As<IMetaDataAssemblyImport>(IID_IMetaDataAssemblyImport);
    const auto& assembly_emit = metadata_interfaces.As<IMetaDataAssemblyEmit>(IID_IMetaDataAssemblyEmit);

    ILRewriter rewriter(this->info_, nullptr, module_id, function_token);
    hr = rewriter.Import();

    if (FAILED(hr))
    {
        Logger::Warn("RunILStartupHook: Call to ILRewriter.Import() failed for ", module_id, " ", function_token);
        return hr;
    }

    ILRewriterWrapper rewriter_wrapper(&rewriter);

    // Get corlib assembly ref
    mdAssemblyRef corlib_ref;
    hr = GetCorLibAssemblyRef(assembly_emit, corAssemblyProperty, &corlib_ref);

    // Get System.Boolean type token
    mdToken boolToken;
    metadata_emit->DefineTypeRefByName(corlib_ref, SystemBoolean, &boolToken);

    // Get System.AppDomain type ref
    mdTypeRef system_appdomain_type_ref;
    hr = metadata_emit->DefineTypeRefByName(corlib_ref, WStr("System.AppDomain"), &system_appdomain_type_ref);
    if (FAILED(hr))
    {
        Logger::Warn("Wrapper objectTypeRef could not be defined.");
        return hr;
    }

    // Get a MemberRef for System.AppDomain.get_CurrentDomain()
    COR_SIGNATURE appdomain_get_current_domain_signature_start[] = {
        IMAGE_CEE_CS_CALLCONV_DEFAULT, 0,
        ELEMENT_TYPE_CLASS, // ret = System.AppDomain
        // insert compressed token for System.AppDomain TypeRef here
    };
    ULONG start_length = sizeof(appdomain_get_current_domain_signature_start);

    BYTE system_appdomain_type_ref_compressed_token[4];
    ULONG token_length = CorSigCompressToken(system_appdomain_type_ref, system_appdomain_type_ref_compressed_token);

    const auto appdomain_get_current_domain_signature_length = start_length + token_length;
    COR_SIGNATURE appdomain_get_current_domain_signature[250];
    memcpy(appdomain_get_current_domain_signature, appdomain_get_current_domain_signature_start, start_length);
    memcpy(&appdomain_get_current_domain_signature[start_length], system_appdomain_type_ref_compressed_token,
           token_length);

    mdMemberRef appdomain_get_current_domain_member_ref;
    hr = metadata_emit->DefineMemberRef(
        system_appdomain_type_ref, WStr("get_CurrentDomain"), appdomain_get_current_domain_signature,
        appdomain_get_current_domain_signature_length, &appdomain_get_current_domain_member_ref);

    // Get AppDomain.SetData
    COR_SIGNATURE appdomain_set_data_signature[] = {IMAGE_CEE_CS_CALLCONV_DEFAULT |
                                                        IMAGE_CEE_CS_CALLCONV_HASTHIS, // Calling convention
                                                    2,                                 // Number of parameters
                                                    ELEMENT_TYPE_VOID,                 // Return type
                                                    ELEMENT_TYPE_STRING,               // List of parameter types
                                                    ELEMENT_TYPE_OBJECT};
    mdMemberRef appdomain_set_data_member_ref;
    hr = metadata_emit->DefineMemberRef(system_appdomain_type_ref, WStr("SetData"), appdomain_set_data_signature,
                                        sizeof(appdomain_set_data_signature), &appdomain_set_data_member_ref);

    // Define "Datadog_IISPreInitStart" string
    // Create a string representing
    // "Datadog.Trace.ClrProfiler.Managed.Loader.Startup" Create OS-specific
    // implementations because on Windows, creating the string via
    // "Datadog.Trace.ClrProfiler.Managed.Loader.Startup"_W.c_str() does not
    // create the proper string for CreateInstance to successfully call
#ifdef _WIN32
    LPCWSTR pre_init_start_str = L"Datadog_IISPreInitStart";
    auto pre_init_start_str_size = wcslen(pre_init_start_str);
#else
    char16_t pre_init_start_str[] = u"Datadog_IISPreInitStart";
    auto pre_init_start_str_size = std::char_traits<char16_t>::length(pre_init_start_str);
#endif

    mdString pre_init_start_string_token;
    hr = metadata_emit->DefineUserString(pre_init_start_str, (ULONG) pre_init_start_str_size,
                                         &pre_init_start_string_token);
    if (FAILED(hr))
    {
        Logger::Warn("GenerateVoidILStartupMethod: DefineUserString failed");
        return hr;
    }

    // Get first instruction and set the rewriter to that location
    ILInstr* pInstr = rewriter.GetILList()->m_pNext;
    rewriter_wrapper.SetILPosition(pInstr);
    ILInstr* pCurrentInstr = NULL;
    ILInstr* pNewInstr = NULL;

    //////////////////////////////////////////////////
    // At the beginning of the method, call
    // AppDomain.CurrentDomain.SetData(string, true)

    // Call AppDomain.get_CurrentDomain
    rewriter_wrapper.CallMember(appdomain_get_current_domain_member_ref, false);

    // ldstr "Datadog_IISPreInitStart"
    pCurrentInstr = rewriter_wrapper.GetCurrentILInstr();
    pNewInstr = rewriter.NewILInstr();
    pNewInstr->m_opcode = CEE_LDSTR;
    pNewInstr->m_Arg32 = pre_init_start_string_token;
    rewriter.InsertBefore(pCurrentInstr, pNewInstr);

    // load a boxed version of the boolean true
    rewriter_wrapper.LoadInt32(1);
    rewriter_wrapper.Box(boolToken);

    // Call AppDomain.SetData(string, object)
    rewriter_wrapper.CallMember(appdomain_set_data_member_ref, true);

    //////////////////////////////////////////////////
    // At the end of the method, call
    // AppDomain.CurrentDomain.SetData(string, false)
    pInstr = rewriter.GetILList()->m_pPrev; // The last instruction should be a 'ret' instruction

    // Append a ret instruction so we can use the existing ret as the first instruction for our rewriting
    pNewInstr = rewriter.NewILInstr();
    pNewInstr->m_opcode = CEE_RET;
    rewriter.InsertAfter(pInstr, pNewInstr);
    rewriter_wrapper.SetILPosition(pNewInstr);

    // Call AppDomain.get_CurrentDomain
    // Special case: rewrite the previous ret instruction with this call
    pInstr->m_opcode = CEE_CALL;
    pInstr->m_Arg32 = appdomain_get_current_domain_member_ref;

    // ldstr "Datadog_IISPreInitStart"
    pCurrentInstr = rewriter_wrapper.GetCurrentILInstr();
    pNewInstr = rewriter.NewILInstr();
    pNewInstr->m_opcode = CEE_LDSTR;
    pNewInstr->m_Arg32 = pre_init_start_string_token;
    rewriter.InsertBefore(pCurrentInstr, pNewInstr);

    // load a boxed version of the boolean false
    rewriter_wrapper.LoadInt32(0);
    rewriter_wrapper.Box(boolToken);

    // Call AppDomain.SetData(string, object)
    rewriter_wrapper.CallMember(appdomain_set_data_member_ref, true);

    //////////////////////////////////////////////////
    // Finished with the IL rewriting, save the result
    hr = rewriter.Export();

    if (FAILED(hr))
    {
        Logger::Warn("RunILStartupHook: Call to ILRewriter.Export() failed for ModuleID=", module_id, " ",
                     function_token);
        return hr;
    }

    return S_OK;
}

#ifdef LINUX
extern uint8_t dll_start[] asm("_binary_Datadog_Trace_ClrProfiler_Managed_Loader_dll_start");
extern uint8_t dll_end[] asm("_binary_Datadog_Trace_ClrProfiler_Managed_Loader_dll_end");

extern uint8_t pdb_start[] asm("_binary_Datadog_Trace_ClrProfiler_Managed_Loader_pdb_start");
extern uint8_t pdb_end[] asm("_binary_Datadog_Trace_ClrProfiler_Managed_Loader_pdb_end");
#endif

void CorProfiler::GetAssemblyAndSymbolsBytes(BYTE** pAssemblyArray, int* assemblySize, BYTE** pSymbolsArray,
                                             int* symbolsSize) const
{
#ifdef _WIN32
    HINSTANCE hInstance = DllHandle;
    LPCWSTR dllLpName;
    LPCWSTR symbolsLpName;

    if (runtime_information_.is_desktop())
    {
        dllLpName = MAKEINTRESOURCE(NET461_MANAGED_ENTRYPOINT_DLL);
        symbolsLpName = MAKEINTRESOURCE(NET461_MANAGED_ENTRYPOINT_SYMBOLS);
    }
    else
    {
        dllLpName = MAKEINTRESOURCE(NETCOREAPP20_MANAGED_ENTRYPOINT_DLL);
        symbolsLpName = MAKEINTRESOURCE(NETCOREAPP20_MANAGED_ENTRYPOINT_SYMBOLS);
    }

    HRSRC hResAssemblyInfo = FindResource(hInstance, dllLpName, L"ASSEMBLY");
    HGLOBAL hResAssembly = LoadResource(hInstance, hResAssemblyInfo);
    *assemblySize = SizeofResource(hInstance, hResAssemblyInfo);
    *pAssemblyArray = (LPBYTE) LockResource(hResAssembly);

    HRSRC hResSymbolsInfo = FindResource(hInstance, symbolsLpName, L"SYMBOLS");
    HGLOBAL hResSymbols = LoadResource(hInstance, hResSymbolsInfo);
    *symbolsSize = SizeofResource(hInstance, hResSymbolsInfo);
    *pSymbolsArray = (LPBYTE) LockResource(hResSymbols);
#elif LINUX
    *assemblySize = dll_end - dll_start;
    *pAssemblyArray = (BYTE*) dll_start;

    *symbolsSize = pdb_end - pdb_start;
    *pSymbolsArray = (BYTE*) pdb_start;
#else
    const unsigned int imgCount = _dyld_image_count();

    for (auto i = 0; i < imgCount; i++)
    {
        const std::string name = std::string(_dyld_get_image_name(i));

        if (name.rfind("Datadog.Tracer.Native.dylib") != std::string::npos)
        {
            const mach_header_64* header = (const struct mach_header_64*) _dyld_get_image_header(i);

            unsigned long dllSize;
            const auto dllData = getsectiondata(header, "binary", "dll", &dllSize);
            *assemblySize = dllSize;
            *pAssemblyArray = (BYTE*) dllData;

            unsigned long pdbSize;
            const auto pdbData = getsectiondata(header, "binary", "pdb", &pdbSize);
            *symbolsSize = pdbSize;
            *pSymbolsArray = (BYTE*) pdbData;
            break;
        }
    }
#endif
}

// ***
// * ReJIT Methods
// ***

HRESULT STDMETHODCALLTYPE CorProfiler::ReJITCompilationStarted(FunctionID functionId, ReJITID rejitId,
                                                               BOOL fIsSafeToBlock)
{
    if (!is_attached_)
    {
        return S_OK;
    }

    Logger::Debug("ReJITCompilationStarted: [functionId: ", functionId, ", rejitId: ", rejitId,
                  ", safeToBlock: ", fIsSafeToBlock, "]");

    // we notify the reJIT handler of this event
    return rejit_handler->NotifyReJITCompilationStarted(functionId, rejitId);
}

HRESULT STDMETHODCALLTYPE CorProfiler::GetReJITParameters(ModuleID moduleId, mdMethodDef methodId,
                                                          ICorProfilerFunctionControl* pFunctionControl)
{
    if (!is_attached_)
    {
        return S_OK;
    }

    Logger::Debug("GetReJITParameters: [moduleId: ", moduleId, ", methodId: ", methodId, "]");

    // we notify the reJIT handler of this event and pass the module_metadata.
    return rejit_handler->NotifyReJITParameters(moduleId, methodId, pFunctionControl);
}

HRESULT STDMETHODCALLTYPE CorProfiler::ReJITCompilationFinished(FunctionID functionId, ReJITID rejitId,
                                                                HRESULT hrStatus, BOOL fIsSafeToBlock)
{
    if (is_attached_ && IsDebugEnabled())
    {
        Logger::Debug("ReJITCompilationFinished: [functionId: ", functionId, ", rejitId: ", rejitId,
                      ", hrStatus: ", hrStatus, ", safeToBlock: ", fIsSafeToBlock, "]");
    }

    return S_OK;
}

HRESULT STDMETHODCALLTYPE CorProfiler::ReJITError(ModuleID moduleId, mdMethodDef methodId, FunctionID functionId,
                                                  HRESULT hrStatus)
{
    if (!is_attached_)
    {
        Logger::Warn("ReJITError: [functionId: ", functionId, ", moduleId: ", moduleId, ", methodId: ", methodId,
                     ", hrStatus: ", hrStatus, "]");
        return S_OK;
    }

    return debugger_instrumentation_requester->NotifyReJITError(moduleId, methodId, functionId, hrStatus);
}

HRESULT STDMETHODCALLTYPE CorProfiler::JITCachedFunctionSearchStarted(FunctionID functionId, BOOL* pbUseCachedFunction)
{
    if (!is_attached_)
    {
        return S_OK;
    }

    auto _ = trace::Stats::Instance()->JITCachedFunctionSearchStartedMeasure();
    if (!pbUseCachedFunction)
    {
        return S_OK;
    }

    // keep this lock until we are done using the module,
    // to prevent it from unloading while in use
    std::lock_guard<std::mutex> guard(module_ids_lock_);

    // Extract Module metadata
    ModuleID module_id;
    mdToken function_token = mdTokenNil;

    HRESULT hr = this->info_->GetFunctionInfo(functionId, nullptr, &module_id, &function_token);
    if (FAILED(hr))
    {
        Logger::Warn("JITCachedFunctionSearchStarted: Call to ICorProfilerInfo4.GetFunctionInfo() failed for ",
                     functionId);
        return S_OK;
    }

    // Call RequestRejitOrRevert for register inliners and current NGEN module.
    if (rejit_handler != nullptr)
    {
        // Process the current module to detect inliners.
        rejit_handler->AddNGenInlinerModule(module_id);
    }

    // Verify that we have the metadata for this module
    if (!shared::Contains(module_ids_, module_id))
    {
        // we haven't stored a ModuleMetadata for this module,
        // so there's nothing to do here, we accept the NGEN image.
        *pbUseCachedFunction = true;
        return S_OK;
    }

    const auto& module_info = GetModuleInfo(this->info_, module_id);
    const auto& appDomainId = module_info.assembly.app_domain_id;

    const bool has_loader_injected_in_appdomain =
        first_jit_compilation_app_domains.find(appDomainId) != first_jit_compilation_app_domains.end();

    if (!has_loader_injected_in_appdomain)
    {
        Logger::Debug("Disabling NGEN due to missing loader.");
        // The loader is missing in this AppDomain, we skip the NGEN image to allow the JITCompilationStart inject it.
        *pbUseCachedFunction = false;
        return S_OK;
    }

    *pbUseCachedFunction = true;
    return S_OK;
}

} // namespace trace<|MERGE_RESOLUTION|>--- conflicted
+++ resolved
@@ -62,28 +62,16 @@
         }
     }
 
-<<<<<<< HEAD
-    const auto& process_name = shared::GetCurrentProcessName();
-    Logger::Info("ProcessName: ", process_name);
-
-    const auto& process_command_line = shared::GetCurrentProcessCommandLine();
-=======
     const auto process_name = shared::GetCurrentProcessName();
     Logger::Info("ProcessName: ", process_name);
 
     const auto process_command_line = shared::GetCurrentProcessCommandLine();
->>>>>>> 6f425500
     Logger::Info("Process CommandLine: ", process_command_line);
 
     // CI visibility checks
     if (!process_command_line.empty())
     {
         bool is_ci_visibility_enabled = false;
-<<<<<<< HEAD
-        if (shared::TryParseBooleanEnvironmentValue(shared::GetEnvironmentValue(environment::ci_visibility_enabled), is_ci_visibility_enabled) && is_ci_visibility_enabled) {
-            if (process_name == WStr("dotnet") && process_command_line.find(WStr("testhost.dll")) == WSTRING::npos) {
-                Logger::Info("The Tracer Profiler has been disabled because the process is running in CI Visibility mode, the name is 'dotnet' but the commandline doesn't contain 'testhost.dll'");
-=======
         if (shared::TryParseBooleanEnvironmentValue(shared::GetEnvironmentValue(environment::ci_visibility_enabled),
                                                     is_ci_visibility_enabled) &&
             is_ci_visibility_enabled)
@@ -92,7 +80,6 @@
             {
                 Logger::Info("The Tracer Profiler has been disabled because the process is running in CI Visibility "
                              "mode, the name is 'dotnet' but the commandline doesn't contain 'testhost.dll'");
->>>>>>> 6f425500
                 return CORPROF_E_PROFILER_CANCEL_ACTIVATION;
             }
         }

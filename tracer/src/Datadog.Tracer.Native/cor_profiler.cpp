#include "cor_profiler.h"

#include "corhlpr.h"
#include <corprof.h>
#include <string>
#include <typeinfo>

#include "clr_helpers.h"
#include "dd_profiler_constants.h"
#include "dllmain.h"
#include "environment_variables.h"
#include "environment_variables_util.h"
#include "fault_tolerant_tracker.h"
#include "il_rewriter.h"
#include "il_rewriter_wrapper.h"
#include "integration.h"
#include "logger.h"
#include "metadata_builder.h"
#include "module_metadata.h"
#include "resource.h"
#include "stats.h"

#include "../../../shared/src/native-src/pal.h"
#include "../../../shared/src/native-src/version.h"

#include "iast/dataflow.h"

#ifdef MACOS
#include <mach-o/dyld.h>
#include <mach-o/getsect.h>
#endif

using namespace std::chrono_literals;

namespace trace
{

    CorProfiler* profiler = nullptr;

//
// ICorProfilerCallback methods
//
HRESULT STDMETHODCALLTYPE CorProfiler::Initialize(IUnknown* cor_profiler_info_unknown)
{
    auto _ = trace::Stats::Instance()->InitializeMeasure();

    // check if debug mode is enabled
    if (IsDebugEnabled())
    {
        Logger::EnableDebug(true);
    }

    CorProfilerBase::Initialize(cor_profiler_info_unknown);

    // check if tracing is completely disabled.
    if (IsTracingDisabled())
    {
        if (IsAzureAppServices() && (NeedsAgentInAAS() || NeedsDogstatsdInAAS()))
        {
            // In AAS, the profiler is used to load other processes, so we bypass this check. If the tracer is disabled, the managed loader won't initialize instrumentation
            Logger::Info(
                "DATADOG TRACER DIAGNOSTICS - In AAS, automatic tracing is disabled but keeping the profiler up to start child processes.");
        }
        else
        {
            Logger::Info("DATADOG TRACER DIAGNOSTICS - Profiler disabled in ", environment::tracing_enabled);
            return CORPROF_E_PROFILER_CANCEL_ACTIVATION;
        }
    }

    const auto process_name = shared::GetCurrentProcessName();
    Logger::Info("ProcessName: ", process_name);

    const auto [process_command_line , tokenized_command_line ] = GetCurrentProcessCommandLine();
    Logger::Info("Process CommandLine: ", process_command_line);

    // CI visibility checks
    if (!process_command_line.empty())
    {
        bool is_ci_visibility_enabled = false;
        if (shared::TryParseBooleanEnvironmentValue(shared::GetEnvironmentValue(environment::ci_visibility_enabled),
                                                    is_ci_visibility_enabled) &&
            is_ci_visibility_enabled)
        {
            const auto isDotNetProcess = process_name == WStr("dotnet") || process_name == WStr("dotnet.exe");
            const auto token_count = tokenized_command_line.size();
            if (isDotNetProcess &&
                token_count > 1 &&
                tokenized_command_line[1] != WStr("test") &&
                // these are executed with exec, so we could check for that, but the
                // below check is more conservative, so leaving at that
                process_command_line.find(WStr("testhost")) == WSTRING::npos &&
                process_command_line.find(WStr("datacollector")) == WSTRING::npos &&
                process_command_line.find(WStr("vstest.console.dll")) == WSTRING::npos)
            {
                Logger::Info("The Tracer Profiler has been disabled because the process is running in CI Visibility "
                    "mode, the name is 'dotnet' but the commandline doesn't contain 'testhost'");
                return CORPROF_E_PROFILER_CANCEL_ACTIVATION;
            }
        }
    }

#if !defined(_WIN32) && (defined(ARM64) || defined(ARM))
    //
    // In ARM64 and ARM, complete ReJIT support is only available from .NET 5.0 (on .NET Core)
    //
    ICorProfilerInfo12* info12;
    HRESULT hrInfo12 = cor_profiler_info_unknown->QueryInterface(__uuidof(ICorProfilerInfo12), (void**) &info12);
    if (SUCCEEDED(hrInfo12))
    {
        Logger::Info(".NET 5.0 runtime or greater was detected.");
    }
    else
    {
        Logger::Warn("DATADOG TRACER DIAGNOSTICS - Profiler disabled: .NET 5.0 runtime or greater is required on this "
                     "architecture.");
        return E_FAIL;
    }
#endif

    // get Profiler interface (for net46+)
    HRESULT hr = cor_profiler_info_unknown->QueryInterface(__uuidof(ICorProfilerInfo7), (void**) &this->info_);
    if (FAILED(hr))
    {
        Logger::Warn("DATADOG TRACER DIAGNOSTICS - Failed to attach profiler: interface ICorProfilerInfo7 not found.");
        return E_FAIL;
    }

    const auto& include_process_names = shared::GetEnvironmentValues(environment::include_process_names);

    // if there is a process inclusion list, attach clrprofiler only if this
    // process's name is on the list
    if (!include_process_names.empty() && !shared::Contains(include_process_names, process_name))
    {
        Logger::Info("DATADOG TRACER DIAGNOSTICS - ClrProfiler disabled: ", process_name, " not found in ",
                     environment::include_process_names, ".");
        return CORPROF_E_PROFILER_CANCEL_ACTIVATION;
    }

    // if we were on the explicit include list, don't check the block list
    if (include_process_names.empty())
    {
        // attach clrprofiler only if this process's name is NOT on the blocklists
        const auto& exclude_process_names = shared::GetEnvironmentValues(environment::exclude_process_names);
        if (!exclude_process_names.empty() && shared::Contains(exclude_process_names, process_name))
        {
            Logger::Info("DATADOG TRACER DIAGNOSTICS - ClrProfiler disabled: ", process_name, " found in ",
                         environment::exclude_process_names, ".");
            return CORPROF_E_PROFILER_CANCEL_ACTIVATION;
        }

        for (auto&& exclude_assembly : default_exclude_assemblies)
        {
            if (process_name == exclude_assembly)
            {
                Logger::Info("DATADOG TRACER DIAGNOSTICS - ClrProfiler disabled: ", process_name," found in default exclude list");
                return CORPROF_E_PROFILER_CANCEL_ACTIVATION;
            }
        }
    }

    Logger::Info("Environment variables:");
    for (auto&& env_var : env_vars_to_display)
    {
        shared::WSTRING env_var_value = shared::GetEnvironmentValue(env_var);
        if (IsDebugEnabled() || !env_var_value.empty())
        {
            Logger::Info("  ", env_var, "=", env_var_value);
        }
    }

    if (IsAzureAppServices())
    {
        Logger::Info("Profiler is operating within Azure App Services context.");

        const auto& app_pool_id_value = shared::GetEnvironmentValue(environment::azure_app_services_app_pool_id);

        if (app_pool_id_value.size() > 1 && app_pool_id_value.at(0) == '~')
        {
            Logger::Info(
                "DATADOG TRACER DIAGNOSTICS - Profiler disabled: ", environment::azure_app_services_app_pool_id, " ",
                app_pool_id_value, " is recognized as an Azure App Services infrastructure process.");
            return CORPROF_E_PROFILER_CANCEL_ACTIVATION;
        }

        const auto& cli_telemetry_profile_value =
            shared::GetEnvironmentValue(environment::azure_app_services_cli_telemetry_profile_value);

        if (cli_telemetry_profile_value == WStr("AzureKudu"))
        {
            Logger::Info("DATADOG TRACER DIAGNOSTICS - Profiler disabled: ", app_pool_id_value,
                         " is recognized as Kudu, an Azure App Services reserved process.");
            return CORPROF_E_PROFILER_CANCEL_ACTIVATION;
        }

        const auto& functions_worker_runtime_value =
            shared::GetEnvironmentValue(environment::azure_app_services_functions_worker_runtime);

        if (!functions_worker_runtime_value.empty() && !IsAzureFunctionsEnabled())
        {
            Logger::Info("DATADOG TRACER DIAGNOSTICS - Profiler explicitly disabled for Azure Functions.");
            return CORPROF_E_PROFILER_CANCEL_ACTIVATION;
        }
    }

    trace_annotations_enabled = IsTraceAnnotationEnabled();

    // get ICorProfilerInfo10 for >= .NET Core 3.0
    ICorProfilerInfo10* info10 = nullptr;
    hr = cor_profiler_info_unknown->QueryInterface(__uuidof(ICorProfilerInfo10), (void**) &info10);
    if (SUCCEEDED(hr))
    {
        Logger::Debug("Interface ICorProfilerInfo10 found.");
    }
    else
    {
        info10 = nullptr;
    }

    // get ICorProfilerInfo for >= .NET Core 2.0
    ICorProfilerInfo8* info8 = nullptr;
    hr = cor_profiler_info_unknown->QueryInterface(__uuidof(ICorProfilerInfo8), (void**) &info8);
    if (SUCCEEDED(hr))
    {
        Logger::Debug("Interface ICorProfilerInfo8 found.");
    }
    else
    {
        info8 = nullptr;
    }

    runtime_information_ = GetRuntimeInformation(this->info_);
    if (info8 == nullptr && runtime_information_.is_core())
    {
        Logger::Warn(
            "DATADOG TRACER DIAGNOSTICS - Profiler disabled: .NET Core 2.0 or greater runtime is required for .NET Core automatic instrumentation.");
        return E_FAIL;
    }

    WSTRING runtimeType = runtime_information_.is_core()
                              ? (runtime_information_.major_version > 4 ? WStr(".NET") : WStr(".NET Core"))
                              : WStr(".NET Framework");
    Logger::Info("Runtime Information: ", runtimeType, " ", runtime_information_.major_version, ".",
                 runtime_information_.minor_version, ".", runtime_information_.build_version);

    // Check if we have to disable tiered compilation (due to https://github.com/dotnet/runtime/issues/77973)
    // see https://github.com/DataDog/dd-trace-dotnet/pull/3579 for more details
    bool disableTieredCompilation = false;
    bool internal_workaround_77973_enabled = false;
    shared::TryParseBooleanEnvironmentValue(shared::GetEnvironmentValue(environment::internal_workaround_77973_enabled),
                                            internal_workaround_77973_enabled);
    if (internal_workaround_77973_enabled)
    {
        if (runtime_information_.major_version == 5 ||
            (runtime_information_.major_version == 6 && runtime_information_.minor_version == 0 && runtime_information_.
             build_version <= 12) ||
            (runtime_information_.major_version == 7 && runtime_information_.minor_version == 0 && runtime_information_.
             build_version <= 1))
        {
            Logger::Info("Tiered Compilation was disabled due to https://github.com/dotnet/runtime/issues/77973. This action can be disabled by setting the environment variable DD_INTERNAL_WORKAROUND_77973_ENABLED=false");
            disableTieredCompilation = true;
        }
    }

    auto pInfo = info10 != nullptr ? info10 : this->info_;
    auto work_offloader = std::make_shared<RejitWorkOffloader>(pInfo);

    rejit_handler = info10 != nullptr
                        ? std::make_shared<RejitHandler>(info10, work_offloader)
                        : std::make_shared<RejitHandler>(this->info_, work_offloader);
    tracer_integration_preprocessor = std::make_unique<TracerRejitPreprocessor>(this, rejit_handler, work_offloader);

    fault_tolerant_method_duplicator = std::make_shared<fault_tolerant::FaultTolerantMethodDuplicator>(this, rejit_handler, work_offloader);

    debugger_instrumentation_requester = std::make_unique<debugger::DebuggerProbesInstrumentationRequester>(
        this, rejit_handler, work_offloader, fault_tolerant_method_duplicator);

    DWORD event_mask = COR_PRF_MONITOR_JIT_COMPILATION | COR_PRF_DISABLE_TRANSPARENCY_CHECKS_UNDER_FULL_TRUST |
                       COR_PRF_MONITOR_MODULE_LOADS | COR_PRF_MONITOR_ASSEMBLY_LOADS | COR_PRF_MONITOR_APPDOMAIN_LOADS |
                       COR_PRF_ENABLE_REJIT;

    if (!EnableInlining())
    {
        Logger::Info("JIT Inlining is disabled.");
        event_mask |= COR_PRF_DISABLE_INLINING;
    }
    else
    {
        Logger::Debug("JIT Inlining is enabled.");
    }

    if (DisableOptimizations())
    {
        Logger::Info("Disabling all code optimizations.");
        event_mask |= COR_PRF_DISABLE_OPTIMIZATIONS;
    }

    if (IsNGENEnabled())
    {
        Logger::Debug("NGEN is enabled.");
        event_mask |= COR_PRF_MONITOR_CACHE_SEARCHES;
    }
    else
    {
        Logger::Info("NGEN is disabled.");
        event_mask |= COR_PRF_DISABLE_ALL_NGEN_IMAGES;
    }

    DWORD high_event_mask = COR_PRF_HIGH_ADD_ASSEMBLY_REFERENCES;
    if (disableTieredCompilation)
    {
        high_event_mask |= COR_PRF_HIGH_DISABLE_TIERED_COMPILATION;
    }

    // set event mask to subscribe to events
    hr = this->info_->SetEventMask2(event_mask, high_event_mask);
    if (FAILED(hr))
    {
        Logger::Warn("DATADOG TRACER DIAGNOSTICS - Failed to attach profiler: unable to set event mask.");
        return E_FAIL;
    }

    if (process_name == WStr("w3wp.exe") || process_name == WStr("iisexpress.exe"))
    {
        is_desktop_iis = runtime_information_.is_desktop();
    }

    // writing opcodes vector for the IL dumper
    if (IsDumpILRewriteEnabled())
    {
#define OPDEF(c, s, pop, push, args, type, l, s1, s2, flow) opcodes_names.push_back(s);
#include "opcode.def"
#undef OPDEF
        opcodes_names.push_back("(count)"); // CEE_COUNT
        opcodes_names.push_back("->");      // CEE_SWITCH_ARG
    }

    //
    managed_profiler_assembly_reference = AssemblyReference::GetFromCache(managed_profiler_full_assembly_version);

    const auto currentModuleFileName = shared::GetCurrentModuleFileName();
    if (currentModuleFileName == shared::EmptyWStr)
    {
        Logger::Error("Profiler filepath: cannot be calculated.");
        return E_FAIL;
    }

    // iast stuff
    
    bool isRaspEnabled = IsRaspEnabled();
    bool isIastEnabled = IsIastEnabled();

    Logger::Info(isIastEnabled ? "IAST Callsite instrumentation is enabled."
                               : "IAST Callsite instrumentation is disabled.");

    Logger::Info(isRaspEnabled ? "RASP Callsite instrumentation is enabled."
                               : "RASP Callsite instrumentation is disabled.");

    if (isIastEnabled || isRaspEnabled)
    {
        _dataflow = new iast::Dataflow(info_, rejit_handler);
        if (FAILED(_dataflow->Init()))
        {
            Logger::Error("Callsite Dataflow failed to initialize");
            DEL(_dataflow);
        }
    }
    else
    {
        Logger::Info("Callsite instrumentation is disabled.");
    }

    // we're in!
    Logger::Info("Profiler filepath: ", currentModuleFileName);
    Logger::Info("Profiler attached.");
    this->info_->AddRef();
    is_attached_.store(true);
    profiler = this;
    return S_OK;
}

HRESULT STDMETHODCALLTYPE CorProfiler::AssemblyLoadFinished(AssemblyID assembly_id, HRESULT hr_status)
{
    if (!is_attached_)
    {
        return S_OK;
    }

    auto _ = trace::Stats::Instance()->AssemblyLoadFinishedMeasure();

    if (FAILED(hr_status))
    {
        // if assembly failed to load, skip it entirely,
        // otherwise we can crash the process if module is not valid
        CorProfilerBase::AssemblyLoadFinished(assembly_id, hr_status);
        return S_OK;
    }

    const auto& assembly_info = GetAssemblyInfo(this->info_, assembly_id);
    if (!assembly_info.IsValid())
    {
        Logger::Debug("AssemblyLoadFinished: ", assembly_id, " ", hr_status);
        return S_OK;
    }

    const auto& is_instrumentation_assembly = assembly_info.name == managed_profiler_name;

    if (is_instrumentation_assembly)
    {
        if (Logger::IsDebugEnabled())
        {
            Logger::Debug("AssemblyLoadFinished: ", assembly_id, " ", hr_status);
        }

        ComPtr<IUnknown> metadata_interfaces;
        auto hr = this->info_->GetModuleMetaData(assembly_info.manifest_module_id, ofRead,
                                                 IID_IMetaDataImport2, metadata_interfaces.GetAddressOf());

        if (FAILED(hr))
        {
            Logger::Warn("AssemblyLoadFinished failed to get metadata interface for module id ",
                         assembly_info.manifest_module_id, " from assembly ", assembly_info.name, " HRESULT=0x",
                         std::setfill('0'), std::setw(8), std::hex, hr);
            return S_OK;
        }

        // Get the IMetaDataAssemblyImport interface to get metadata from the managed assembly
        const auto& assembly_import = metadata_interfaces.As<IMetaDataAssemblyImport>(IID_IMetaDataAssemblyImport);
        const auto& assembly_metadata = GetAssemblyImportMetadata(assembly_import);

        // used multiple times for logging
        const auto& assembly_version = assembly_metadata.version.str();

        if (Logger::IsDebugEnabled())
        {
            Logger::Debug("AssemblyLoadFinished: AssemblyName=", assembly_info.name,
                          " AssemblyVersion=", assembly_version);
        }

        const auto& expected_assembly_reference = trace::AssemblyReference(managed_profiler_full_assembly_version);

        // used multiple times for logging
        const auto& expected_version = expected_assembly_reference.version.str();

        bool is_viable_version;

        if (runtime_information_.is_core())
        {
            is_viable_version = (assembly_metadata.version >= expected_assembly_reference.version);
        }
        else
        {
            is_viable_version = (assembly_metadata.version == expected_assembly_reference.version);
        }

        // Check that Major.Minor.Build matches the profiler version.
        // On .NET Core, allow managed library to be a higher version than the native library.
        if (is_viable_version)
        {
            Logger::Info("AssemblyLoadFinished: Datadog.Trace.dll v", assembly_version, " matched profiler version v",
                         expected_version);
            managed_profiler_loaded_app_domains.insert({assembly_info.app_domain_id, assembly_metadata.version});

            // Load defaults values if the version are the same as expected
            if (assembly_metadata.version == expected_assembly_reference.version)
            {
                EnableByRefInstrumentation();
                EnableCallTargetStateByRef();
                auto traceAnnotationIntegrationId = WSTRING(WStr("9C6EB897BD4946D0BB492E062FB0AE67"));
                auto traceAnnotationType = WSTRING(
                    WStr("Datadog.Trace.ClrProfiler.AutoInstrumentation.TraceAnnotations.TraceAnnotationsIntegration"));
                AddTraceAttributeInstrumentation(traceAnnotationIntegrationId.data(),
                                                 expected_assembly_reference.str().data(), traceAnnotationType.data());
            }

            if (runtime_information_.is_desktop() && corlib_module_loaded)
            {
                // Set the managed_profiler_loaded_domain_neutral flag whenever the
                // managed profiler is loaded shared
                if (assembly_info.app_domain_id == corlib_app_domain_id)
                {
                    Logger::Info("AssemblyLoadFinished: Datadog.Trace.dll was loaded domain-neutral");
                    managed_profiler_loaded_domain_neutral = true;
                }
                else
                {
                    Logger::Info("AssemblyLoadFinished: Datadog.Trace.dll was not loaded domain-neutral");
                }
            }
        }
        else
        {
            Logger::Warn("AssemblyLoadFinished: Datadog.Trace.dll v", assembly_version,
                         " did not match profiler version v", expected_version);
        }
    }

    return S_OK;
}

void CorProfiler::RewritingPInvokeMaps(const ModuleMetadata& module_metadata,
                                       const shared::WSTRING& rewrite_reason,
                                       const shared::WSTRING& nativemethods_type_name,
                                       const shared::WSTRING& library_path)
{
    HRESULT hr;
    const auto& metadata_import = module_metadata.metadata_import;
    const auto& metadata_emit = module_metadata.metadata_emit;

    // We are in the right module, so we try to load the mdTypeDef from the target type name.
    mdTypeDef nativeMethodsTypeDef = mdTypeDefNil;
    auto foundType =
        FindTypeDefByName(nativemethods_type_name, module_metadata.assemblyName, metadata_import, nativeMethodsTypeDef);
    if (foundType)
    {
        // get the native profiler file path.
        auto native_profiler_file = library_path.empty() ? shared::GetCurrentModuleFileName() : library_path;

        if (!fs::exists(native_profiler_file))
        {
            Logger::Warn("Unable to rewrite PInvokes for ", rewrite_reason, ". Native library not found: ", native_profiler_file);
            return;
        }

        Logger::Info("Rewriting PInvokes to native for ", rewrite_reason, ": ", native_profiler_file);

        // Define the actual profiler file path as a ModuleRef
        mdModuleRef profiler_ref;
        hr = metadata_emit->DefineModuleRef(native_profiler_file.c_str(), &profiler_ref);
        if (SUCCEEDED(hr))
        {
            // Enumerate all methods inside the native methods type with the PInvokes
            Enumerator<mdMethodDef> enumMethods = Enumerator<mdMethodDef>(
                [metadata_import, nativeMethodsTypeDef](HCORENUM* ptr, mdMethodDef arr[], ULONG max, ULONG* cnt)
                -> HRESULT {
                    return metadata_import->EnumMethods(ptr, nativeMethodsTypeDef, arr, max, cnt);
                },
                [metadata_import](HCORENUM ptr) -> void { metadata_import->CloseEnum(ptr); });

            EnumeratorIterator<mdMethodDef> enumIterator = enumMethods.begin();
            while (enumIterator != enumMethods.end())
            {
                auto methodDef = *enumIterator;

                const auto& caller = GetFunctionInfo(module_metadata.metadata_import, methodDef);
                Logger::Debug("Rewriting PInvoke method: ", caller.name);

                // Get the current PInvoke map to extract the flags and the entrypoint name
                DWORD pdwMappingFlags;
                WCHAR importName[kNameMaxSize]{};
                DWORD importNameLength = 0;
                mdModuleRef importModule;
                hr = metadata_import->GetPinvokeMap(methodDef, &pdwMappingFlags, importName, kNameMaxSize,
                                                    &importNameLength, &importModule);
                if (SUCCEEDED(hr))
                {
                    // Delete the current PInvoke map
                    hr = metadata_emit->DeletePinvokeMap(methodDef);
                    if (SUCCEEDED(hr))
                    {
                        // Define a new PInvoke map with the new ModuleRef of the actual profiler file path
                        hr = metadata_emit->DefinePinvokeMap(methodDef, pdwMappingFlags,
                                                             shared::WSTRING(importName).c_str(),
                                                             profiler_ref);
                        if (FAILED(hr))
                        {
                            Logger::Warn("ModuleLoadFinished: DefinePinvokeMap to the actual profiler file path "
                                "failed, trying to restore the previous one.");
                            hr = metadata_emit->DefinePinvokeMap(methodDef, pdwMappingFlags,
                                                                 shared::WSTRING(importName).c_str(), importModule);
                            if (FAILED(hr))
                            {
                                // We only warn that we cannot rewrite the PInvokeMap but we still continue the module
                                // load. These errors must be handled on the caller with a try/catch.
                                Logger::Warn("ModuleLoadFinished: Error trying to restore the previous PInvokeMap.");
                            }
                        }
                    }
                    else
                    {
                        // We only warn that we cannot rewrite the PInvokeMap but we still continue the module load.
                        // These errors must be handled on the caller with a try/catch.
                        Logger::Warn("ModuleLoadFinished: DeletePinvokeMap failed");
                    }
                }

                enumIterator = ++enumIterator;
            }
        }
        else
        {
            // We only warn that we cannot rewrite the PInvokeMap but we still continue the module load.
            // These errors must be handled on the caller with a try/catch.
            Logger::Warn("ModuleLoadFinished: Native Profiler DefineModuleRef failed");
        }
    }
}

HRESULT STDMETHODCALLTYPE CorProfiler::ModuleLoadFinished(ModuleID module_id, HRESULT hr_status)
{
    if (!is_attached_)
    {
        return S_OK;
    }

    auto _ = trace::Stats::Instance()->ModuleLoadFinishedMeasure();

    if (FAILED(hr_status))
    {
        // if module failed to load, skip it entirely,
        // otherwise we can crash the process if module is not valid
        CorProfilerBase::ModuleLoadFinished(module_id, hr_status);
        return S_OK;
    }

    // keep this lock until we are done using the module,
    // to prevent it from unloading while in use
    auto modules = module_ids.Get();
    
    // double check if is_attached_ has changed to avoid possible race condition with shutdown function
    if (!is_attached_ || rejit_handler == nullptr)
    {
        return S_OK;
    }

    auto hr = TryRejitModule(module_id, modules.Ref());

    // Push integration definitions from past modules that were unable to be added
    auto rejit_size = rejit_module_method_pairs.size();
    if (rejit_size > 0 && trace_annotation_integration_type != nullptr)
    {
        std::vector<ModuleID> rejitModuleIds;
        for (size_t i = 0; i < rejit_size; i++)
        {
            auto rejit_module_method_pair = rejit_module_method_pairs.front();
            rejitModuleIds.push_back(rejit_module_method_pair.first);

            const auto& methodReferences = rejit_module_method_pair.second;
            integration_definitions_.reserve(integration_definitions_.size() + methodReferences.size());

            Logger::Debug("ModuleLoadFinished requesting ReJIT now for ModuleId=", module_id,
                          ", methodReferences.size()=", methodReferences.size());

            // Push integration definitions from the given module
            for (const auto& methodReference : methodReferences)
            {
                integration_definitions_.push_back(
                    IntegrationDefinition(methodReference, *trace_annotation_integration_type.get(), false, false,
                                          false));
            }

            rejit_module_method_pairs.pop_front();
        }

        // We call the function to analyze the module and request the ReJIT of integrations defined in this module.
        if (tracer_integration_preprocessor != nullptr && !integration_definitions_.empty())
        {
            auto promise = std::make_shared<std::promise<ULONG>>();
            std::future<ULONG> future = promise->get_future();
            tracer_integration_preprocessor->EnqueueRequestRejitForLoadedModules(rejitModuleIds, integration_definitions_,
                                                                                promise);

            // wait and get the value from the future<ULONG>            
            const auto status = future.wait_for(100ms);

            if (status != std::future_status::timeout)
            {
                const auto& numReJITs = future.get();
                Logger::Debug("Total number of ReJIT Requested: ", numReJITs);    
            }
            else
            {
                Logger::Warn("Timeout while waiting for the rejit requests to be processed. Rejit will continue asynchronously, but some initial calls may not be instrumented");
            }
        }
    }

    if (debugger_instrumentation_requester != nullptr)
    {
        debugger_instrumentation_requester->ModuleLoadFinished(module_id);
    }

    if (_dataflow != nullptr)
    {
        _dataflow->ModuleLoaded(module_id);
    }

    return hr;
}

bool ShouldRewriteProfilerMaps()
{
    const auto envVarKey = WStr("DD_PROFILING_ENABLED");
    if (shared::EnvironmentExist(envVarKey))
    {
        bool is_profiler_enabled;
        auto strValue = shared::GetEnvironmentValue(envVarKey);

        if (shared::TryParseBooleanEnvironmentValue(strValue, is_profiler_enabled))
        {
            return is_profiler_enabled;
        }

        return (strValue == WStr("auto"));
    }
<<<<<<< HEAD
    
    return shared::EnvironmentExist(WStr("DD_INJECTION_ENABLED"));
=======

    return false;
>>>>>>> ebb61081
}

std::string GetNativeLoaderFilePath()
{
    // should be set by native loader
    shared::WSTRING nativeLoaderPath = shared::GetEnvironmentValue(WStr("DD_INTERNAL_NATIVE_LOADER_PATH"));
    if (!nativeLoaderPath.empty())
    {
        return shared::ToString(nativeLoaderPath);
    }

    // variable not set - try to infer the location instead
    Logger::Debug("DD_INTERNAL_NATIVE_LOADER_PATH variable not found. Inferring native loader path");

    auto native_loader_filename =
#ifdef LINUX
        "Datadog.Trace.ClrProfiler.Native.so";
#elif MACOS
        "Datadog.Trace.ClrProfiler.Native.dylib";
#else
        "Datadog.Trace.ClrProfiler.Native.dll";
#endif

    auto module_file_path = fs::path(shared::GetCurrentModuleFileName());

    auto native_loader_file_path = module_file_path.parent_path() / native_loader_filename;
    return native_loader_file_path.string();
}

HRESULT CorProfiler::TryRejitModule(ModuleID module_id, std::vector<ModuleID>& modules)
{
    const auto& module_info = GetModuleInfo(this->info_, module_id);
    if (!module_info.IsValid())
    {
        return S_OK;
    }

    if (Logger::IsDebugEnabled())
    {
        Logger::Debug("ModuleLoadFinished: ", module_id, " ", module_info.assembly.name, " AppDomain ",
                      module_info.assembly.app_domain_id, " ", module_info.assembly.app_domain_name, std::boolalpha,
                      " | IsNGEN = ", module_info.IsNGEN(), " | IsDynamic = ", module_info.IsDynamic(),
                      " | IsResource = ", module_info.IsResource(), std::noboolalpha);
    }

    if (module_info.IsNGEN())
    {
        // We check if the Module contains NGEN images and added to the
        // rejit handler list to verify the inlines.
        rejit_handler->AddNGenInlinerModule(module_id);
    }

    AppDomainID app_domain_id = module_info.assembly.app_domain_id;

    // Identify the AppDomain ID of mscorlib which will be the Shared Domain
    // because mscorlib is always a domain-neutral assembly
    if (!corlib_module_loaded && (module_info.assembly.name == mscorlib_assemblyName ||
                                  module_info.assembly.name == system_private_corelib_assemblyName))
    {
        corlib_module_loaded = true;
        corlib_app_domain_id = app_domain_id;

        ComPtr<IUnknown> metadata_interfaces;
        auto hr = this->info_->GetModuleMetaData(module_id, ofRead, IID_IMetaDataImport2,
                                                 metadata_interfaces.GetAddressOf());

        // Get the IMetaDataAssemblyImport interface to get metadata from the
        // managed assembly
        const auto& assembly_import = metadata_interfaces.As<IMetaDataAssemblyImport>(IID_IMetaDataAssemblyImport);
        const auto& assembly_metadata = GetAssemblyImportMetadata(assembly_import);

        hr = assembly_import->GetAssemblyProps(assembly_metadata.assembly_token, &corAssemblyProperty.ppbPublicKey,
                                               &corAssemblyProperty.pcbPublicKey, &corAssemblyProperty.pulHashAlgId,
                                               nullptr, 0, nullptr, &corAssemblyProperty.pMetaData,
                                               &corAssemblyProperty.assemblyFlags);

        if (FAILED(hr))
        {
            Logger::Warn("AssemblyLoadFinished failed to get properties for COR assembly ");
        }

        corAssemblyProperty.szName = module_info.assembly.name;

        Logger::Info("COR library: ", corAssemblyProperty.szName, " ", corAssemblyProperty.pMetaData.usMajorVersion,
                     ".", corAssemblyProperty.pMetaData.usMinorVersion, ".",
                     corAssemblyProperty.pMetaData.usRevisionNumber);

        if (rejit_handler != nullptr)
        {
            rejit_handler->SetCorAssemblyProfiler(&corAssemblyProperty);
        }

        return S_OK;
    }

    // In IIS, the startup hook will be inserted into a method in System.Web (which is domain-neutral)
    // but the Datadog.Trace.ClrProfiler.Managed.Loader assembly that the startup hook loads from a
    // byte array will be loaded into a non-shared AppDomain.
    // In this case, do not insert another startup hook into that non-shared AppDomain
    if (module_info.assembly.name == datadog_trace_clrprofiler_managed_loader_assemblyName)
    {
        Logger::Info("ModuleLoadFinished: Datadog.Trace.ClrProfiler.Managed.Loader loaded into AppDomain ",
                     app_domain_id, " ", module_info.assembly.app_domain_name);
        first_jit_compilation_app_domains.insert(app_domain_id);
        return S_OK;
    }

    if (module_info.IsWindowsRuntime())
    {
        // We cannot obtain writable metadata interfaces on Windows Runtime modules
        // or instrument their IL.
        Logger::Debug("ModuleLoadFinished skipping Windows Metadata module: ", module_id, " ",
                      module_info.assembly.name);
        return S_OK;
    }

    if (module_info.IsResource())
    {
        // We don't need to load metadata on resources modules.
        Logger::Debug("ModuleLoadFinished skipping Resources module: ", module_id, " ", module_info.assembly.name);
        return S_OK;
    }

    if (module_info.IsDynamic())
    {
        // For CallTarget we don't need to load metadata on dynamic modules.
        Logger::Debug("ModuleLoadFinished skipping Dynamic module: ", module_id, " ", module_info.assembly.name);
        return S_OK;
    }

    for (auto&& skip_assembly : skip_assemblies)
    {
        if (module_info.assembly.name == skip_assembly)
        {
            Logger::Debug("ModuleLoadFinished skipping known module: ", module_id, " ", module_info.assembly.name);
            return S_OK;
        }
    }

    for (auto&& skip_assembly_pattern : skip_assembly_prefixes)
    {
        if (module_info.assembly.name.rfind(skip_assembly_pattern, 0) == 0)
        {
            bool is_included = false;
            // The assembly matches the "skip" prefix, but check if it's specifically included
            for (auto&& include_assembly : include_assemblies)
            {
                if (module_info.assembly.name == include_assembly)
                {
                    is_included = true;
                    break;
                }
            }

            if (is_included)
            {
                Logger::Debug("ModuleLoadFinished matched module by pattern: ", module_id, " ",
                              module_info.assembly.name,
                              "but assembly is explicitly included");
                break;
            }
            else
            {
                Logger::Debug("ModuleLoadFinished skipping module by pattern: ", module_id, " ",
                              module_info.assembly.name);
                return S_OK;
            }
        }
    }

    if (module_info.assembly.name == managed_profiler_name)
    {
        // Fix PInvoke Rewriting
        ComPtr<IUnknown> metadata_interfaces;
        auto hr = this->info_->GetModuleMetaData(module_id, ofRead | ofWrite, IID_IMetaDataImport2,
                                                 metadata_interfaces.GetAddressOf());

        if (FAILED(hr))
        {
            Logger::Warn("ModuleLoadFinished failed to get metadata interface for ", module_id, " ",
                         module_info.assembly.name);
            return S_OK;
        }

        const auto& metadata_import = metadata_interfaces.As<IMetaDataImport2>(IID_IMetaDataImport);
        const auto& metadata_emit = metadata_interfaces.As<IMetaDataEmit2>(IID_IMetaDataEmit);
        const auto& assembly_import = metadata_interfaces.As<IMetaDataAssemblyImport>(IID_IMetaDataAssemblyImport);
        const auto& assembly_emit = metadata_interfaces.As<IMetaDataAssemblyEmit>(IID_IMetaDataAssemblyEmit);

        const auto& module_metadata =
            ModuleMetadata(metadata_import, metadata_emit, assembly_import, assembly_emit, module_info.assembly.name,
                           module_info.assembly.app_domain_id, &corAssemblyProperty, enable_by_ref_instrumentation,
                           enable_calltarget_state_by_ref);
        const auto& assemblyImport = GetAssemblyImportMetadata(assembly_import);

        const auto& assemblyVersion = assemblyImport.version.str();

        Logger::Info("ModuleLoadFinished: ", managed_profiler_name, " v", assemblyVersion, " - Fix PInvoke maps");
        managedProfilerModuleId_ = module_id;
#ifdef _WIN32
        RewritingPInvokeMaps(module_metadata, WStr("windows"), windows_nativemethods_type);
        RewritingPInvokeMaps(module_metadata, WStr("ASM"), appsec_windows_nativemethods_type);
        RewritingPInvokeMaps(module_metadata, WStr("debugger"), debugger_windows_nativemethods_type);
        RewritingPInvokeMaps(module_metadata, WStr("fault_tolerant"), fault_tolerant_windows_nativemethods_type);
#else
        RewritingPInvokeMaps(module_metadata, WStr("non-windows"), nonwindows_nativemethods_type);
        RewritingPInvokeMaps(module_metadata, WStr("ASM"), appsec_nonwindows_nativemethods_type);
        RewritingPInvokeMaps(module_metadata, WStr("debugger"), debugger_nonwindows_nativemethods_type);
        RewritingPInvokeMaps(module_metadata, WStr("fault_tolerant"), fault_tolerant_nonwindows_nativemethods_type);
#endif // _WIN32

        mdTypeDef bubbleUpTypeDef;
        call_target_bubble_up_exception_available = EnsureCallTargetBubbleUpExceptionTypeAvailable(module_metadata, &bubbleUpTypeDef);
        if(call_target_bubble_up_exception_available)
        {
            call_target_bubble_up_exception_function_available = EnsureIsCallTargetBubbleUpExceptionFunctionAvailable(module_metadata, bubbleUpTypeDef);
        }

        auto native_loader_library_path = GetNativeLoaderFilePath();
        if (fs::exists(native_loader_library_path))
        {
            auto native_loader_file_path = shared::ToWSTRING(native_loader_library_path);
            RewritingPInvokeMaps(module_metadata, WStr("native loader"), native_loader_nativemethods_type, native_loader_file_path);
        }

        if (ShouldRewriteProfilerMaps())
        {
            auto profiler_library_path = shared::GetEnvironmentValue(WStr("DD_INTERNAL_PROFILING_NATIVE_ENGINE_PATH"));
            RewritingPInvokeMaps(module_metadata, WStr("continuous profiler"), profiler_nativemethods_type, profiler_library_path);
        }

        if (IsVersionCompatibilityEnabled())
        {
            // We need to call EmitDistributedTracerTargetMethod on every Datadog.Trace.dll, not just on the automatic one.
            // That's because if the binding fails (for instance, if there's a custom AssemblyLoadContext), the manual tracer
            // might call the target method on itself instead of calling it on the automatic tracer.
            EmitDistributedTracerTargetMethod(module_metadata, module_id);

            // No need to rewrite if the target assembly matches the expected version
            if (assemblyImport.version != managed_profiler_assembly_reference->version)
            {
                if (runtime_information_.is_core() && assemblyImport.version > managed_profiler_assembly_reference->
                    version)
                {
                    Logger::Debug("Skipping version conflict fix for ", assemblyVersion,
                                  " because running on .NET Core with a higher version than expected");
                }
                else
                {
                    RewriteForDistributedTracing(module_metadata, module_id);
                }
            }
        }
        else
        {
            Logger::Debug("Skipping version conflict fix for ", assemblyVersion,
                          " because the version matches the expected one");
        }

        // Rewrite methods for exposing the native tracer version to managed for telemetry purposes
        RewriteForTelemetry(module_metadata, module_id);
    }
    else
    {
        modules.push_back(module_id);

        bool searchForTraceAttribute = trace_annotations_enabled;
        if (searchForTraceAttribute)
        {
            for (auto&& skip_assembly_pattern : skip_traceattribute_assembly_prefixes)
            {
                if (module_info.assembly.name.rfind(skip_assembly_pattern, 0) == 0)
                {
                    Logger::Debug("ModuleLoadFinished skipping [Trace] search for module by pattern: ", module_id, " ",
                                  module_info.assembly.name);
                    searchForTraceAttribute = false;
                    break;
                }
            }
        }

        // Scan module for [Trace] methods
        if (searchForTraceAttribute)
        {
            mdTypeDef typeDef = mdTypeDefNil;
            mdTypeRef typeRef = mdTypeRefNil;
            bool foundType = false;

            ComPtr<IUnknown> metadata_interfaces;
            auto hr = this->info_->GetModuleMetaData(module_id, ofRead, IID_IMetaDataImport2,
                                                     metadata_interfaces.GetAddressOf());

            if (FAILED(hr))
            {
                Logger::Warn("ModuleLoadFinished failed to get metadata interface for ", module_id, " ",
                             module_info.assembly.name);
                return S_OK;
            }

            const auto& metadata_import = metadata_interfaces.As<IMetaDataImport2>(IID_IMetaDataImport);

            // First, detect if the assembly has defined its own Datadog trace attribute.
            // If this fails, detect if the assembly references the Datadog trace atttribute or other trace attributes
            hr = metadata_import->FindTypeDefByName(traceAttribute_typename_cstring, mdTypeDefNil, &typeDef);
            if (SUCCEEDED(hr))
            {
                foundType = true;
                Logger::Debug("ModuleLoadFinished found the TypeDef for ", traceattribute_typename,
                              " defined in Module ", module_info.assembly.name);
            }
            else
            {
                // Now we enumerate all type refs in this assembly to see if the trace attribute is referenced
                auto enumTypeRefs = Enumerator<mdTypeRef>(
                    [&metadata_import](HCORENUM* ptr, mdTypeRef arr[], ULONG max, ULONG* cnt) -> HRESULT {
                        return metadata_import->EnumTypeRefs(ptr, arr, max, cnt);
                    },
                    [&metadata_import](HCORENUM ptr) -> void { metadata_import->CloseEnum(ptr); });

                auto enumIterator = enumTypeRefs.begin();
                while (enumIterator != enumTypeRefs.end())
                {
                    mdTypeRef typeRef = *enumIterator;

                    // Check if the typeref matches
                    mdToken parent_token = mdTokenNil;
                    WCHAR type_name[kNameMaxSize]{};
                    DWORD type_name_len = 0;

                    hr = metadata_import->GetTypeRefProps(typeRef, &parent_token, type_name, kNameMaxSize,
                                                          &type_name_len);
                    if (TypeNameMatchesTraceAttribute(type_name, type_name_len))
                    {
                        foundType = true;
                        Logger::Debug("ModuleLoadFinished found the TypeRef for ", traceattribute_typename,
                                      " defined in Module ", module_info.assembly.name);
                        break;
                    }

                    enumIterator = ++enumIterator;
                }
            }

            // We have a typeRef and it matches the trace attribute
            // Since it is referenced, it should be in-use somewhere in this module
            // So iterate over all methods in the module
            if (foundType)
            {
                std::vector<MethodReference> methodReferences;
                std::vector<IntegrationDefinition> integrationDefinitions;

                // Now we enumerate all custom attributes in this assembly to see if the trace attribute is used
                auto enumCustomAttributes = Enumerator<mdCustomAttribute>(
                    [&metadata_import](HCORENUM* ptr, mdCustomAttribute arr[], ULONG max, ULONG* cnt) -> HRESULT {
                        return metadata_import->EnumCustomAttributes(ptr, mdTokenNil, mdTokenNil, arr, max, cnt);
                    },
                    [&metadata_import](HCORENUM ptr) -> void { metadata_import->CloseEnum(ptr); });
                auto customAttributesIterator = enumCustomAttributes.begin();

                while (customAttributesIterator != enumCustomAttributes.end())
                {
                    mdCustomAttribute customAttribute = *customAttributesIterator;

                    // Check if the typeref matches
                    mdToken parent_token = mdTokenNil;
                    mdToken attribute_ctor_token = mdTokenNil;
                    const void* attribute_data = nullptr; // Pointer to receive attribute data, which is not needed for our purposes
                    DWORD data_size = 0;

                    hr = metadata_import->GetCustomAttributeProps(customAttribute, &parent_token, &attribute_ctor_token,
                                                                  &attribute_data, &data_size);

                    // We are only concerned with the trace attribute on method definitions
                    if (TypeFromToken(parent_token) == mdtMethodDef)
                    {
                        mdTypeDef attribute_type_token = mdTypeDefNil;
                        WCHAR function_name[kNameMaxSize]{};
                        DWORD function_name_len = 0;

                        // Get the type name from the constructor
                        const auto attribute_ctor_token_type = TypeFromToken(attribute_ctor_token);
                        if (attribute_ctor_token_type == mdtMemberRef)
                        {
                            hr = metadata_import->GetMemberRefProps(attribute_ctor_token, &attribute_type_token,
                                                                    function_name, kNameMaxSize, &function_name_len,
                                                                    nullptr, nullptr);
                        }
                        else if (attribute_ctor_token_type == mdtMethodDef)
                        {
                            hr = metadata_import->GetMemberProps(attribute_ctor_token, &attribute_type_token,
                                                                 function_name, kNameMaxSize, &function_name_len,
                                                                 nullptr, nullptr, nullptr, nullptr, nullptr, nullptr,
                                                                 nullptr, nullptr);
                        }
                        else
                        {
                            hr = E_FAIL;
                        }

                        if (SUCCEEDED(hr))
                        {
                            mdToken resolution_token = mdTokenNil;
                            WCHAR type_name[kNameMaxSize]{};
                            DWORD type_name_len = 0;

                            const auto token_type = TypeFromToken(attribute_type_token);
                            if (token_type == mdtTypeDef)
                            {
                                DWORD type_flags;
                                mdToken type_extends = mdTokenNil;
                                hr = metadata_import->GetTypeDefProps(attribute_type_token, type_name, kNameMaxSize,
                                                                      &type_name_len, &type_flags, &type_extends);
                            }
                            else if (token_type == mdtTypeRef)
                            {
                                hr = metadata_import->GetTypeRefProps(attribute_type_token, &resolution_token,
                                                                      type_name, kNameMaxSize, &type_name_len);
                            }
                            else
                            {
                                type_name_len = 0;
                            }

                            if (TypeNameMatchesTraceAttribute(type_name, type_name_len))
                            {
                                mdMethodDef methodDef = (mdMethodDef) parent_token;

                                // Matches! Let's mark the attached method for ReJIT
                                // Extract the function info from the mdMethodDef
                                const auto caller = GetFunctionInfo(metadata_import, methodDef);
                                if (!caller.IsValid())
                                {
                                    Logger::Warn("    * Skipping ", shared::TokenStr(&parent_token),
                                        ": the methoddef is not valid!");
                                    customAttributesIterator = ++customAttributesIterator;
                                    continue;
                                }

                                // We create a new function info into the heap from the caller functionInfo in the
                                // stack, to be used later in the ReJIT process
                                auto functionInfo = FunctionInfo(caller);
                                auto hr = functionInfo.method_signature.TryParse();
                                if (FAILED(hr))
                                {
                                    Logger::Warn("    * Skipping ", functionInfo.method_signature.str(),
                                                 ": the method signature cannot be parsed.");
                                    customAttributesIterator = ++customAttributesIterator;
                                    continue;
                                }

                                // As we are in the right method, we gather all information we need and stored it in to
                                // the ReJIT handler.
                                std::vector<shared::WSTRING> signatureTypes;
                                methodReferences.push_back(MethodReference(
                                    tracemethodintegration_assemblyname, caller.type.name, caller.name,
                                    Version(0, 0, 0, 0), Version(USHRT_MAX, USHRT_MAX, USHRT_MAX, USHRT_MAX),
                                    signatureTypes));
                            }
                        }
                    }

                    customAttributesIterator = ++customAttributesIterator;
                }

                if (trace_annotation_integration_type == nullptr)
                {
                    Logger::Debug(
                        "ModuleLoadFinished pushing [Trace] methods to rejit_module_method_pairs for a later ReJIT, ModuleId=",
                        module_id,
                        ", ModuleName=", module_info.assembly.name,
                        ", methodReferences.size()=", methodReferences.size());

                    if (methodReferences.size() > 0)
                    {
                        rejit_module_method_pairs.push_back(std::make_pair(module_id, methodReferences));
                    }
                }
                else
                {
                    Logger::Debug("ModuleLoadFinished including [Trace] methods for ReJIT, ModuleId=", module_id,
                                  ", ModuleName=", module_info.assembly.name,
                                  ", methodReferences.size()=", methodReferences.size());

                    integration_definitions_.reserve(integration_definitions_.size() + methodReferences.size());

                    // Push integration definitions from this module
                    for (const auto& methodReference : methodReferences)
                    {
                        integration_definitions_.push_back(IntegrationDefinition(
                            methodReference, *trace_annotation_integration_type.get(), false, false, false));
                    }
                }
            }
        }

        // We call the function to analyze the module and request the ReJIT of integrations defined in this module.
        if (tracer_integration_preprocessor != nullptr && !integration_definitions_.empty())
        {
            auto promise = std::make_shared<std::promise<ULONG>>();
            std::future<ULONG> future = promise->get_future();
            tracer_integration_preprocessor->EnqueueRequestRejitForLoadedModules(std::vector<ModuleID>{module_id}, integration_definitions_,
                                                                                promise);

            // wait and get the value from the future<ULONG>
            const auto status = future.wait_for(100ms);

            if (status != std::future_status::timeout)
            {
                const auto& numReJITs = future.get();
            Logger::Debug("[Tracer] Total number of ReJIT Requested: ", numReJITs);
            }
            else
            {
                Logger::Warn("Timeout while waiting for the rejit requests to be processed. Rejit will continue asynchronously, but some initial calls may not be instrumented");
            }
        }
    }

    return S_OK;
}

bool CorProfiler::IsCallTargetBubbleUpExceptionTypeAvailable() const
{
    return call_target_bubble_up_exception_available;
}

bool CorProfiler::IsCallTargetBubbleUpFunctionAvailable() const
{
    return call_target_bubble_up_exception_function_available;
}

HRESULT STDMETHODCALLTYPE CorProfiler::ModuleUnloadStarted(ModuleID module_id)
{
    if (!is_attached_)
    {
        return S_OK;
    }

    auto _ = trace::Stats::Instance()->ModuleUnloadStartedMeasure();

    // take this lock so we block until the
    // module metadata is not longer being used
    auto scopedModules = module_ids.Get();
    auto& modules = scopedModules.Ref();

    // double check if is_attached_ has changed to avoid possible race condition with shutdown function
    if (!is_attached_)
    {
        return S_OK;
    }

    if (rejit_handler != nullptr)
    {
        rejit_handler->RemoveModule(module_id);
    }

    if (_dataflow != nullptr)
    {
        _dataflow->ModuleUnloaded(module_id);
    }

    auto new_end = std::remove(modules.begin(), modules.end(), module_id);
    modules.erase(new_end, modules.end());

    const auto& moduleInfo = GetModuleInfo(this->info_, module_id);
    if (!moduleInfo.IsValid())
    {
        Logger::Debug("ModuleUnloadStarted: ", module_id);
        return S_OK;
    }

    if (Logger::IsDebugEnabled())
    {
        Logger::Debug("ModuleUnloadStarted: ", module_id, " ", moduleInfo.assembly.name, " AppDomain ",
                      moduleInfo.assembly.app_domain_id, " ", moduleInfo.assembly.app_domain_name);
    }

    const auto is_instrumentation_assembly = moduleInfo.assembly.name == managed_profiler_name;
    if (is_instrumentation_assembly)
    {
        const auto appDomainId = moduleInfo.assembly.app_domain_id;

        // remove appdomain id from managed_profiler_loaded_app_domains set
        managed_profiler_loaded_app_domains.erase(appDomainId);
    }

    return S_OK;
}

HRESULT STDMETHODCALLTYPE CorProfiler::Shutdown()
{
    if (!is_attached_)
    {
        return S_OK;
    }

    is_attached_.store(false);

    CorProfilerBase::Shutdown();

    // keep this lock until we are done using the module,
    // to prevent it from unloading while in use
    auto modules = module_ids.Get();

    if (rejit_handler != nullptr)
    {
        rejit_handler->Shutdown();
        rejit_handler = nullptr;
    }

    DEL(_dataflow);

    auto definitions = definitions_ids.Get();

    Logger::Info("Exiting...");
    Logger::Debug("   ModuleIds: ", modules->size());
    Logger::Debug("   IntegrationDefinitions: ", integration_definitions_.size());
    Logger::Debug("   DefinitionsIds: ", definitions->size());
    Logger::Debug("   ManagedProfilerLoadedAppDomains: ", managed_profiler_loaded_app_domains.size());
    Logger::Debug("   FirstJitCompilationAppDomains: ", first_jit_compilation_app_domains.size());
    Logger::Info("Stats: ", Stats::Instance()->ToString());
    return S_OK;
}

void CorProfiler::DisableTracerCLRProfiler()
{
    // A full profiler detach request cannot be made because:
    // 1. We use the COR_PRF_DISABLE_TRANSPARENCY_CHECKS_UNDER_FULL_TRUST event mask (CORPROF_E_IMMUTABLE_FLAGS_SET)
    // 2. We instrument code with SetILFunctionBody for the Loader injection. (CORPROF_E_IRREVERSIBLE_INSTRUMENTATION_PRESENT)
    // https://docs.microsoft.com/en-us/dotnet/framework/unmanaged-api/profiling/icorprofilerinfo3-requestprofilerdetach-method
    Logger::Info("Disabling Tracer CLR Profiler...");
    Shutdown();
}

void CorProfiler::UpdateSettings(WCHAR* keys[], WCHAR* values[], int length)
{
    const WSTRING debugVarName = WStr("DD_TRACE_DEBUG");

    for (int i = 0; i < length; i++)
    {
        if (WSTRING(keys[i]) == debugVarName)
        {
            if (values[i] == nullptr || *values[i] == WStr('\0'))
            {
                continue;
            }

            WSTRING value(values[i]);

            if (IsTrue(value))
            {
                Logger::EnableDebug(true);
                Logger::Info("Debug logging has been turned on by remote configuration");
            }
            else if (IsFalse(value))
            {
                Logger::EnableDebug(false);
                Logger::Info("Debug logging has been turned off by remote configuration");
            }
            else
            {
                Logger::Warn("Received an invalid value for DD_TRACE_DEBUG: ", value);
            }
        }
    }
}

HRESULT STDMETHODCALLTYPE CorProfiler::ProfilerDetachSucceeded()
{
    if (!is_attached_)
    {
        return S_OK;
    }

    CorProfilerBase::ProfilerDetachSucceeded();

    // keep this lock until we are done using the module,
    // to prevent it from unloading while in use
    auto modules = module_ids.Get();

    // double check if is_attached_ has changed to avoid possible race condition with shutdown function
    if (!is_attached_)
    {
        return S_OK;
    }

    Logger::Info("Detaching profiler.");
    Logger::Flush();
    is_attached_.store(false);
    return S_OK;
}

HRESULT STDMETHODCALLTYPE CorProfiler::JITCompilationStarted(FunctionID function_id, BOOL is_safe_to_block)
{
    if (!is_attached_)
    {
        return S_OK;
    }

    auto _ = trace::Stats::Instance()->JITCompilationStartedMeasure();

    if (!is_safe_to_block)
    {
        return S_OK;
    }

    // keep this lock until we are done using the module,
    // to prevent it from unloading while in use
    auto modules = module_ids.Get();

    // double check if is_attached_ has changed to avoid possible race condition with shutdown function
    if (!is_attached_)
    {
        return S_OK;
    }

    ModuleID module_id;
    mdToken function_token = mdTokenNil;

    HRESULT hr = this->info_->GetFunctionInfo(function_id, nullptr, &module_id, &function_token);
    if (FAILED(hr))
    {
        Logger::Warn("JITCompilationStarted: Call to ICorProfilerInfo4.GetFunctionInfo() failed for ", function_id);
        return S_OK;
    }

    // we have to check if the Id is in the module_ids_ vector.
    // In case is True we create a local ModuleMetadata to inject the loader.
    if (!shared::Contains(modules.Ref(), module_id))
    {
        if (debugger_instrumentation_requester != nullptr)
        {
            debugger_instrumentation_requester->PerformInstrumentAllIfNeeded(module_id, function_token);
        }

        return S_OK;
    }

    const auto& module_info = GetModuleInfo(this->info_, module_id);

    bool has_loader_injected_in_appdomain =
        first_jit_compilation_app_domains.find(module_info.assembly.app_domain_id) !=
        first_jit_compilation_app_domains.end();

    if (has_loader_injected_in_appdomain)
    {
        // Loader was already injected in a calltarget scenario, we don't need to do anything else here

        if (_dataflow != nullptr)
        {
            _dataflow->JITCompilationStarted(module_id, function_token);
        }

        if (debugger_instrumentation_requester != nullptr)
        {
            debugger_instrumentation_requester->PerformInstrumentAllIfNeeded(module_id, function_token);
        }

        return S_OK;
    }

    ComPtr<IUnknown> metadataInterfaces;
    hr = this->info_->GetModuleMetaData(module_id, ofRead | ofWrite, IID_IMetaDataImport2,
                                        metadataInterfaces.GetAddressOf());

    const auto& metadataImport = metadataInterfaces.As<IMetaDataImport2>(IID_IMetaDataImport);
    const auto& metadataEmit = metadataInterfaces.As<IMetaDataEmit2>(IID_IMetaDataEmit);
    const auto& assemblyImport = metadataInterfaces.As<IMetaDataAssemblyImport>(IID_IMetaDataAssemblyImport);
    const auto& assemblyEmit = metadataInterfaces.As<IMetaDataAssemblyEmit>(IID_IMetaDataAssemblyEmit);

    Logger::Debug("Temporaly allocating the ModuleMetadata for injection. ModuleId=", module_id,
                  " ModuleName=", module_info.assembly.name);

    std::unique_ptr<ModuleMetadata> module_metadata = std::make_unique<ModuleMetadata>(
        metadataImport, metadataEmit, assemblyImport, assemblyEmit, module_info.assembly.name,
        module_info.assembly.app_domain_id, &corAssemblyProperty, enable_by_ref_instrumentation,
        enable_calltarget_state_by_ref);

    // get function info
    const auto& caller = GetFunctionInfo(module_metadata->metadata_import, function_token);
    if (!caller.IsValid())
    {
        return S_OK;
    }

    if (Logger::IsDebugEnabled())
    {
        Logger::Debug("JITCompilationStarted: function_id=", function_id, " token=", function_token,
                      " name=", caller.type.name, ".", caller.name, "()");
    }

    // In NETFx, NInject creates a temporary appdomain where the tracer can be loaded
    // If Runtime metrics are enabled, we can encounter a CannotUnloadAppDomainException
    // certainly because we are initializing perf counters at that time.
    // As there are no use case where we would like to load the tracer in that appdomain, just don't
    if (module_info.assembly.app_domain_name == WStr("NinjectModuleLoader") && !runtime_information_.is_core())
    {
        Logger::Info("JITCompilationStarted: NInjectModuleLoader appdomain detected. Not registering startup hook.");
        return S_OK;
    }

    // IIS: Ensure that the startup hook is inserted into System.Web.Compilation.BuildManager.InvokePreStartInitMethods.
    // This will be the first call-site considered for the startup hook injection,
    // which correctly loads Datadog.Trace.ClrProfiler.Managed.Loader into the application's
    // own AppDomain because at this point in the code path, the ApplicationImpersonationContext
    // has been started.
    //
    // Note: This check must only run on desktop because it is possible (and the default) to host
    // ASP.NET Core in-process, so a new .NET Core runtime is instantiated and run in the same w3wp.exe process
    auto valid_startup_hook_callsite = true;
    if (is_desktop_iis)
    {
        valid_startup_hook_callsite = module_metadata->assemblyName == WStr("System.Web") &&
                                      caller.type.name == WStr("System.Web.Compilation.BuildManager") &&
                                      caller.name == WStr("InvokePreStartInitMethods");
    }
    else if (module_metadata->assemblyName == WStr("System") ||
             module_metadata->assemblyName == WStr("System.Net.Http") ||
             module_metadata->assemblyName == WStr("System.Linq")) // Avoid instrumenting System.Linq which is used as part of the async state machine
    {
        valid_startup_hook_callsite = false;
    }

    // The first time a method is JIT compiled in an AppDomain, insert our startup
    // hook, which, at a minimum, must add an AssemblyResolve event so we can find
    // Datadog.Trace.dll and its dependencies on disk.
    if (valid_startup_hook_callsite && !has_loader_injected_in_appdomain)
    {
        // *********************************************************************
        // Checking if the caller is inside of the <Module> type
        // *********************************************************************

        // The <Module> typeDef is always the first entry in the typeDef table.
        // The CLR profiling api can return mdTypeDefNil for the <Module> type, so we skip that as well.
        constexpr auto moduleTypeDef = mdTypeDefNil + (BYTE)1;

        if (caller.type.id == mdTypeDefNil || caller.type.id == moduleTypeDef)
        {
            Logger::Debug("JITCompilationStarted: Startup hook skipped from <Module>.", caller.name, "()");
            return S_OK;
        }

        // Look at the type parents in case we are in a nested type
        auto pType = caller.type.parent_type;
        while (pType != nullptr)
        {
            if (pType->id == mdTypeDefNil || pType->id == moduleTypeDef)
            {
                Logger::Debug("JITCompilationStarted: Startup hook skipped from a type with <Module> as a parent. ", caller.type.name, ".", caller.name, "()");
                return S_OK;
            }
                
            pType = pType->parent_type;
        }

        // *********************************************************************
        // Checking if the caller is inside of the <CrtImplementationDetails> type
        // *********************************************************************

        if (caller.type.name.find(WStr("<CrtImplementationDetails>")) != shared::WSTRING::npos)
        {
            Logger::Debug("JITCompilationStarted: Startup hook skipped from ", caller.type.name, ".", caller.name, "()");
            return S_OK;
        }

        // *********************************************************************

        bool domain_neutral_assembly = runtime_information_.is_desktop() && corlib_module_loaded &&
                                       module_metadata->app_domain_id == corlib_app_domain_id;
        Logger::Info("JITCompilationStarted: Startup hook registered in function_id=", function_id,
                     " token=", function_token, " name=", caller.type.name, ".", caller.name,
                     "(), assembly_name=", module_metadata->assemblyName,
                     " app_domain_id=", module_metadata->app_domain_id, " domain_neutral=", domain_neutral_assembly);

        first_jit_compilation_app_domains.insert(module_metadata->app_domain_id);

        hr = RunILStartupHook(module_metadata->metadata_emit, module_id, function_token, caller, *module_metadata);
        if (FAILED(hr))
        {
            Logger::Warn("JITCompilationStarted: Call to RunILStartupHook() failed for ", module_id, " ",
                         function_token);
            return S_OK;
        }

        if (is_desktop_iis)
        {
            hr = AddIISPreStartInitFlags(module_id, function_token);
            if (FAILED(hr))
            {
                Logger::Warn("JITCompilationStarted: Call to AddIISPreStartInitFlags() failed for ", module_id, " ",
                             function_token);
                return S_OK;
            }
        }

        Logger::Debug("JITCompilationStarted: Startup hook registered.");
    }

    return S_OK;
}

HRESULT STDMETHODCALLTYPE CorProfiler::AppDomainShutdownFinished(AppDomainID appDomainId, HRESULT hrStatus)
{
    // take this lock so we block until the
    // module metadata is not longer being used
    auto modules = module_ids.Get();

    // double check if is_attached_ has changed to avoid possible race condition with shutdown function
    if (!is_attached_)
    {
        return S_OK;
    }

    if (_dataflow != nullptr)
    {
        _dataflow->AppDomainShutdown(appDomainId);
    }

    // remove appdomain metadata from map
    const auto& count = first_jit_compilation_app_domains.erase(appDomainId);

    Logger::Debug("AppDomainShutdownFinished: AppDomain: ", appDomainId, ", removed ", count, " elements");

    return S_OK;
}

HRESULT STDMETHODCALLTYPE CorProfiler::JITInlining(FunctionID callerId, FunctionID calleeId, BOOL* pfShouldInline)
{
    if (!is_attached_)
    {
        return S_OK;
    }

    auto _ = trace::Stats::Instance()->JITInliningMeasure();

    if (rejit_handler == nullptr)
    {
        return S_OK;
    }

    ModuleID calleeModuleId;
    mdToken calleFunctionToken = mdTokenNil;
    auto hr = this->info_->GetFunctionInfo(calleeId, nullptr, &calleeModuleId, &calleFunctionToken);

    *pfShouldInline = true;

    if (FAILED(hr))
    {
        Logger::Warn("*** JITInlining: Failed to get the function info of the calleId: ", calleeId);
        return S_OK;
    }

    if (is_attached_ &&
            (
                (rejit_handler != nullptr && rejit_handler->HasModuleAndMethod(calleeModuleId, calleFunctionToken)) ||
                (_dataflow != nullptr && !_dataflow->IsInlineEnabled(calleeModuleId, calleFunctionToken))
            )
       )
    {
        Logger::Debug("*** JITInlining: Inlining disabled for [ModuleId=", calleeModuleId,
                      ", MethodDef=", shared::TokenStr(&calleFunctionToken), "]");
        *pfShouldInline = false;
    }

    return S_OK;
}

//
// InitializeProfiler method
//
void CorProfiler::InitializeProfiler(WCHAR* id, CallTargetDefinition* items, int size)
{
    auto _ = trace::Stats::Instance()->InitializeProfilerMeasure();
    shared::WSTRING definitionsId = shared::WSTRING(id);
    Logger::Info("InitializeProfiler: received id: ", definitionsId, " from managed side with ", size,
                 " integrations.");

    if (size > 0)
    {
        InternalAddInstrumentation(id, items, size, false, false, true);
    }
}

void CorProfiler::RemoveCallTargetDefinitions(WCHAR* id, CallTargetDefinition* items, int size)
{
    shared::WSTRING definitionsId = shared::WSTRING(id);
    Logger::Info("RemoveCallTargetDefinitions: received id: ", definitionsId, " from managed side with ", size,
                 " integrations.");

    if (size > 0)
    {
        InternalAddInstrumentation(id, items, size, false, false, false);
    }
}

void CorProfiler::EnableByRefInstrumentation()
{
    enable_by_ref_instrumentation = true;
    if (rejit_handler != nullptr)
    {
        rejit_handler->SetEnableByRefInstrumentation(true);
    }

    Logger::Info("ByRef Instrumentation enabled.");
}

void CorProfiler::EnableCallTargetStateByRef()
{
    enable_calltarget_state_by_ref = true;
    if (rejit_handler != nullptr)
    {
        rejit_handler->SetEnableCallTargetStateByRef(true);
    }

    Logger::Info("CallTargetState ByRef enabled.");
}

void CorProfiler::AddDerivedInstrumentations(WCHAR* id, CallTargetDefinition* items, int size)
{
    auto _ = trace::Stats::Instance()->InitializeProfilerMeasure();
    shared::WSTRING definitionsId = shared::WSTRING(id);
    Logger::Info("AddDerivedInstrumentations: received id: ", definitionsId, " from managed side with ", size,
                 " integrations.");

    if (size > 0)
    {
        InternalAddInstrumentation(id, items, size, true, false);
    }
}

void CorProfiler::AddInterfaceInstrumentations(WCHAR* id, CallTargetDefinition* items, int size)
{
    auto _ = trace::Stats::Instance()->InitializeProfilerMeasure();
    shared::WSTRING definitionsId = shared::WSTRING(id);
    Logger::Info("AddInterfaceInstrumentations: received id: ", definitionsId, " from managed side with ", size,
                 " integrations.");

    if (size > 0)
    {
        InternalAddInstrumentation(id, items, size, false, true);
    }
}

void CorProfiler::InternalAddInstrumentation(WCHAR* id, CallTargetDefinition* items, int size, bool isDerived,
                                             bool isInterface, bool enable)
{
    shared::WSTRING definitionsId = shared::WSTRING(id);
    auto definitions = definitions_ids.Get();

    auto defsIdFound = definitions->find(definitionsId) != definitions->end();
    if (enable && defsIdFound)
    {
        Logger::Info("InitializeProfiler: Id already processed.");
        return;
    }
    if (!enable && !defsIdFound)
    {
        Logger::Info("UninitializeProfiler: Id not processed.");
        return;
    }

    if (items != nullptr && rejit_handler != nullptr)
    {
        std::vector<IntegrationDefinition> integrationDefinitions;

        for (int i = 0; i < size; i++)
        {
            const CallTargetDefinition& current = items[i];

            const shared::WSTRING& targetAssembly = shared::WSTRING(current.targetAssembly);
            const shared::WSTRING& targetType = shared::WSTRING(current.targetType);
            const shared::WSTRING& targetMethod = shared::WSTRING(current.targetMethod);

            const shared::WSTRING& integrationAssembly = shared::WSTRING(current.integrationAssembly);
            const shared::WSTRING& integrationType = shared::WSTRING(current.integrationType);

            std::vector<shared::WSTRING> signatureTypes;
            for (int sIdx = 0; sIdx < current.signatureTypesLength; sIdx++)
            {
                const auto& currentSignature = current.signatureTypes[sIdx];
                if (currentSignature != nullptr)
                {
                    signatureTypes.push_back(shared::WSTRING(currentSignature));
                }
            }

            const Version& minVersion =
                Version(current.targetMinimumMajor, current.targetMinimumMinor, current.targetMinimumPatch, 0);
            const Version& maxVersion =
                Version(current.targetMaximumMajor, current.targetMaximumMinor, current.targetMaximumPatch, 0);

            const auto& integration = IntegrationDefinition(
                MethodReference(targetAssembly, targetType, targetMethod, minVersion, maxVersion, signatureTypes),
                TypeReference(integrationAssembly, integrationType, {}, {}),
                isDerived,
                isInterface,
                true,
                -1,
                enable ? -1 : 0);

            if (Logger::IsDebugEnabled())
            {
                Logger::Debug("  * Target: ", targetAssembly, " | ", targetType, ".", targetMethod, "(",
                              signatureTypes.size(), ") { ", minVersion.str(), " - ", maxVersion.str(), " } [",
                              integrationAssembly, " | ", integrationType, "]");
            }

            integrationDefinitions.push_back(integration);
        }

        auto modules = module_ids.Get();

        if (enable)
        {
            definitions->emplace(definitionsId);
        }
        else
        {
            definitions->erase(definitionsId);
        }

        if (enable)
        {
            integration_definitions_.reserve(integration_definitions_.size() + integrationDefinitions.size());
            for (const auto& integration : integrationDefinitions)
            {
                integration_definitions_.push_back(integration);
            }
        }
        else
        {
            // remove the call target definitions
            std::vector<IntegrationDefinition> integration_definitions = integration_definitions_;
            integration_definitions_.clear();
            for (auto& integration : integration_definitions)
            {
                if (std::find(integrationDefinitions.begin(), integrationDefinitions.end(), integration) ==
                    integrationDefinitions.end())
                {
                    integration_definitions_.push_back(integration);
                }
            }
        }

        Logger::Info("Total number of modules to analyze: ", modules->size());
        if (rejit_handler != nullptr)
        {
            auto promise = std::make_shared<std::promise<ULONG>>();
            std::future<ULONG> future = promise->get_future();
            tracer_integration_preprocessor->EnqueueRequestRejitForLoadedModules(modules.Ref(), integrationDefinitions,
                                                                                 promise);

            // wait and get the value from the future<int>
            const auto& numReJITs = future.get();
            Logger::Debug("Total number of ReJIT Requested: ", numReJITs);
        }

        Logger::Info("InitializeProfiler: Total integrations in profiler: ", integration_definitions_.size());
    }
}

long CorProfiler::RegisterCallTargetDefinitions(WCHAR* id, CallTargetDefinition2* items, int size, UINT32 enabledCategories)
{
    long numReJITs = 0;
    long enabledTargets = 0;
    shared::WSTRING definitionsId = shared::WSTRING(id);
    auto definitions = definitions_ids.Get();

    auto defsIdFound = definitions->find(definitionsId) != definitions->end();
    if (defsIdFound)
    {
        Logger::Info("RegisterCallTargetDefinitions: Id already processed.");
        return 0;
    }
    definitions->emplace(definitionsId);

    if (items != nullptr && rejit_handler != nullptr)
    {
        std::vector<IntegrationDefinition> integrationDefinitions;

        for (int i = 0; i < size; i++)
        {
            const auto& current = items[i];

            const shared::WSTRING& targetAssembly = shared::WSTRING(current.targetAssembly);
            const shared::WSTRING& targetType = shared::WSTRING(current.targetType);
            const shared::WSTRING& targetMethod = shared::WSTRING(current.targetMethod);

            const shared::WSTRING& integrationAssembly = shared::WSTRING(current.integrationAssembly);
            const shared::WSTRING& integrationType = shared::WSTRING(current.integrationType);

            std::vector<shared::WSTRING> signatureTypes;
            for (int sIdx = 0; sIdx < current.signatureTypesLength; sIdx++)
            {
                const auto& currentSignature = current.signatureTypes[sIdx];
                if (currentSignature != nullptr)
                {
                    signatureTypes.push_back(shared::WSTRING(currentSignature));
                }
            }

            const Version& minVersion = Version(current.targetMinimumMajor, current.targetMinimumMinor, current.targetMinimumPatch, 0);
            const Version& maxVersion = Version(current.targetMaximumMajor, current.targetMaximumMinor, current.targetMaximumPatch, 0);

            const auto& integration = IntegrationDefinition(
                MethodReference(targetAssembly, targetType, targetMethod, minVersion, maxVersion, signatureTypes),
                TypeReference(integrationAssembly, integrationType, {}, {}), current.GetIsDerived(),
                current.GetIsInterface(), true, current.categories, enabledCategories);

            if (integration.GetEnabled())
            {
                enabledTargets++;
            }

            if (Logger::IsDebugEnabled())
            {
                std::string kind = current.GetIsDerived() ? "DERIVED" : "DEFAULT";
                if (current.GetIsInterface())
                {
                    kind += " INTERFACE";
                }
                Logger::Debug("  * Target: ", targetAssembly, " | ", targetType, ".", targetMethod, "(",
                              signatureTypes.size(), ") { ", minVersion.str(), " - ", maxVersion.str(), " } [",
                              integrationAssembly, " | ", integrationType, " | kind: ", kind, " | categories: ", current.categories,
                              integration.GetEnabled() ? " ENABLED " : " DISABLED ", "]");
            }

            integrationDefinitions.push_back(integration);
        }

        auto modules = module_ids.Get();

        integration_definitions_.reserve(integration_definitions_.size() + integrationDefinitions.size());
        for (const auto& integration : integrationDefinitions)
        {
            integration_definitions_.push_back(integration);
        }

        Logger::Info("Total number of modules to analyze: ", modules->size());
        if (rejit_handler != nullptr)
        {
            auto promise = std::make_shared<std::promise<ULONG>>();
            std::future<ULONG> future = promise->get_future();
            tracer_integration_preprocessor->EnqueueRequestRejitForLoadedModules(modules.Ref(), integrationDefinitions, promise);

            // wait and get the value from the future<int>
            numReJITs = future.get();
            Logger::Debug("Total number of ReJIT Requested: ", numReJITs);
        }

        Logger::Info("RegisterCallTargetDefinitions: Added ", size, " call targets (enabled: ", enabledTargets,
                      ", enabled categories: ", enabledCategories ,") ");
    }

    return enabledTargets;
}
long CorProfiler::EnableCallTargetDefinitions(UINT32 enabledCategories)
{
    long numReJITs = 0;
    if (rejit_handler != nullptr)
    {
        auto _ = trace::Stats::Instance()->InitializeProfilerMeasure();
        Logger::Info("EnableCallTargetDefinitions: enabledCategories: ", enabledCategories, " from managed side.");

        std::vector<IntegrationDefinition> affectedDefinitions;
        for (auto& integration : integration_definitions_)
        {
            if (!integration.GetEnabled() && integration.SetEnabled(true, enabledCategories))
            {
                affectedDefinitions.push_back(integration);
            }
        }

        if (affectedDefinitions.size() > 0)
        {
            auto modules = module_ids.Get();
            auto promise = std::make_shared<std::promise<ULONG>>();
            std::future<ULONG> future = promise->get_future();
            tracer_integration_preprocessor->EnqueueRequestRejitForLoadedModules(modules.Ref(), affectedDefinitions,
                                                                                 promise);

            // wait and get the value from the future<int>
            numReJITs = future.get();
        }
        Logger::Debug("  Total number of ReJIT Requested: ", numReJITs);
    }
    return numReJITs;
}
long CorProfiler::DisableCallTargetDefinitions(UINT32 disabledCategories)
{
    long numReverts = 0;
    if (rejit_handler != nullptr)
    {
        auto _ = trace::Stats::Instance()->InitializeProfilerMeasure();
        Logger::Info("DisableCallTargetDefinitions: enabledCategories: ", disabledCategories, " from managed side.");

        std::vector<IntegrationDefinition> affectedDefinitions;
        for (auto& integration : integration_definitions_)
        {
            if (integration.GetEnabled() && !integration.SetEnabled(false, disabledCategories))
            {
                affectedDefinitions.push_back(integration);
            }
        }

        if (affectedDefinitions.size() > 0)
        {
            auto modules = module_ids.Get();
            auto promise = std::make_shared<std::promise<ULONG>>();
            std::future<ULONG> future = promise->get_future();
            tracer_integration_preprocessor->EnqueueRequestRejitForLoadedModules(modules.Ref(), affectedDefinitions, promise);

            // wait and get the value from the future<int>
            numReverts = future.get();
        }
        Logger::Debug("  Total number of Reverts Requested: ", numReverts);
    }
    return numReverts;
}

int CorProfiler::RegisterIastAspects(WCHAR** aspects, int aspectsLength)
{
    auto _ = trace::Stats::Instance()->InitializeProfilerMeasure();

    if (_dataflow != nullptr)
    {
        Logger::Info("Registering Callsite Aspects.");
        _dataflow->LoadAspects(aspects, aspectsLength);
        return aspectsLength;
    }
    else
    {
        Logger::Info("Callsite instrumentation is disabled.");
    }
    return 0;
}


void CorProfiler::AddTraceAttributeInstrumentation(WCHAR* id, WCHAR* integration_assembly_name_ptr,
                                                   WCHAR* integration_type_name_ptr)
{
    shared::WSTRING definitionsId = shared::WSTRING(id);
    auto definitions = definitions_ids.Get();

    if (definitions->find(definitionsId) != definitions->end())
    {
        Logger::Info("AddTraceAttributeInstrumentation: Id already processed.");
        return;
    }

    definitions->emplace(definitionsId);
    shared::WSTRING integration_assembly_name = shared::WSTRING(integration_assembly_name_ptr);
    shared::WSTRING integration_type_name = shared::WSTRING(integration_type_name_ptr);
    trace_annotation_integration_type =
        std::unique_ptr<TypeReference>(new TypeReference(integration_assembly_name, integration_type_name, {}, {}));

    Logger::Info("AddTraceAttributeInstrumentation: Initialized assembly=", integration_assembly_name, ", type=",
                 integration_type_name);
}

void CorProfiler::InitializeTraceMethods(WCHAR* id, WCHAR* integration_assembly_name_ptr,
                                         WCHAR* integration_type_name_ptr,
                                         WCHAR* configuration_string_ptr)
{
    shared::WSTRING definitionsId = shared::WSTRING(id);
    auto definitions = definitions_ids.Get();

    if (definitions->find(definitionsId) != definitions->end())
    {
        Logger::Info("InitializeTraceMethods: Id already processed.");
        return;
    }

    shared::WSTRING integration_assembly_name = shared::WSTRING(integration_assembly_name_ptr);
    shared::WSTRING integration_type_name = shared::WSTRING(integration_type_name_ptr);
    shared::WSTRING configuration_string = shared::WSTRING(configuration_string_ptr);

    if (trace_annotation_integration_type == nullptr)
    {
        Logger::Warn("InitializeTraceMethods: Integration type was not initialized. AddTraceAttributeInstrumentation "
            "must be called first");
        return;
    }
    else if (trace_annotation_integration_type.get()->assembly.str() != integration_assembly_name ||
             trace_annotation_integration_type.get()->name != integration_type_name)
    {
        Logger::Warn("InitializeTraceMethods: Integration type was already initialized to assembly=",
                     trace_annotation_integration_type.get()->assembly.str(),
                     ", type=", trace_annotation_integration_type.get()->name,
                     ". InitializeTraceMethods was now invoked with assembly=", integration_assembly_name,
                     ", type=", integration_type_name, ". Exiting InitializeTraceMethods.");
        return;
    }

    // TODO we do a handful of string splits here. We could probably do this with indexOf operations instead, but I'm gonna
    // first make sure this works
    definitions->emplace(definitionsId);
    if (rejit_handler != nullptr)
    {
        if (trace_annotation_integration_type == nullptr)
        {
            Logger::Warn(
                "InitializeTraceMethods: Integration type was not initialized. AddTraceAttributeInstrumentation must be called first");
        }
        else if (trace_annotation_integration_type.get()->assembly.str() != integration_assembly_name
                 || trace_annotation_integration_type.get()->name != integration_type_name)
        {
            Logger::Warn("InitializeTraceMethods: Integration type was initialized to assembly=",
                         trace_annotation_integration_type.get()->assembly.str(), ", type=",
                         trace_annotation_integration_type.get()->name,
                         ". InitializeTraceMethods was invoked with assembly=", integration_assembly_name, ", type=",
                         integration_type_name, ". Exiting InitializeTraceMethods.");
        }
        else if (configuration_string.size() > 0)
        {
            std::vector<IntegrationDefinition> integrationDefinitions = GetIntegrationsFromTraceMethodsConfiguration(
                *trace_annotation_integration_type.get(), configuration_string);
            auto modules = module_ids.Get();

            Logger::Debug("InitializeTraceMethods: Total number of modules to analyze: ", modules->size());
            if (rejit_handler != nullptr)
            {
                auto promise = std::make_shared<std::promise<ULONG>>();
                std::future<ULONG> future = promise->get_future();
                tracer_integration_preprocessor->EnqueueRequestRejitForLoadedModules(
                    modules.Ref(), integrationDefinitions,
                    promise);

                // wait and get the value from the future<int>
                const auto& numReJITs = future.get();
                Logger::Debug("Total number of ReJIT Requested: ", numReJITs);
            }

            integration_definitions_.reserve(integration_definitions_.size() + integrationDefinitions.size());
            for (const auto& integration : integrationDefinitions)
            {
                integration_definitions_.push_back(integration);
            }

            Logger::Info("InitializeTraceMethods: Total integrations in profiler: ", integration_definitions_.size());
        }
    }
}

void CorProfiler::InstrumentProbes(debugger::DebuggerMethodProbeDefinition* methodProbes, int methodProbesLength,
                                   debugger::DebuggerLineProbeDefinition* lineProbes, int lineProbesLength,
                                   debugger::DebuggerMethodSpanProbeDefinition* spanProbes, int spanProbesLength,
                                   debugger::DebuggerRemoveProbesDefinition* removeProbes, int revertProbesLength) const
{
    if (debugger_instrumentation_requester != nullptr)
    {
        debugger_instrumentation_requester->InstrumentProbes(methodProbes, methodProbesLength, lineProbes,
                                                             lineProbesLength, spanProbes, spanProbesLength, removeProbes, revertProbesLength);
    }
}

int CorProfiler::GetProbesStatuses(WCHAR** probeIds, int probeIdsLength, debugger::DebuggerProbeStatus* probeStatuses)
{
    if (debugger_instrumentation_requester != nullptr)
    {
        return debugger_instrumentation_requester->GetProbesStatuses(probeIds, probeIdsLength, probeStatuses);
    }

    return 0;
}

//
// Fault-Tolerant Instrumentation methods
//
void CorProfiler::ReportSuccessfulInstrumentation(ModuleID moduleId, int methodToken, const WCHAR* instrumentationId,
    int products)
{
    const auto instrumentationIdString = shared::WSTRING(instrumentationId);
    const auto instrumentingProducts = static_cast<InstrumentingProducts>(products);
    const auto methodId = static_cast<mdMethodDef>(methodToken);
    fault_tolerant::FaultTolerantTracker::Instance()->AddSuccessfulInstrumentationId(moduleId, methodId, instrumentationIdString, instrumentingProducts, rejit_handler);
}

bool CorProfiler::ShouldHeal(ModuleID moduleId, int methodToken, const WCHAR* instrumentationId, int products)
{
    const auto instrumentationIdString = shared::WSTRING(instrumentationId);
    const auto instrumentingProducts = static_cast<InstrumentingProducts>(products);
    const auto methodId = static_cast<mdMethodDef>(methodToken);
    return fault_tolerant::FaultTolerantTracker::Instance()->ShouldHeal(moduleId, methodId, instrumentationIdString, instrumentingProducts, rejit_handler);
}

//
// ICorProfilerCallback6 methods
//
HRESULT STDMETHODCALLTYPE CorProfiler::GetAssemblyReferences(const WCHAR* wszAssemblyPath,
                                                             ICorProfilerAssemblyReferenceProvider* pAsmRefProvider)
{
    if (IsAzureAppServices())
    {
        Logger::Debug(
            "GetAssemblyReferences skipping entire callback because this is running in Azure App Services, which "
            "isn't yet supported for this feature. AssemblyPath=",
            wszAssemblyPath);
        return S_OK;
    }

    // Convert the assembly path to the assembly name, assuming the assembly name
    // is either <assembly_name.ni.dll> or <assembly_name>.dll
    const auto& assemblyPathString = shared::ToString(wszAssemblyPath);
    auto filename = assemblyPathString.substr(assemblyPathString.find_last_of("\\/") + 1);
    const auto& lastNiDllPeriodIndex = filename.rfind(".ni.dll");
    const auto& lastDllPeriodIndex = filename.rfind(".dll");
    if (lastNiDllPeriodIndex != std::string::npos)
    {
        filename.erase(lastNiDllPeriodIndex, 7);
    }
    else if (lastDllPeriodIndex != std::string::npos)
    {
        filename.erase(lastDllPeriodIndex, 4);
    }

    const shared::WSTRING& assembly_name = shared::ToWSTRING(filename);

    // Skip known framework assemblies that we will not instrument and,
    // as a result, will not need an assembly reference to the
    // managed profiler
    for (auto&& skip_assembly_pattern : skip_assembly_prefixes)
    {
        if (assembly_name.rfind(skip_assembly_pattern, 0) == 0)
        {
            Logger::Debug("GetAssemblyReferences skipping module by pattern: Name=", assembly_name,
                          " Path=", wszAssemblyPath);
            return S_OK;
        }
    }

    for (auto&& skip_assembly : skip_assemblies)
    {
        if (assembly_name == skip_assembly)
        {
            Logger::Debug("GetAssemblyReferences skipping known assembly: Name=", assembly_name,
                          " Path=", wszAssemblyPath);
            return S_OK;
        }
    }

    // Construct an ASSEMBLYMETADATA structure for the managed profiler that can
    // be consumed by the runtime
    ASSEMBLYMETADATA assembly_metadata{};

    assembly_metadata.usMajorVersion = managed_profiler_assembly_reference->version.major;
    assembly_metadata.usMinorVersion = managed_profiler_assembly_reference->version.minor;
    assembly_metadata.usBuildNumber = managed_profiler_assembly_reference->version.build;
    assembly_metadata.usRevisionNumber = managed_profiler_assembly_reference->version.revision;
    if (managed_profiler_assembly_reference->locale == WStr("neutral"))
    {
        assembly_metadata.szLocale = const_cast<WCHAR*>(WStr("\0"));
        assembly_metadata.cbLocale = 0;
    }
    else
    {
        assembly_metadata.szLocale = const_cast<WCHAR*>(managed_profiler_assembly_reference->locale.c_str());
        assembly_metadata.cbLocale = (DWORD) (managed_profiler_assembly_reference->locale.size());
    }

    DWORD public_key_size = 8;
    if (managed_profiler_assembly_reference->public_key == trace::PublicKey())
    {
        public_key_size = 0;
    }

    COR_PRF_ASSEMBLY_REFERENCE_INFO asmRefInfo;
    asmRefInfo.pbPublicKeyOrToken = (void*) &managed_profiler_assembly_reference->public_key.data[0];
    asmRefInfo.cbPublicKeyOrToken = public_key_size;
    asmRefInfo.szName = managed_profiler_assembly_reference->name.c_str();
    asmRefInfo.pMetaData = &assembly_metadata;
    asmRefInfo.pbHashValue = nullptr;
    asmRefInfo.cbHashValue = 0;
    asmRefInfo.dwAssemblyRefFlags = 0;

    // Attempt to extend the assembly closure of the provided assembly to include
    // the managed profiler
    auto hr = pAsmRefProvider->AddAssemblyReference(&asmRefInfo);
    if (FAILED(hr))
    {
        Logger::Warn("GetAssemblyReferences failed for call from ", wszAssemblyPath);
        return S_OK;
    }

    Logger::Debug("GetAssemblyReferences extending assembly closure for ", assembly_name, " to include ",
                  asmRefInfo.szName, ". Path=", wszAssemblyPath);

    return S_OK;
}

bool CorProfiler::IsAttached() const
{
    return is_attached_;
}

//
// Helper methods
//
bool CorProfiler::GetIntegrationTypeRef(ModuleMetadata& module_metadata, ModuleID module_id,
                                        const IntegrationDefinition& integration_definition,
                                        mdTypeRef& integration_type_ref)
{
    const auto& integration_key = integration_definition.integration_type.get_cache_key();

    if (!module_metadata.TryGetIntegrationTypeRef(integration_key, integration_type_ref))
    {
        const auto& module_info = GetModuleInfo(this->info_, module_id);
        if (!module_info.IsValid())
        {
            return false;
        }

        mdModule module;
        auto hr = module_metadata.metadata_import->GetModuleFromScope(&module);
        if (FAILED(hr))
        {
            Logger::Warn("GetIntegrationTypeRef failed to get module metadata token for "
                         "module_id=",
                         module_id, " module_name=", module_info.assembly.name);
            return false;
        }

        const MetadataBuilder metadata_builder(module_metadata, module, module_metadata.metadata_import,
                                               module_metadata.metadata_emit, module_metadata.assembly_import,
                                               module_metadata.assembly_emit);

        // for each wrapper assembly, emit an assembly reference
        hr = metadata_builder.EmitAssemblyRef(integration_definition.integration_type.assembly);
        if (FAILED(hr))
        {
            Logger::Warn("GetIntegrationTypeRef failed to emit wrapper assembly ref for assembly=",
                         integration_definition.integration_type.assembly.name,
                         ", Version=", integration_definition.integration_type.assembly.version.str(),
                         ", Culture=", integration_definition.integration_type.assembly.locale,
                         " PublicKeyToken=", integration_definition.integration_type.assembly.public_key.str());
            return false;
        }

        // for each method replacement in each enabled integration,
        // emit a reference to the instrumentation wrapper type
        hr = metadata_builder.FindIntegrationTypeRef(integration_definition, integration_type_ref);
        if (FAILED(hr))
        {
            Logger::Warn("GetIntegrationTypeRef failed to obtain wrapper method ref for ",
                         integration_definition.integration_type.name, ".");
            return false;
        }
    }

    return true;
}

bool CorProfiler::ProfilerAssemblyIsLoadedIntoAppDomain(AppDomainID app_domain_id)
{
    return managed_profiler_loaded_domain_neutral ||
           managed_profiler_loaded_app_domains.find(app_domain_id) != managed_profiler_loaded_app_domains.end();
}

HRESULT CorProfiler::EmitDistributedTracerTargetMethod(const ModuleMetadata& module_metadata, ModuleID module_id)
{
    // Emit a public DistributedTracer.__GetInstanceForProfiler__() method, that will be used by RewriteForDistributedTracing
    HRESULT hr = S_OK;

    //
    // *** Get DistributedTracer TypeDef
    //
    mdTypeDef distributedTracerTypeDef;
    hr = module_metadata.metadata_import->FindTypeDefByName(distributed_tracer_type_name.c_str(),
                                                            mdTokenNil, &distributedTracerTypeDef);

    if (FAILED(hr))
    {
        Logger::Warn("Error rewriting for Distributed Tracing on getting DistributedTracer TypeDef");
        return hr;
    }

    //
    // *** get_Instance MemberRef ***
    //
    mdTypeDef iDistributedTracerTypeDef;
    hr = module_metadata.metadata_import->FindTypeDefByName(distributed_tracer_interface_name.c_str(),
                                                            mdTokenNil, &iDistributedTracerTypeDef);

    if (FAILED(hr))
    {
        Logger::Warn("Error rewriting for Distributed Tracing on getting IDistributedTracer TypeDef");
        return hr;
    }

    COR_SIGNATURE instanceSignature[16];

    unsigned type_buffer;
    const auto type_size = CorSigCompressToken(iDistributedTracerTypeDef, &type_buffer);

    unsigned offset = 0;

    instanceSignature[offset++] = IMAGE_CEE_CS_CALLCONV_DEFAULT;
    instanceSignature[offset++] = 0;
    instanceSignature[offset++] = ELEMENT_TYPE_CLASS;
    memcpy(&instanceSignature[offset], &type_buffer, type_size);
    offset += type_size;

    mdMemberRef instanceMemberRef;
    hr = module_metadata.metadata_emit->DefineMemberRef(distributedTracerTypeDef, WStr("get_Instance"),
                                                        instanceSignature, offset, &instanceMemberRef);
    if (FAILED(hr))
    {
        Logger::Warn("Error rewriting for Distributed Tracing on defining get_Instance MemberRef");
        return hr;
    }

    constexpr COR_SIGNATURE signature[] = {
        IMAGE_CEE_CS_CALLCONV_DEFAULT, // Calling convention
        0,                             // Number of parameters
        ELEMENT_TYPE_OBJECT,           // Return type
    };

    mdMethodDef targetMethodDef;

    hr = module_metadata.metadata_emit->DefineMethod(
        distributedTracerTypeDef, distributed_tracer_target_method_name.c_str(), mdStatic | mdPublic,
        signature, sizeof(signature), 0, 0, &targetMethodDef);

    if (FAILED(hr))
    {
        Logger::Warn("Error defining target method for Distributed Tracing");
        return hr;
    }

    /////////////////////////////////////////////
    // Add IL instructions into the target __GetInstanceForProfiler__ method
    //
    //  public static object __GetInstanceForProfiler__() {
    //      return Instance;
    //  }
    //
    ILRewriter rewriter_get_instance(this->info_, nullptr, module_id, targetMethodDef);
    rewriter_get_instance.InitializeTiny();

    auto pALFirstInstr = rewriter_get_instance.GetILList()->m_pNext;

    // Call the get_Instance() property getter
    auto pALNewInstr = rewriter_get_instance.NewILInstr();
    pALNewInstr->m_opcode = CEE_CALL;
    pALNewInstr->m_Arg32 = instanceMemberRef;
    rewriter_get_instance.InsertBefore(pALFirstInstr, pALNewInstr);

    // ret : Return the value
    pALNewInstr = rewriter_get_instance.NewILInstr();
    pALNewInstr->m_opcode = CEE_RET;
    rewriter_get_instance.InsertBefore(pALFirstInstr, pALNewInstr);

    hr = rewriter_get_instance.Export();
    if (FAILED(hr))
    {
        Logger::Warn("Failed to emit IL for DistributedTracer.__GetInstanceForProfiler__ for ModuleID=", module_id);
        return hr;
    }

    Logger::Info("Successfully added method DistributedTracer.__GetInstanceForProfiler__ for ModuleID=", module_id);

    return S_OK;
}

HRESULT CorProfiler::RewriteForDistributedTracing(const ModuleMetadata& module_metadata, ModuleID module_id)
{
    HRESULT hr = S_OK;

    LogManagedProfilerAssemblyDetails();

    //
    // *** Get DistributedTracer TypeDef
    //
    mdTypeDef distributedTracerTypeDef;
    hr = module_metadata.metadata_import->FindTypeDefByName(distributed_tracer_type_name.c_str(),
                                                            mdTokenNil, &distributedTracerTypeDef);
    if (FAILED(hr))
    {
        Logger::Warn("Error rewriting for Distributed Tracing on getting DistributedTracer TypeDef");
        return hr;
    }

    //
    // *** Import Current Version of assembly
    //
    mdAssemblyRef managed_profiler_assemblyRef;
    hr = module_metadata.assembly_emit->DefineAssemblyRef(
        managed_profiler_assembly_property.ppbPublicKey, managed_profiler_assembly_property.pcbPublicKey,
        managed_profiler_assembly_property.szName.data(), &managed_profiler_assembly_property.pMetaData,
        &managed_profiler_assembly_property.pulHashAlgId, sizeof(managed_profiler_assembly_property.pulHashAlgId),
        managed_profiler_assembly_property.assemblyFlags, &managed_profiler_assemblyRef);

    if (FAILED(hr) || managed_profiler_assemblyRef == mdAssemblyRefNil)
    {
        Logger::Warn("Error rewriting for Distributed Tracing on getting ManagedProfiler AssemblyRef");
        return hr;
    }

    mdTypeRef distributedTracerTypeRef;
    hr = module_metadata.metadata_emit->DefineTypeRefByName(
        managed_profiler_assemblyRef, distributed_tracer_type_name.c_str(), &distributedTracerTypeRef);

    if (FAILED(hr))
    {
        Logger::Warn("Error rewriting for Distributed Tracing on getting DistributedTracer TypeRef");
        return hr;
    }

    mdTypeRef iDistributedTracerTypeRef;
    hr = module_metadata.metadata_emit->DefineTypeRefByName(
        managed_profiler_assemblyRef, distributed_tracer_interface_name.c_str(), &iDistributedTracerTypeRef);

    if (FAILED(hr))
    {
        Logger::Warn("Error rewriting for Distributed Tracing on getting IDistributedTracer TypeRef");
        return hr;
    }

    //
    // *** GetDistributedTracer MethodDef ***
    //
    constexpr COR_SIGNATURE getDistributedTracerSignature[] = {IMAGE_CEE_CS_CALLCONV_DEFAULT, 0, ELEMENT_TYPE_OBJECT};
    mdMethodDef getDistributedTraceMethodDef;
    hr = module_metadata.metadata_import->FindMethod(distributedTracerTypeDef, WStr("GetDistributedTracer"),
                                                     getDistributedTracerSignature, 3, &getDistributedTraceMethodDef);
    if (FAILED(hr))
    {
        Logger::Warn("Error rewriting for Distributed Tracing on getting GetDistributedTracer MethodDef");
        return hr;
    }

    //
    // *** Target (__GetInstanceForProfiler__) MemberRef ***
    //
    constexpr COR_SIGNATURE targetSignature[] = {
        IMAGE_CEE_CS_CALLCONV_DEFAULT,
        0,
        ELEMENT_TYPE_OBJECT,
    };

    mdMemberRef targetMemberRef;
    hr = module_metadata.metadata_emit->DefineMemberRef(distributedTracerTypeRef,
                                                        distributed_tracer_target_method_name.c_str(), targetSignature,
                                                        sizeof(targetSignature), &targetMemberRef);
    if (FAILED(hr))
    {
        Logger::Warn("Error rewriting for Distributed Tracing on defining __GetInstanceForProfiler__ MemberRef");
        return hr;
    }

    ILRewriter getterRewriter(this->info_, nullptr, module_id, getDistributedTraceMethodDef);
    getterRewriter.InitializeTiny();

    // Modify first instruction from ldnull to call
    ILRewriterWrapper getterWrapper(&getterRewriter);
    getterWrapper.SetILPosition(getterRewriter.GetILList()->m_pNext);
    getterWrapper.CallMember(targetMemberRef, false);
    getterWrapper.Return();

    hr = getterRewriter.Export();

    if (FAILED(hr))
    {
        Logger::Warn("Error rewriting GetDistributedTracer->[AutoInstrumentation]__GetInstanceForProfiler__");
        return hr;
    }

    Logger::Info("Rewriting GetDistributedTracer->[AutoInstrumentation]__GetInstanceForProfiler__");

    if (IsDumpILRewriteEnabled())
    {
        Logger::Info(GetILCodes("After -> GetDistributedTracer. ", &getterRewriter,
                                GetFunctionInfo(module_metadata.metadata_import, getDistributedTraceMethodDef),
                                module_metadata.metadata_import));
    }

    return hr;
}

HRESULT CorProfiler::RewriteForTelemetry(const ModuleMetadata& module_metadata, ModuleID module_id)
{
    HRESULT hr = S_OK;

    LogManagedProfilerAssemblyDetails();

    //
    // *** Get Instrumentation TypeDef
    //
    mdTypeDef instrumentationTypeDef;
    hr = module_metadata.metadata_import->FindTypeDefByName(instrumentation_type_name.c_str(),
                                                            mdTokenNil, &instrumentationTypeDef);
    if (FAILED(hr))
    {
        Logger::Warn("Error rewriting for Telemetry on getting Instrumentation TypeDef");
        return hr;
    }

    //
    // *** GetNativeTracerVersion MethodDef ***
    //
    constexpr COR_SIGNATURE getNativeTracerVersion[] = {IMAGE_CEE_CS_CALLCONV_DEFAULT, 0, ELEMENT_TYPE_STRING};
    mdMethodDef getNativeTracerVersionMethodDef;
    hr = module_metadata.metadata_import->FindMethod(instrumentationTypeDef, WStr("GetNativeTracerVersion"),
                                                     getNativeTracerVersion, 3, &getNativeTracerVersionMethodDef);
    if (FAILED(hr))
    {
        Logger::Warn("Error rewriting for Telemetry on getting GetNativeTracerVersion MethodDef");
        return hr;
    }

    // Define NativeTracerVersion as a string
    mdString nativeTracerVersionToken;
    const auto nativeTracerVersion = ToWSTRING(PROFILER_VERSION);
    hr = module_metadata.metadata_emit->DefineUserString(
        nativeTracerVersion.c_str(), static_cast<ULONG>(nativeTracerVersion.length()), &nativeTracerVersionToken);

    if (FAILED(hr))
    {
        Logger::Warn("Error rewriting for Telemetry on DefineUserString for NativeProfilerVersion");
        return hr;
    }

    ILRewriter methodRewriter(this->info_, nullptr, module_id, getNativeTracerVersionMethodDef);
    methodRewriter.InitializeTiny();

    // Modify first instruction from ldstr "None" to ldstr PROFILER_VERSION
    ILRewriterWrapper wrapper(&methodRewriter);
    wrapper.SetILPosition(methodRewriter.GetILList()->m_pNext);
    wrapper.LoadStr(nativeTracerVersionToken);
    wrapper.Return();

    hr = methodRewriter.Export();

    if (FAILED(hr))
    {
        Logger::Warn("Error rewriting Instrumentation.GetNativeTracerVersion() => PROFILER_VERSION");
        return hr;
    }

    Logger::Info("Rewriting Instrumentation.GetNativeTracerVersion() => PROFILER_VERSION");

    if (IsDumpILRewriteEnabled())
    {
        Logger::Info(GetILCodes("After -> Instrumentation.GetNativeTracerVersion(). ", &methodRewriter,
                                GetFunctionInfo(module_metadata.metadata_import, getNativeTracerVersionMethodDef),
                                module_metadata.metadata_import));
    }

    return hr;
}

bool CorProfiler::TypeNameMatchesTraceAttribute(WCHAR type_name[], DWORD type_name_len)
{
    static size_t traceAttributeLength = traceattribute_typename.length();
    static size_t newrelic_traceAttributeLength = newrelic_traceattribute_typename.length();
    static size_t newrelic_transactionAttributeLength = newrelic_transactionattribute_typename.length();

    // Name must match exactly. Subract 1 from the input length to account for the trailing '\0'
    if (type_name_len - 1 == traceAttributeLength)
    {
        for (size_t i = 0; i < traceAttributeLength; i++)
        {
            if (type_name[i] != traceAttribute_typename_cstring[i])
            {
                return false;
            }
        }

        return true;
    }
    else if (type_name_len - 1 == newrelic_traceAttributeLength)
    {
        for (size_t i = 0; i < newrelic_traceAttributeLength; i++)
        {
            if (type_name[i] != newrelic_traceattribute_typename_cstring[i])
            {
                return false;
            }
        }

        return true;
    }
    else if (type_name_len - 1 == newrelic_transactionAttributeLength)
    {
        for (size_t i = 0; i < newrelic_transactionAttributeLength; i++)
        {
            if (type_name[i] != newrelic_transactionattribute_typename_cstring[i])
            {
                return false;
            }
        }

        return true;
    }

    return false;
}

const std::string indent_values[] = {
    "",
    std::string(2 * 1, ' '),
    std::string(2 * 2, ' '),
    std::string(2 * 3, ' '),
    std::string(2 * 4, ' '),
    std::string(2 * 5, ' '),
    std::string(2 * 6, ' '),
    std::string(2 * 7, ' '),
    std::string(2 * 8, ' '),
    std::string(2 * 9, ' '),
    std::string(2 * 10, ' '),
};

std::string CorProfiler::GetILCodes(const std::string& title, ILRewriter* rewriter, const FunctionInfo& caller,
                                    const ComPtr<IMetaDataImport2>& metadata_import)
{
    std::stringstream orig_sstream;
    orig_sstream << title << std::endl << std::endl;
    orig_sstream << "Name: " << shared::ToString(caller.type.name);
    orig_sstream << ".";
    orig_sstream << shared::ToString(caller.name);
    const auto callerNumOfArgs = caller.signature.NumberOfArguments();
    if (callerNumOfArgs > 0)
    {
        orig_sstream << "(";
        orig_sstream << callerNumOfArgs;
        if (callerNumOfArgs == 1)
        {
            orig_sstream << " argument";
        }
        else
        {
            orig_sstream << " arguments";
        }
        orig_sstream << ")";
    }
    else
    {
        orig_sstream << "()";
    }
    orig_sstream << std::endl << "Signature: " << ToString(caller.signature.str()) << std::endl;
    orig_sstream << "Max Stack: ";
    orig_sstream << rewriter->GetMaxStackValue() << std::endl;

    const auto ehCount = rewriter->GetEHCount();
    const auto ehPtr = rewriter->GetEHPointer();
    int indent = 1;

    PCCOR_SIGNATURE originalSignature = nullptr;
    ULONG originalSignatureSize = 0;
    mdToken localVarSig = rewriter->GetTkLocalVarSig();

    if (localVarSig != mdTokenNil)
    {
        auto hr =
            metadata_import->GetSigFromToken(localVarSig, &originalSignature, &originalSignatureSize);
        if (SUCCEEDED(hr))
        {
            orig_sstream << "Local Var Signature: "
                << shared::ToString(shared::HexStr(originalSignature, originalSignatureSize))
                << std::endl;
        }
    }

    orig_sstream << "{" << std::endl;
    for (ILInstr* cInstr = rewriter->GetILList()->m_pNext; cInstr != rewriter->GetILList(); cInstr = cInstr->m_pNext)
    {

        if (ehCount > 0)
        {
            for (unsigned int i = 0; i < ehCount; i++)
            {
                const auto& currentEH = ehPtr[i];
                if (currentEH.m_Flags == COR_ILEXCEPTION_CLAUSE_FINALLY)
                {
                    if (currentEH.m_pTryBegin == cInstr)
                    {
                        orig_sstream << indent_values[(indent >= 0) ? indent : 0] << "try" << std::endl;
                        orig_sstream << indent_values[(indent >= 0) ? indent : 0] << "{" << std::endl;
                        indent++;
                    }
                    if (currentEH.m_pTryEnd == cInstr)
                    {
                        indent--;
                        orig_sstream << indent_values[(indent >= 0) ? indent : 0] << "}" << std::endl;
                    }
                    if (currentEH.m_pHandlerBegin == cInstr)
                    {
                        orig_sstream << indent_values[(indent >= 0) ? indent : 0] << "finally" << std::endl;
                        orig_sstream << indent_values[(indent >= 0) ? indent : 0] << "{" << std::endl;
                        indent++;
                    }
                }
            }
            for (unsigned int i = 0; i < ehCount; i++)
            {
                const auto& currentEH = ehPtr[i];
                if (currentEH.m_Flags == COR_ILEXCEPTION_CLAUSE_NONE)
                {
                    if (currentEH.m_pTryBegin == cInstr)
                    {
                        orig_sstream << indent_values[(indent >= 0) ? indent : 0] << "try" << std::endl;
                        orig_sstream << indent_values[(indent >= 0) ? indent : 0] << "{" << std::endl;
                        indent++;
                    }
                    if (currentEH.m_pTryEnd == cInstr)
                    {
                        indent--;
                        orig_sstream << indent_values[(indent >= 0) ? indent : 0] << "}" << std::endl;
                    }
                    if (currentEH.m_pHandlerBegin == cInstr)
                    {
                        orig_sstream << indent_values[(indent >= 0) ? indent : 0] << "catch";
                        if (currentEH.m_ClassToken != mdTokenNil)
                        {
                            const auto typeInfo = GetTypeInfo(metadata_import, (mdToken) currentEH.m_ClassToken);
                            orig_sstream << " (" << shared::ToString(typeInfo.name) << " [0x" << std::hex << currentEH.
                                m_ClassToken << "])";
                        }
                        orig_sstream << std::endl;
                        orig_sstream << indent_values[(indent >= 0) ? indent : 0] << "{" << std::endl;
                        indent++;
                    }
                }
            }
            for (unsigned int i = 0; i < ehCount; i++)
            {
                const auto& currentEH = ehPtr[i];
                if (currentEH.m_Flags == COR_ILEXCEPTION_CLAUSE_FILTER)
                {
                    if (currentEH.m_pTryBegin == cInstr)
                    {
                        orig_sstream << indent_values[(indent >= 0) ? indent : 0] << "try" << std::endl;
                        orig_sstream << indent_values[(indent >= 0) ? indent : 0] << "{" << std::endl;
                        indent++;
                    }
                    if (currentEH.m_pTryEnd == cInstr)
                    {
                        indent--;
                        orig_sstream << indent_values[(indent >= 0) ? indent : 0] << "}" << std::endl;
                    }
                    if (currentEH.m_pFilter == cInstr)
                    {
                        orig_sstream << indent_values[(indent >= 0) ? indent : 0] << "filter" << std::endl;
                        orig_sstream << indent_values[(indent >= 0) ? indent : 0] << "{" << std::endl;
                        indent++;
                    }
                    if (currentEH.m_pHandlerBegin == cInstr)
                    {
                        indent--;
                        orig_sstream << indent_values[(indent >= 0) ? indent : 0] << "}" << std::endl;
                        orig_sstream << indent_values[(indent >= 0) ? indent : 0] << "catch" << std::endl;
                        orig_sstream << indent_values[(indent >= 0) ? indent : 0] << "{" << std::endl;
                        indent++;
                    }
                }
            }
        }

        if (indent > 0)
        {
            orig_sstream << indent_values[indent];
        }
        orig_sstream << cInstr;
        orig_sstream << ": ";
        if (cInstr->m_opcode < opcodes_names.size())
        {
            orig_sstream << std::setw(10) << opcodes_names[cInstr->m_opcode];
        }
        else
        {
            orig_sstream << "0x";
            orig_sstream << std::setfill('0') << std::setw(2) << std::hex << cInstr->m_opcode;
        }
        if (cInstr->m_pTarget != nullptr)
        {
            orig_sstream << "  ";

            bool augmented = false;
            if (cInstr->m_opcode == CEE_CALL || cInstr->m_opcode == CEE_CALLVIRT || cInstr->m_opcode == CEE_NEWOBJ)
            {
                const auto memberInfo = GetFunctionInfo(metadata_import, (mdMemberRef) cInstr->m_Arg32);
                augmented = true;
                if (memberInfo.signature.IsInstanceMethod())
                {
                    orig_sstream << "instance ";
                }
                orig_sstream << shared::ToString(memberInfo.type.name);
                orig_sstream << ".";
                orig_sstream << shared::ToString(memberInfo.name);
                const auto numOfArgs = memberInfo.signature.NumberOfArguments();
                if (numOfArgs > 0)
                {
                    orig_sstream << "(";
                    orig_sstream << numOfArgs;
                    if (numOfArgs == 1)
                    {
                        orig_sstream << " argument";
                    }
                    else
                    {
                        orig_sstream << " arguments";
                    }
                    orig_sstream << ")";
                }
                else
                {
                    orig_sstream << "()";
                }
            }
            else if (cInstr->m_opcode == CEE_CASTCLASS || cInstr->m_opcode == CEE_BOX ||
                     cInstr->m_opcode == CEE_UNBOX_ANY || cInstr->m_opcode == CEE_NEWARR ||
                     cInstr->m_opcode == CEE_INITOBJ || cInstr->m_opcode == CEE_ISINST)
            {
                const auto typeInfo = GetTypeInfo(metadata_import, (mdTypeRef) cInstr->m_Arg32);
                augmented = true;
                orig_sstream << shared::ToString(typeInfo.name);
            }
            else if (cInstr->m_opcode == CEE_LDSTR)
            {
                WCHAR szString[1024];
                ULONG szStringLength;
                auto hr = metadata_import->GetUserString((mdString) cInstr->m_Arg32, szString, 1024,
                                                         &szStringLength);
                if (SUCCEEDED(hr))
                {
                    augmented = true;
                    orig_sstream << "\"";
                    orig_sstream << shared::ToString(shared::WSTRING(szString, szStringLength));
                    orig_sstream << "\"";
                }
            }

            if (augmented)
            {
                orig_sstream << " [";
                orig_sstream << cInstr->m_pTarget;
                orig_sstream << "]";
            }
            else
            {
                orig_sstream << cInstr->m_pTarget;
            }
        }
        else if (cInstr->m_Arg64 != 0)
        {
            orig_sstream << "  ";
            orig_sstream << cInstr->m_Arg64;
        }
        else if (cInstr->m_opcode == CEE_STLOC || cInstr->m_opcode == CEE_STLOC_S ||
                 cInstr->m_opcode == CEE_LDLOC || cInstr->m_opcode == CEE_LDLOC_S ||
                 cInstr->m_opcode == CEE_LDLOCA || cInstr->m_opcode == CEE_LDLOCA_S)
        {
            orig_sstream << "  ";
            orig_sstream << cInstr->m_Arg64;
        }
        orig_sstream << std::endl;

        if (ehCount > 0)
        {
            for (unsigned int i = 0; i < ehCount; i++)
            {
                const auto& currentEH = ehPtr[i];
                if (currentEH.m_pHandlerEnd == cInstr)
                {
                    indent--;
                    orig_sstream << indent_values[(indent >= 0) ? indent : 0] << "}" << std::endl;
                }
            }
        }
    }
    orig_sstream << "}" << std::endl;
    return orig_sstream.str();
}

bool CorProfiler::EnsureCallTargetBubbleUpExceptionTypeAvailable(const ModuleMetadata& module_metadata, mdTypeDef* typeDef)
{
    // *** Ensure Datadog.Trace.ClrProfiler.CallTarget.CallTargetBubbleUpException available
    const auto bubble_up_type_name = calltargetbubbleexception_tracer_type_name.c_str();
    const auto found_call_target_bubble_up_exception_type = module_metadata.metadata_import->FindTypeDefByName(bubble_up_type_name, mdTokenNil, typeDef);
    Logger::Debug("CallTargetBubbleUpException type available test, hresult is: ", found_call_target_bubble_up_exception_type);
    return SUCCEEDED(found_call_target_bubble_up_exception_type);
}

bool CorProfiler::EnsureIsCallTargetBubbleUpExceptionFunctionAvailable(const ModuleMetadata& module_metadata, mdTypeDef typeDef)
{
    const auto bubble_up_function_name = calltargetbubbleexception_tracer_function_name.c_str();

    mdMethodDef methodDef = mdTokenNil;
    const auto found_call_target_bubble_up_exception_function = module_metadata.metadata_import->FindMethod(typeDef, bubble_up_function_name, 0, 0, &methodDef);

    auto res = SUCCEEDED(found_call_target_bubble_up_exception_function);
    Logger::Debug("CallTargetBubbleUpException.IsCallTargetBubbleUpException method found: ", res);
    return res;
}

//
// Startup methods
//
HRESULT CorProfiler::RunILStartupHook(const ComPtr<IMetaDataEmit2>& metadata_emit, const ModuleID module_id,
                                      const mdToken function_token, const FunctionInfo& caller,
                                      const ModuleMetadata& module_metadata)
{
    mdMethodDef ret_method_token;
    auto hr = GenerateVoidILStartupMethod(module_id, &ret_method_token);

    if (FAILED(hr))
    {
        Logger::Warn("RunILStartupHook: Call to GenerateVoidILStartupMethod failed for ", module_id);
        return hr;
    }

    ILRewriter rewriter(this->info_, nullptr, module_id, function_token);
    hr = rewriter.Import();

    if (FAILED(hr))
    {
        Logger::Warn("RunILStartupHook: Call to ILRewriter.Import() failed for ", module_id, " ", function_token);
        return hr;
    }

    ILRewriterWrapper rewriter_wrapper(&rewriter);

    // Get first instruction and set the rewriter to that location
    ILInstr* pInstr = rewriter.GetILList()->m_pNext;
    rewriter_wrapper.SetILPosition(pInstr);
    rewriter_wrapper.CallMember(ret_method_token, false);
    hr = rewriter.Export();

    if (FAILED(hr))
    {
        Logger::Warn("RunILStartupHook: Call to ILRewriter.Export() failed for ModuleID=", module_id, " ",
                     function_token);
        return hr;
    }

    return S_OK;
}

HRESULT CorProfiler::GenerateVoidILStartupMethod(const ModuleID module_id, mdMethodDef* ret_method_token)
{
    ComPtr<IUnknown> metadata_interfaces;
    auto hr = this->info_->GetModuleMetaData(module_id, ofRead | ofWrite, IID_IMetaDataImport2,
                                             metadata_interfaces.GetAddressOf());
    if (FAILED(hr))
    {
        Logger::Warn("GenerateVoidILStartupMethod: failed to get metadata interface for ", module_id);
        return hr;
    }

    const auto& metadata_import = metadata_interfaces.As<IMetaDataImport2>(IID_IMetaDataImport);
    const auto& metadata_emit = metadata_interfaces.As<IMetaDataEmit2>(IID_IMetaDataEmit);
    const auto& assembly_import = metadata_interfaces.As<IMetaDataAssemblyImport>(IID_IMetaDataAssemblyImport);
    const auto& assembly_emit = metadata_interfaces.As<IMetaDataAssemblyEmit>(IID_IMetaDataAssemblyEmit);

    // ****************************************************************************************************************
    // Assembly Refs
    // ****************************************************************************************************************

    /////////////////////////////////////////////////////////////////////////////////////////////////////////////////
    // Define an AssemblyRef for CorLib
    mdAssemblyRef corlib_ref;
    hr = GetCorLibAssemblyRef(assembly_emit, corAssemblyProperty, &corlib_ref);

    if (FAILED(hr))
    {
        Logger::Warn("GenerateVoidILStartupMethod: failed to define AssemblyRef to mscorlib");
        return hr;
    }

    // ****************************************************************************************************************
    // Type Refs
    // ****************************************************************************************************************

    /////////////////////////////////////////////////////////////////////////////////////////////////////////////////
    // Define a TypeRef for System.Object
    mdTypeRef object_type_ref;
    hr = metadata_emit->DefineTypeRefByName(corlib_ref, WStr("System.Object"), &object_type_ref);
    if (FAILED(hr))
    {
        Logger::Warn("GenerateVoidILStartupMethod: DefineTypeRefByName::System.Object failed");
        return hr;
    }

    /////////////////////////////////////////////////////////////////////////////////////////////////////////////////
    // Get a TypeRef for System.Threading.Interlocked
    mdTypeRef interlocked_type_ref;
    hr = metadata_emit->DefineTypeRefByName(corlib_ref, WStr("System.Threading.Interlocked"), &interlocked_type_ref);
    if (FAILED(hr))
    {
        Logger::Warn("GenerateVoidILStartupMethod: DefineTypeRefByName::System.Threading.Interlocked failed");
        return hr;
    }

    /////////////////////////////////////////////////////////////////////////////////////////////////////////////////
    // Get a TypeRef for System.Byte
    mdTypeRef byte_type_ref;
    hr = metadata_emit->DefineTypeRefByName(corlib_ref, WStr("System.Byte"), &byte_type_ref);
    if (FAILED(hr))
    {
        Logger::Warn("GenerateVoidILStartupMethod: DefineTypeRefByName::System.Byte failed");
        return hr;
    }

    /////////////////////////////////////////////////////////////////////////////////////////////////////////////////
    // Get a TypeRef for System.Runtime.InteropServices.Marshal
    mdTypeRef marshal_type_ref;
    hr = metadata_emit->DefineTypeRefByName(corlib_ref, WStr("System.Runtime.InteropServices.Marshal"),
                                            &marshal_type_ref);
    if (FAILED(hr))
    {
        Logger::Warn("GenerateVoidILStartupMethod: DefineTypeRefByName::System.Runtime.InteropServices.Marshal failed");
        return hr;
    }

    /////////////////////////////////////////////////////////////////////////////////////////////////////////////////
    // Get a TypeRef for System.Reflection.Assembly
    mdTypeRef system_reflection_assembly_type_ref;
    hr = metadata_emit->DefineTypeRefByName(corlib_ref, WStr("System.Reflection.Assembly"),
                                            &system_reflection_assembly_type_ref);
    if (FAILED(hr))
    {
        Logger::Warn("GenerateVoidILStartupMethod: DefineTypeRefByName::System.Reflection.Assembly failed");
        return hr;
    }

    mdTypeRef system_appdomain_type_ref = mdTypeRefNil;
    if (runtime_information_.is_desktop())
    {
        /////////////////////////////////////////////////////////////////////////////////////////////////////////////////
        // Get a TypeRef for System.AppDomain
        hr = metadata_emit->DefineTypeRefByName(corlib_ref, WStr("System.AppDomain"), &system_appdomain_type_ref);
        if (FAILED(hr))
        {
            Logger::Warn("GenerateVoidILStartupMethod: DefineTypeRefByName::System.AppDomain failed");
            return hr;
        }
    }

    // ****************************************************************************************************************
    // Member Refs
    // ****************************************************************************************************************

    /////////////////////////////////////////////////////////////////////////////////////////////////////////////////
    // Create method signature for System.Threading.Interlocked::CompareExchange(int32&, int32, int32)
    mdMemberRef interlocked_compare_member_ref;
    COR_SIGNATURE interlocked_compare_exchange_signature[] = {IMAGE_CEE_CS_CALLCONV_DEFAULT,
                                                              3,
                                                              ELEMENT_TYPE_I4,
                                                              ELEMENT_TYPE_BYREF,
                                                              ELEMENT_TYPE_I4,
                                                              ELEMENT_TYPE_I4,
                                                              ELEMENT_TYPE_I4};
    hr = metadata_emit->DefineMemberRef(
        interlocked_type_ref, WStr("CompareExchange"), interlocked_compare_exchange_signature,
        sizeof(interlocked_compare_exchange_signature), &interlocked_compare_member_ref);
    if (FAILED(hr))
    {
        Logger::Warn("GenerateVoidILStartupMethod: DefineMemberRef::CompareExchange failed");
        return hr;
    }

    /////////////////////////////////////////////////////////////////////////////////////////////////////////////////
    // Get a MemberRef for System.Runtime.InteropServices.Marshal.Copy(IntPtr, Byte[], int, int)
    mdMemberRef marshal_copy_member_ref;
    COR_SIGNATURE marshal_copy_signature[] = {IMAGE_CEE_CS_CALLCONV_DEFAULT, // Calling convention
                                              4,                             // Number of parameters
                                              ELEMENT_TYPE_VOID,             // Return type
                                              ELEMENT_TYPE_I,                // List of parameter types
                                              ELEMENT_TYPE_SZARRAY,
                                              ELEMENT_TYPE_U1,
                                              ELEMENT_TYPE_I4,
                                              ELEMENT_TYPE_I4};
    hr = metadata_emit->DefineMemberRef(marshal_type_ref, WStr("Copy"), marshal_copy_signature,
                                        sizeof(marshal_copy_signature), &marshal_copy_member_ref);
    if (FAILED(hr))
    {
        Logger::Warn("GenerateVoidILStartupMethod: DefineMemberRef failed");
        return hr;
    }

    /////////////////////////////////////////////////////////////////////////////////////////////////////////////////
    // Create method signature for System.Reflection.Assembly.Load(byte[], byte[])
    mdMemberRef appdomain_load_member_ref;
    COR_SIGNATURE appdomain_load_signature_start[] = {
        IMAGE_CEE_CS_CALLCONV_DEFAULT, 2,
        ELEMENT_TYPE_CLASS // ret = System.Reflection.Assembly
            // insert compressed token for System.Reflection.Assembly TypeRef here
    };
    COR_SIGNATURE appdomain_load_signature_end[] = {ELEMENT_TYPE_SZARRAY, ELEMENT_TYPE_U1, ELEMENT_TYPE_SZARRAY,
                                                    ELEMENT_TYPE_U1};
    ULONG start_length = sizeof(appdomain_load_signature_start);
    ULONG end_length = sizeof(appdomain_load_signature_end);
    
    BYTE system_reflection_assembly_type_ref_compressed_token[4];
    ULONG token_length =
        CorSigCompressToken(system_reflection_assembly_type_ref, system_reflection_assembly_type_ref_compressed_token);

    const auto appdomain_load_signature_length = start_length + token_length + end_length;
    COR_SIGNATURE appdomain_load_signature[250];
    memcpy(appdomain_load_signature, appdomain_load_signature_start, start_length);
    memcpy(&appdomain_load_signature[start_length], system_reflection_assembly_type_ref_compressed_token, token_length);
    memcpy(&appdomain_load_signature[start_length + token_length], appdomain_load_signature_end, end_length);

    hr = metadata_emit->DefineMemberRef(system_reflection_assembly_type_ref, WStr("Load"), appdomain_load_signature,
                                        appdomain_load_signature_length, &appdomain_load_member_ref);
    if (FAILED(hr))
    {
        Logger::Warn("GenerateVoidILStartupMethod: DefineMemberRef failed");
        return hr;
    }

    /////////////////////////////////////////////////////////////////////////////////////////////////////////////////
    // Create method signature for Assembly.CreateInstance(string)
    mdMemberRef assembly_create_instance_member_ref;
    COR_SIGNATURE assembly_create_instance_signature[] = {IMAGE_CEE_CS_CALLCONV_HASTHIS, 1,
                                                          ELEMENT_TYPE_OBJECT, // ret = System.Object
                                                          ELEMENT_TYPE_STRING};

    hr = metadata_emit->DefineMemberRef(system_reflection_assembly_type_ref, WStr("CreateInstance"),
                                        assembly_create_instance_signature, sizeof(assembly_create_instance_signature),
                                        &assembly_create_instance_member_ref);
    if (FAILED(hr))
    {
        Logger::Warn("GenerateVoidILStartupMethod: DefineMemberRef failed");
        return hr;
    }

    /////////////////////////////////////////////////////////////////////////////////////////////////////////////////
    // Create method member ref for AppDomain tokens
    mdMemberRef appdomain_get_currentdomain_member_ref = mdMemberRefNil;
    mdMemberRef appdomain_get_isfullytrusted_member_ref = mdMemberRefNil;
    mdMemberRef appdomain_get_ishomogenous_member_ref = mdMemberRefNil;
    if (system_appdomain_type_ref != mdTypeRefNil)
    {
        // Get a mdMemberRef for System.AppDomain.get_CurrentDomain()
        COR_SIGNATURE appdomain_get_currentdomain_signature_start[] = {IMAGE_CEE_CS_CALLCONV_DEFAULT, 0, ELEMENT_TYPE_CLASS};
        ULONG appdomain_get_currentdomain_signature_start_length = sizeof(appdomain_get_currentdomain_signature_start);

        BYTE system_appdomain_type_ref_compressed_token[4];
        ULONG system_appdomain_type_ref_compressed_token_length = CorSigCompressToken(system_appdomain_type_ref, system_appdomain_type_ref_compressed_token);

        const auto appdomain_get_currentdomain_signature_length = appdomain_get_currentdomain_signature_start_length + system_appdomain_type_ref_compressed_token_length;
        COR_SIGNATURE appdomain_get_currentdomain_signature[250];
        memcpy(appdomain_get_currentdomain_signature, appdomain_get_currentdomain_signature_start, appdomain_get_currentdomain_signature_start_length);
        memcpy(&appdomain_get_currentdomain_signature[appdomain_get_currentdomain_signature_start_length], system_appdomain_type_ref_compressed_token, system_appdomain_type_ref_compressed_token_length);

        hr = metadata_emit->DefineMemberRef(system_appdomain_type_ref, WStr("get_CurrentDomain"), appdomain_get_currentdomain_signature,
                                            appdomain_get_currentdomain_signature_length, &appdomain_get_currentdomain_member_ref);
        if (FAILED(hr))
        {
            Logger::Warn("GenerateVoidILStartupMethod: DefineMemberRef failed");
            return hr;
        }

        // Get a mdMemberRef for System.AppDomain.get_IsFullyTrusted()
        COR_SIGNATURE appdomain_get_isfullytrusted_signature[] = {IMAGE_CEE_CS_CALLCONV_HASTHIS, 0, ELEMENT_TYPE_BOOLEAN};
        hr = metadata_emit->DefineMemberRef(system_appdomain_type_ref, WStr("get_IsFullyTrusted"),
                                            appdomain_get_isfullytrusted_signature, sizeof(appdomain_get_isfullytrusted_signature),
                                            &appdomain_get_isfullytrusted_member_ref);
        if (FAILED(hr))
        {
            Logger::Warn("GenerateVoidILStartupMethod: DefineMemberRef failed for get_IsFullyTrusted");
            return hr;
        }

        // Get a mdMemberRef for System.AppDomain.get_IsHomogenous()
        COR_SIGNATURE appdomain_get_ishomogenous_signature[] = {IMAGE_CEE_CS_CALLCONV_HASTHIS, 0,
                                                                  ELEMENT_TYPE_BOOLEAN};
        hr = metadata_emit->DefineMemberRef(
            system_appdomain_type_ref, WStr("get_IsHomogenous"), appdomain_get_ishomogenous_signature,
            sizeof(appdomain_get_ishomogenous_signature), &appdomain_get_ishomogenous_member_ref);

        if (FAILED(hr))
        {
            Logger::Warn("GenerateVoidILStartupMethod: DefineMemberRef failed for get_IsHomogenous");
            return hr;
        }
    }

    // ****************************************************************************************************************
    // String Defs
    // ****************************************************************************************************************

    /////////////////////////////////////////////////////////////////////////////////////////////////////////////////
    // Create a string representing "Datadog.Trace.ClrProfiler.Managed.Loader.Startup"
    // Create OS-specific implementations because on Windows, creating the string via
    // "Datadog.Trace.ClrProfiler.Managed.Loader.Startup"_W.c_str() does not create the
    // proper string for CreateInstance to successfully call

#ifdef _WIN32
    LPCWSTR load_helper_str = L"Datadog.Trace.ClrProfiler.Managed.Loader.Startup";
    auto load_helper_str_size = wcslen(load_helper_str);
#else
    char16_t load_helper_str[] = u"Datadog.Trace.ClrProfiler.Managed.Loader.Startup";
    auto load_helper_str_size = std::char_traits<char16_t>::length(load_helper_str);
#endif

    mdString load_helper_token;
    hr = metadata_emit->DefineUserString(load_helper_str, (ULONG) load_helper_str_size, &load_helper_token);
    if (FAILED(hr))
    {
        Logger::Warn("GenerateVoidILStartupMethod: DefineUserString failed");
        return hr;
    }

    // ****************************************************************************************************************
    // Type Defs
    // ****************************************************************************************************************

    /////////////////////////////////////////////////////////////////////////////////////////////////////////////////
    // Define a new TypeDef __DDVoidMethodType__ that extends System.Object
    mdTypeDef new_type_def;
    hr = metadata_emit->DefineTypeDef(WStr("__DDVoidMethodType__"), tdAbstract | tdSealed, object_type_ref, nullptr,
                                      &new_type_def);
    if (FAILED(hr))
    {
        Logger::Warn("GenerateVoidILStartupMethod: DefineTypeDef failed");
        return hr;
    }

    // ****************************************************************************************************************
    // Field Defs
    // ****************************************************************************************************************

    /////////////////////////////////////////////////////////////////////////////////////////////////////////////////
    // Define a new static int field _isAssemblyLoaded on the new type.
    mdFieldDef isAssemblyLoadedFieldToken = mdFieldDefNil;
    BYTE field_signature[] = {IMAGE_CEE_CS_CALLCONV_FIELD, ELEMENT_TYPE_I4};
    hr = metadata_emit->DefineField(new_type_def, WStr("_isAssemblyLoaded"), fdStatic | fdPrivate, field_signature,
                                    sizeof(field_signature), 0, nullptr, 0, &isAssemblyLoadedFieldToken);
    if (FAILED(hr))
    {
        Logger::Warn("GenerateVoidILStartupMethod: DefineField _isAssemblyLoaded failed");
        return hr;
    }

    // ****************************************************************************************************************
    // Method Defs
    // ****************************************************************************************************************

    /////////////////////////////////////////////////////////////////////////////////////////////////////////////////
    // Define a method on the managed side that will PInvoke into the profiler method:
    // C++: void GetAssemblyAndSymbolsBytes(BYTE** pAssemblyArray, int* assemblySize, BYTE** pSymbolsArray, int*
    // symbolsSize) C#: static extern void GetAssemblyAndSymbolsBytes(out IntPtr assemblyPtr, out int assemblySize, out
    // IntPtr symbolsPtr, out int symbolsSize)
    mdMethodDef pinvoke_method_def;
    COR_SIGNATURE get_assembly_bytes_signature[] = {
        IMAGE_CEE_CS_CALLCONV_DEFAULT, // Calling convention
        4,                             // Number of parameters
        ELEMENT_TYPE_VOID,             // Return type
        ELEMENT_TYPE_BYREF,            // List of parameter types
        ELEMENT_TYPE_I,
        ELEMENT_TYPE_BYREF,
        ELEMENT_TYPE_I4,
        ELEMENT_TYPE_BYREF,
        ELEMENT_TYPE_I,
        ELEMENT_TYPE_BYREF,
        ELEMENT_TYPE_I4,
    };
    hr = metadata_emit->DefineMethod(new_type_def, WStr("GetAssemblyAndSymbolsBytes"),
                                     mdStatic | mdPinvokeImpl | mdHideBySig, get_assembly_bytes_signature,
                                     sizeof(get_assembly_bytes_signature), 0, 0, &pinvoke_method_def);
    if (FAILED(hr))
    {
        Logger::Warn("GenerateVoidILStartupMethod: DefineMethod failed");
        return hr;
    }

    metadata_emit->SetMethodImplFlags(pinvoke_method_def, miPreserveSig);
    if (FAILED(hr))
    {
        Logger::Warn("GenerateVoidILStartupMethod: SetMethodImplFlags failed");
        return hr;
    }

    shared::WSTRING native_profiler_file = shared::GetCurrentModuleFileName();
    Logger::Debug("GenerateVoidILStartupMethod: Setting the PInvoke native profiler library path to ",
                  native_profiler_file);

    mdModuleRef profiler_ref;
    hr = metadata_emit->DefineModuleRef(native_profiler_file.c_str(), &profiler_ref);
    if (FAILED(hr))
    {
        Logger::Warn("GenerateVoidILStartupMethod: DefineModuleRef failed");
        return hr;
    }

    hr = metadata_emit->DefinePinvokeMap(pinvoke_method_def, 0, WStr("GetAssemblyAndSymbolsBytes"), profiler_ref);
    if (FAILED(hr))
    {
        Logger::Warn("GenerateVoidILStartupMethod: DefinePinvokeMap failed");
        return hr;
    }

    /////////////////////////////////////////////////////////////////////////////////////////////////////////////////
    // Define a new static method __DDVoidMethodCall__ on the new type that has a void return type and takes no
    // arguments
    BYTE initialize_signature[] = {
        IMAGE_CEE_CS_CALLCONV_DEFAULT, // Calling convention
        0,                             // Number of parameters
        ELEMENT_TYPE_VOID,             // Return type
    };
    hr = metadata_emit->DefineMethod(new_type_def, WStr("__DDVoidMethodCall__"), mdStatic, initialize_signature,
                                     sizeof(initialize_signature), 0, 0, ret_method_token);
    if (FAILED(hr))
    {
        Logger::Warn("GenerateVoidILStartupMethod: DefineMethod failed");
        return hr;
    }

    // ****************************************************************************************************************
    // Locals signature
    // ****************************************************************************************************************

    /////////////////////////////////////////////////////////////////////////////////////////////////////////////////
    // Generate a locals signature defined in the following way:
    //   [0] System.IntPtr ("assemblyPtr" - address of assembly bytes)
    //   [1] System.Int32  ("assemblySize" - size of assembly bytes)
    //   [2] System.IntPtr ("symbolsPtr" - address of symbols bytes)
    //   [3] System.Int32  ("symbolsSize" - size of symbols bytes)
    //   [4] System.Byte[] ("assemblyBytes" - managed byte array for assembly)
    //   [5] System.Byte[] ("symbolsBytes" - managed byte array for symbols)
    mdSignature locals_signature_token;
    COR_SIGNATURE locals_signature[] = {
        IMAGE_CEE_CS_CALLCONV_LOCAL_SIG, // Calling convention
        6,                               // Number of variables
        ELEMENT_TYPE_I,                  // List of variable types
        ELEMENT_TYPE_I4,
        ELEMENT_TYPE_I,
        ELEMENT_TYPE_I4,
        ELEMENT_TYPE_SZARRAY,
        ELEMENT_TYPE_U1,
        ELEMENT_TYPE_SZARRAY,
        ELEMENT_TYPE_U1,
    };
    hr = metadata_emit->GetTokenFromSig(locals_signature, sizeof(locals_signature), &locals_signature_token);
    if (FAILED(hr))
    {
        Logger::Warn("GenerateVoidILStartupMethod: Unable to generate locals signature. ModuleID=", module_id);
        return hr;
    }

    // ****************************************************************************************************************
    // IL instructions
    // ****************************************************************************************************************

    /////////////////////////////////////////////
    // Add IL instructions into the void method
    ILRewriter rewriter_void(this->info_, nullptr, module_id, *ret_method_token);
    rewriter_void.InitializeTiny();
    rewriter_void.SetTkLocalVarSig(locals_signature_token);
    ILRewriterWrapper rewriterWrapper_void(&rewriter_void);
    rewriterWrapper_void.SetILPosition(rewriter_void.GetILList()->m_pNext);

    // Step 0) Check if the assembly was already loaded

    // ldsflda _isAssemblyLoaded : Load the address of the "_isAssemblyLoaded" static var
    rewriterWrapper_void.LoadFieldAddress(isAssemblyLoadedFieldToken, true);
    // ldc.i4.1 : Load the constant 1 (int) to the stack
    rewriterWrapper_void.LoadInt32(1);
    // ldc.i4.0 : Load the constant 0 (int) to the stack
    rewriterWrapper_void.LoadInt32(0);
    // call int Interlocked.CompareExchange(ref int, int, int) method
    rewriterWrapper_void.CallMember(interlocked_compare_member_ref, false);
    // ldc.i4.1 : Load the constant 1 (int) to the stack
    rewriterWrapper_void.LoadInt32(1);
    // ceq : Compare equality from two values from the stack
    rewriterWrapper_void.CreateInstr(CEE_CEQ);
    // check if the return of the method call is true or false
    ILInstr* pIsNotAlreadyLoadedBranch = rewriterWrapper_void.CreateInstr(CEE_BRFALSE_S);
    // return if IsAlreadyLoaded is true
    rewriterWrapper_void.Return();

    ILInstr* pIsFullyTrustedBranch = nullptr;
    ILInstr* pIsHomogenousBranch = nullptr;

    if (appdomain_get_currentdomain_member_ref != mdMemberRefNil
        && appdomain_get_isfullytrusted_member_ref != mdMemberRefNil
        && appdomain_get_ishomogenous_member_ref != mdMemberRefNil)
    {
        // Step 1) Check if the assembly is loaded in a fully trusted domain.

        // call System.AppDomain.get_CurrentDomain() and set the false branch target for IsAlreadyLoaded()
        pIsNotAlreadyLoadedBranch->m_pTarget = rewriterWrapper_void.CallMember(appdomain_get_currentdomain_member_ref, false);

        // callvirt System.AppDomain.get_Homogenous()
        rewriterWrapper_void.CallMember(appdomain_get_ishomogenous_member_ref, true);

        // check if the return of the method call is true or false
        pIsHomogenousBranch = rewriterWrapper_void.CreateInstr(CEE_BRTRUE_S);
        // return if IsHomogenous is false
        rewriterWrapper_void.Return();

        // call System.AppDomain.get_CurrentDomain()
        pIsHomogenousBranch->m_pTarget = rewriterWrapper_void.CallMember(appdomain_get_currentdomain_member_ref, false);

        // callvirt System.AppDomain.get_IsFullyTrusted()
        rewriterWrapper_void.CallMember(appdomain_get_isfullytrusted_member_ref, true);
        // check if the return of the method call is true or false
        pIsFullyTrustedBranch = rewriterWrapper_void.CreateInstr(CEE_BRTRUE_S);
        // return if IsFullyTrusted is false
        rewriterWrapper_void.Return();
    }

    // Step 2) Call void GetAssemblyAndSymbolsBytes(out IntPtr assemblyPtr, out int assemblySize, out IntPtr symbolsPtr,
    // out int symbolsSize)

    // ldloca.s 0 : Load the address of the "assemblyPtr" variable (locals index 0)
    if (pIsFullyTrustedBranch != nullptr)
    {
        // Set the true branch target for AppDomain.CurrentDomain.IsFullyTrusted
        pIsFullyTrustedBranch->m_pTarget = rewriterWrapper_void.LoadLocalAddress(0);
    }
    else
    {
        // Set the false branch target for IsAlreadyLoaded()
        pIsNotAlreadyLoadedBranch->m_pTarget = rewriterWrapper_void.LoadLocalAddress(0);
    }

    // ldloca.s 1 : Load the address of the "assemblySize" variable (locals index 1)
    rewriterWrapper_void.LoadLocalAddress(1);
    // ldloca.s 2 : Load the address of the "symbolsPtr" variable (locals index 2)
    rewriterWrapper_void.LoadLocalAddress(2);
    // ldloca.s 3 : Load the address of the "symbolsSize" variable (locals index 3)
    rewriterWrapper_void.LoadLocalAddress(3);
    // call void GetAssemblyAndSymbolsBytes(out IntPtr assemblyPtr, out int assemblySize, out IntPtr symbolsPtr, out int symbolsSize)
    rewriterWrapper_void.CallMember(pinvoke_method_def, false);

    // Step 3) Call void Marshal.Copy(IntPtr source, byte[] destination, int startIndex, int length) to populate the
    // managed assembly bytes

    // ldloc.1 : Load the "assemblySize" variable (locals index 1)
    rewriterWrapper_void.LoadLocal(1);
    // newarr System.Byte : Create a new Byte[] to hold a managed copy of the assembly data
    rewriterWrapper_void.CreateInstr(CEE_NEWARR)->m_Arg32 = byte_type_ref;
    // stloc.s 4 : Assign the Byte[] to the "assemblyBytes" variable (locals index 4)
    rewriterWrapper_void.StLocal(4);

    // ldloc.0 : Load the "assemblyPtr" variable (locals index 0)
    rewriterWrapper_void.LoadLocal(0);
    // ldloc.s 4 : Load the "assemblyBytes" variable (locals index 4)
    rewriterWrapper_void.LoadLocal(4);
    // ldc.i4.0 : Load the integer 0 for the Marshal.Copy startIndex parameter
    rewriterWrapper_void.LoadInt32(0);
    // ldloc.1 : Load the "assemblySize" variable (locals index 1) for the Marshal.Copy length parameter
    rewriterWrapper_void.LoadLocal(1);
    // call Marshal.Copy(IntPtr source, byte[] destination, int startIndex, int length)
    rewriterWrapper_void.CallMember(marshal_copy_member_ref, false);

    // Step 4) Call void Marshal.Copy(IntPtr source, byte[] destination, int startIndex, int length) to populate the
    // symbols bytes

    // ldloc.3 : Load the "symbolsSize" variable (locals index 3)
    rewriterWrapper_void.LoadLocal(3);
    // newarr System.Byte : Create a new Byte[] to hold a managed copy of the symbols data
    rewriterWrapper_void.CreateInstr(CEE_NEWARR)->m_Arg32 = byte_type_ref;
    // stloc.s 5 : Assign the Byte[] to the "symbolsBytes" variable (locals index 5)
    rewriterWrapper_void.StLocal(5);

    // ldloc.2 : Load the "symbolsPtr" variables (locals index 2)
    rewriterWrapper_void.LoadLocal(2);
    // ldloc.s 5 : Load the "symbolsBytes" variable (locals index 5)
    rewriterWrapper_void.LoadLocal(5);
    // ldc.i4.0 : Load the integer 0 for the Marshal.Copy startIndex parameter
    rewriterWrapper_void.LoadInt32(0);
    // ldloc.3 : Load the "symbolsSize" variable (locals index 3) for the Marshal.Copy length parameter
    rewriterWrapper_void.LoadLocal(3);
    // call void Marshal.Copy(IntPtr source, byte[] destination, int startIndex, int length)
    rewriterWrapper_void.CallMember(marshal_copy_member_ref, false);

    // Step 5) Call System.Reflection.Assembly System.Reflection.Assembly.Load(byte[], byte[]))

    // ldloc.s 4 : Load the "assemblyBytes" variable (locals index 4) for the first byte[] parameter of
    // AppDomain.Load(byte[], byte[])
    rewriterWrapper_void.LoadLocal(4);
    // ldloc.s 5 : Load the "symbolsBytes" variable (locals index 5) for the second byte[] parameter of
    // AppDomain.Load(byte[], byte[])
    rewriterWrapper_void.LoadLocal(5);
    // call System.Reflection.Assembly System.Reflection.Assembly.Load(uint8[], uint8[])
    rewriterWrapper_void.CallMember(appdomain_load_member_ref, false);

    // Step 6) Call instance method Assembly.CreateInstance("Datadog.Trace.ClrProfiler.Managed.Loader.Startup")

    // ldstr "Datadog.Trace.ClrProfiler.Managed.Loader.Startup"
    rewriterWrapper_void.LoadStr(load_helper_token);
    // callvirt System.Object System.Reflection.Assembly.CreateInstance(string)
    rewriterWrapper_void.CallMember(assembly_create_instance_member_ref, true);
    // pop the returned object
    rewriterWrapper_void.Pop();
    // return
    rewriterWrapper_void.Return();

    if (IsDumpILRewriteEnabled())
    {
        mdToken token = 0;
        TypeInfo typeInfo{};
        shared::WSTRING methodName = WStr("__DDVoidMethodCall__");
        FunctionInfo caller(token, methodName, typeInfo, MethodSignature(), FunctionMethodSignature());
        Logger::Info(
            GetILCodes("*** GenerateVoidILStartupMethod(): Modified Code: ", &rewriter_void, caller, metadata_import));
    }

    hr = rewriter_void.Export();
    if (FAILED(hr))
    {
        Logger::Warn("GenerateVoidILStartupMethod: Call to ILRewriter.Export() failed for ModuleID=", module_id);
        return hr;
    }

    return S_OK;
}

HRESULT CorProfiler::AddIISPreStartInitFlags(const ModuleID module_id, const mdToken function_token)
{
    ComPtr<IUnknown> metadata_interfaces;
    auto hr = this->info_->GetModuleMetaData(module_id, ofRead | ofWrite, IID_IMetaDataImport2,
                                             metadata_interfaces.GetAddressOf());
    if (FAILED(hr))
    {
        Logger::Warn("GenerateVoidILStartupMethod: failed to get metadata interface for ", module_id);
        return hr;
    }

    const auto& metadata_import = metadata_interfaces.As<IMetaDataImport2>(IID_IMetaDataImport);
    const auto& metadata_emit = metadata_interfaces.As<IMetaDataEmit2>(IID_IMetaDataEmit);
    const auto& assembly_import = metadata_interfaces.As<IMetaDataAssemblyImport>(IID_IMetaDataAssemblyImport);
    const auto& assembly_emit = metadata_interfaces.As<IMetaDataAssemblyEmit>(IID_IMetaDataAssemblyEmit);

    ILRewriter rewriter(this->info_, nullptr, module_id, function_token);
    hr = rewriter.Import();

    if (FAILED(hr))
    {
        Logger::Warn("RunILStartupHook: Call to ILRewriter.Import() failed for ", module_id, " ", function_token);
        return hr;
    }

    ILRewriterWrapper rewriter_wrapper(&rewriter);

    // Get corlib assembly ref
    mdAssemblyRef corlib_ref;
    hr = GetCorLibAssemblyRef(assembly_emit, corAssemblyProperty, &corlib_ref);

    // Get System.Boolean type token
    mdToken boolToken;
    metadata_emit->DefineTypeRefByName(corlib_ref, SystemBoolean, &boolToken);

    // Get System.AppDomain type ref
    mdTypeRef system_appdomain_type_ref;
    hr = metadata_emit->DefineTypeRefByName(corlib_ref, WStr("System.AppDomain"), &system_appdomain_type_ref);
    if (FAILED(hr))
    {
        Logger::Warn("Wrapper objectTypeRef could not be defined.");
        return hr;
    }

    // Get a MemberRef for System.AppDomain.get_CurrentDomain()
    COR_SIGNATURE appdomain_get_current_domain_signature_start[] = {
        IMAGE_CEE_CS_CALLCONV_DEFAULT, 0,
        ELEMENT_TYPE_CLASS, // ret = System.AppDomain
        // insert compressed token for System.AppDomain TypeRef here
    };
    ULONG start_length = sizeof(appdomain_get_current_domain_signature_start);

    BYTE system_appdomain_type_ref_compressed_token[4];
    ULONG token_length = CorSigCompressToken(system_appdomain_type_ref, system_appdomain_type_ref_compressed_token);

    const auto appdomain_get_current_domain_signature_length = start_length + token_length;
    COR_SIGNATURE appdomain_get_current_domain_signature[250];
    memcpy(appdomain_get_current_domain_signature, appdomain_get_current_domain_signature_start, start_length);
    memcpy(&appdomain_get_current_domain_signature[start_length], system_appdomain_type_ref_compressed_token,
           token_length);

    mdMemberRef appdomain_get_current_domain_member_ref;
    hr = metadata_emit->DefineMemberRef(
        system_appdomain_type_ref, WStr("get_CurrentDomain"), appdomain_get_current_domain_signature,
        appdomain_get_current_domain_signature_length, &appdomain_get_current_domain_member_ref);

    // Get AppDomain.SetData
    COR_SIGNATURE appdomain_set_data_signature[] = {IMAGE_CEE_CS_CALLCONV_DEFAULT |
                                                    IMAGE_CEE_CS_CALLCONV_HASTHIS, // Calling convention
                                                    2,                             // Number of parameters
                                                    ELEMENT_TYPE_VOID,             // Return type
                                                    ELEMENT_TYPE_STRING,           // List of parameter types
                                                    ELEMENT_TYPE_OBJECT};
    mdMemberRef appdomain_set_data_member_ref;
    hr = metadata_emit->DefineMemberRef(system_appdomain_type_ref, WStr("SetData"), appdomain_set_data_signature,
                                        sizeof(appdomain_set_data_signature), &appdomain_set_data_member_ref);

    // Define "Datadog_IISPreInitStart" string
    // Create a string representing
    // "Datadog.Trace.ClrProfiler.Managed.Loader.Startup" Create OS-specific
    // implementations because on Windows, creating the string via
    // "Datadog.Trace.ClrProfiler.Managed.Loader.Startup"_W.c_str() does not
    // create the proper string for CreateInstance to successfully call
#ifdef _WIN32
    LPCWSTR pre_init_start_str = L"Datadog_IISPreInitStart";
    auto pre_init_start_str_size = wcslen(pre_init_start_str);
#else
    char16_t pre_init_start_str[] = u"Datadog_IISPreInitStart";
    auto pre_init_start_str_size = std::char_traits<char16_t>::length(pre_init_start_str);
#endif

    mdString pre_init_start_string_token;
    hr = metadata_emit->DefineUserString(pre_init_start_str, (ULONG) pre_init_start_str_size,
                                         &pre_init_start_string_token);
    if (FAILED(hr))
    {
        Logger::Warn("GenerateVoidILStartupMethod: DefineUserString failed");
        return hr;
    }

    // Get first instruction and set the rewriter to that location
    ILInstr* pInstr = rewriter.GetILList()->m_pNext;
    rewriter_wrapper.SetILPosition(pInstr);
    ILInstr* pCurrentInstr = nullptr;
    ILInstr* pNewInstr = nullptr;

    //////////////////////////////////////////////////
    // At the beginning of the method, call
    // AppDomain.CurrentDomain.SetData(string, true)

    // Call AppDomain.get_CurrentDomain
    rewriter_wrapper.CallMember(appdomain_get_current_domain_member_ref, false);

    // ldstr "Datadog_IISPreInitStart"
    pCurrentInstr = rewriter_wrapper.GetCurrentILInstr();
    pNewInstr = rewriter.NewILInstr();
    pNewInstr->m_opcode = CEE_LDSTR;
    pNewInstr->m_Arg32 = pre_init_start_string_token;
    rewriter.InsertBefore(pCurrentInstr, pNewInstr);

    // load a boxed version of the boolean true
    rewriter_wrapper.LoadInt32(1);
    rewriter_wrapper.Box(boolToken);

    // Call AppDomain.SetData(string, object)
    rewriter_wrapper.CallMember(appdomain_set_data_member_ref, true);

    //////////////////////////////////////////////////
    // At the end of the method, call
    // AppDomain.CurrentDomain.SetData(string, false)
    pInstr = rewriter.GetILList()->m_pPrev; // The last instruction should be a 'ret' instruction

    // Append a ret instruction so we can use the existing ret as the first instruction for our rewriting
    pNewInstr = rewriter.NewILInstr();
    pNewInstr->m_opcode = CEE_RET;
    rewriter.InsertAfter(pInstr, pNewInstr);
    rewriter_wrapper.SetILPosition(pNewInstr);

    // Call AppDomain.get_CurrentDomain
    // Special case: rewrite the previous ret instruction with this call
    pInstr->m_opcode = CEE_CALL;
    pInstr->m_Arg32 = appdomain_get_current_domain_member_ref;

    // ldstr "Datadog_IISPreInitStart"
    pCurrentInstr = rewriter_wrapper.GetCurrentILInstr();
    pNewInstr = rewriter.NewILInstr();
    pNewInstr->m_opcode = CEE_LDSTR;
    pNewInstr->m_Arg32 = pre_init_start_string_token;
    rewriter.InsertBefore(pCurrentInstr, pNewInstr);

    // load a boxed version of the boolean false
    rewriter_wrapper.LoadInt32(0);
    rewriter_wrapper.Box(boolToken);

    // Call AppDomain.SetData(string, object)
    rewriter_wrapper.CallMember(appdomain_set_data_member_ref, true);

    //////////////////////////////////////////////////
    // Finished with the IL rewriting, save the result
    hr = rewriter.Export();

    if (FAILED(hr))
    {
        Logger::Warn("RunILStartupHook: Call to ILRewriter.Export() failed for ModuleID=", module_id, " ",
                     function_token);
        return hr;
    }

    return S_OK;
}

#ifdef LINUX
extern uint8_t dll_start[] asm("_binary_Datadog_Trace_ClrProfiler_Managed_Loader_dll_start");
extern uint8_t dll_end[] asm("_binary_Datadog_Trace_ClrProfiler_Managed_Loader_dll_end");

extern uint8_t pdb_start[] asm("_binary_Datadog_Trace_ClrProfiler_Managed_Loader_pdb_start");
extern uint8_t pdb_end[] asm("_binary_Datadog_Trace_ClrProfiler_Managed_Loader_pdb_end");
#endif

void CorProfiler::GetAssemblyAndSymbolsBytes(BYTE** pAssemblyArray, int* assemblySize, BYTE** pSymbolsArray,
                                             int* symbolsSize) 
{
#ifdef _WIN32
    HINSTANCE hInstance = DllHandle;
    LPCWSTR dllLpName;
    LPCWSTR symbolsLpName;

    if (runtime_information_.is_desktop())
    {
        dllLpName = MAKEINTRESOURCE(NET461_MANAGED_ENTRYPOINT_DLL);
        symbolsLpName = MAKEINTRESOURCE(NET461_MANAGED_ENTRYPOINT_SYMBOLS);
    }
    else
    {
        dllLpName = MAKEINTRESOURCE(NETCOREAPP20_MANAGED_ENTRYPOINT_DLL);
        symbolsLpName = MAKEINTRESOURCE(NETCOREAPP20_MANAGED_ENTRYPOINT_SYMBOLS);
    }

    HRSRC hResAssemblyInfo = FindResource(hInstance, dllLpName, L"ASSEMBLY");
    HGLOBAL hResAssembly = LoadResource(hInstance, hResAssemblyInfo);
    *assemblySize = SizeofResource(hInstance, hResAssemblyInfo);
    *pAssemblyArray = (LPBYTE) LockResource(hResAssembly);

    HRSRC hResSymbolsInfo = FindResource(hInstance, symbolsLpName, L"SYMBOLS");
    HGLOBAL hResSymbols = LoadResource(hInstance, hResSymbolsInfo);
    *symbolsSize = SizeofResource(hInstance, hResSymbolsInfo);
    *pSymbolsArray = (LPBYTE) LockResource(hResSymbols);
#elif LINUX
    *assemblySize = dll_end - dll_start;
    *pAssemblyArray = (BYTE*) dll_start;

    *symbolsSize = pdb_end - pdb_start;
    *pSymbolsArray = (BYTE*) pdb_start;
#else
    const unsigned int imgCount = _dyld_image_count();

    for (auto i = 0; i < imgCount; i++)
    {
        const std::string name = std::string(_dyld_get_image_name(i));

        if (name.rfind("Datadog.Tracer.Native.dylib") != std::string::npos)
        {
            const mach_header_64* header = (const struct mach_header_64*) _dyld_get_image_header(i);

            unsigned long dllSize;
            const auto dllData = getsectiondata(header, "binary", "dll", &dllSize);
            *assemblySize = dllSize;
            *pAssemblyArray = (BYTE*) dllData;

            unsigned long pdbSize;
            const auto pdbData = getsectiondata(header, "binary", "pdb", &pdbSize);
            *symbolsSize = pdbSize;
            *pSymbolsArray = (BYTE*) pdbData;
            break;
        }
    }
#endif
}

// ***
// * ReJIT Methods
// ***

HRESULT STDMETHODCALLTYPE CorProfiler::ReJITCompilationStarted(FunctionID functionId, ReJITID rejitId,
                                                               BOOL fIsSafeToBlock)
{
    if (!is_attached_)
    {
        return S_OK;
    }

    Logger::Debug("ReJITCompilationStarted: [functionId: ", functionId, ", rejitId: ", rejitId,
                  ", safeToBlock: ", fIsSafeToBlock, "]");

    // we notify the reJIT handler of this event
    return rejit_handler->NotifyReJITCompilationStarted(functionId, rejitId);
}

HRESULT STDMETHODCALLTYPE CorProfiler::GetReJITParameters(ModuleID moduleId, mdMethodDef methodId,
                                                          ICorProfilerFunctionControl* pFunctionControl)
{
    if (!is_attached_)
    {
        return S_OK;
    }

    Logger::Debug("GetReJITParameters: [moduleId: ", moduleId, ", methodId: ", methodId, "]");

    // we notify the reJIT handler of this event and pass the module_metadata.
    return rejit_handler->NotifyReJITParameters(moduleId, methodId, pFunctionControl);
}

HRESULT STDMETHODCALLTYPE CorProfiler::ReJITCompilationFinished(FunctionID functionId, ReJITID rejitId,
                                                                HRESULT hrStatus, BOOL fIsSafeToBlock)
{
    if (is_attached_ && IsDebugEnabled())
    {
        Logger::Debug("ReJITCompilationFinished: [functionId: ", functionId, ", rejitId: ", rejitId,
                      ", hrStatus: ", hrStatus, ", safeToBlock: ", fIsSafeToBlock, "]");
    }

    return S_OK;
}

HRESULT STDMETHODCALLTYPE CorProfiler::ReJITError(ModuleID moduleId, mdMethodDef methodId, FunctionID functionId,
                                                  HRESULT hrStatus)
{
    Logger::Warn("ReJITError: [functionId: ", functionId, ", moduleId: ", moduleId, ", methodId: ", methodId,
                 ", hrStatus: ", hrStatus, "]");

    if (!is_attached_)
    {
        return S_OK;
    }

    if (debugger_instrumentation_requester != nullptr)
    {
        return debugger_instrumentation_requester->NotifyReJITError(moduleId, methodId, functionId, hrStatus);
    }

    return S_OK;
}

HRESULT STDMETHODCALLTYPE CorProfiler::JITCachedFunctionSearchStarted(FunctionID functionId, BOOL* pbUseCachedFunction)
{
    if (!is_attached_)
    {
        return S_OK;
    }

    auto _ = trace::Stats::Instance()->JITCachedFunctionSearchStartedMeasure();
    if (!pbUseCachedFunction)
    {
        return S_OK;
    }

    // keep this lock until we are done using the module,
    // to prevent it from unloading while in use
    auto modulesOpt = module_ids.TryGet();

    if (!modulesOpt.has_value())
    {
        Logger::Error(
            "JITCachedFunctionSearchStarted: Failed on exception while tried to acquire the lock for the module_ids collection for functionId ",
            functionId);
        return S_OK;
    }

    auto& modules = modulesOpt.value();

    // Extract Module metadata
    ModuleID module_id;
    mdToken function_token = mdTokenNil;

    HRESULT hr = this->info_->GetFunctionInfo(functionId, nullptr, &module_id, &function_token);
    if (FAILED(hr))
    {
        Logger::Warn("JITCachedFunctionSearchStarted: Call to ICorProfilerInfo4.GetFunctionInfo() failed for ",
                        functionId);
        return S_OK;
    }

    // Call RequestRejitOrRevert for register inliners and current NGEN module.
    if (rejit_handler != nullptr)
    {
        // Process the current module to detect inliners.
        rejit_handler->AddNGenInlinerModule(module_id);
    }

    // Check for Dataflow call site instrumentation
    if (_dataflow != nullptr && !_dataflow->IsInlineEnabled(module_id, function_token))
    {
        // The function has been instrumented by Dataflow
        // so we reject the NGEN image
        *pbUseCachedFunction = false;
        return S_OK;
    }

    // Verify that we have the metadata for this module
    if (!shared::Contains(modules.Ref(), module_id))
    {
        // we haven't stored a ModuleMetadata for this module,
        // so there's nothing to do here, we accept the NGEN image.
        *pbUseCachedFunction = true;
        return S_OK;
    }

    const auto& module_info = GetModuleInfo(this->info_, module_id);
    const auto& appDomainId = module_info.assembly.app_domain_id;

    const bool has_loader_injected_in_appdomain =
        first_jit_compilation_app_domains.find(appDomainId) != first_jit_compilation_app_domains.end();

    if (!has_loader_injected_in_appdomain)
    {
        Logger::Debug("Disabling NGEN due to missing loader.");
        // The loader is missing in this AppDomain, we skip the NGEN image to allow the JITCompilationStart inject
        // it.
        *pbUseCachedFunction = false;
        return S_OK;
    }

    *pbUseCachedFunction = true;
    return S_OK;
}

} // namespace trace<|MERGE_RESOLUTION|>--- conflicted
+++ resolved
@@ -703,13 +703,8 @@
 
         return (strValue == WStr("auto"));
     }
-<<<<<<< HEAD
-    
+
     return shared::EnvironmentExist(WStr("DD_INJECTION_ENABLED"));
-=======
-
-    return false;
->>>>>>> ebb61081
 }
 
 std::string GetNativeLoaderFilePath()

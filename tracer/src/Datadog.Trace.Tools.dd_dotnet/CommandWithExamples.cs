--- conflicted
+++ resolved
@@ -21,11 +21,7 @@
     }
 
     public static string Command =>
-<<<<<<< HEAD
-        Environment.GetEnvironmentVariable("DD_OVERRIDE_COMMAND")
-=======
         Environment.GetEnvironmentVariable("DD_INTERNAL_OVERRIDE_COMMAND")
->>>>>>> 7db4b8ae
         ?? Path.GetFileNameWithoutExtension(Environment.GetCommandLineArgs()[0]);
 
     public IReadOnlyList<string> Examples => _examples;

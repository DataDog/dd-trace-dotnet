// <copyright file="ProcessBasicCheck.cs" company="Datadog">
// Unless explicitly stated otherwise all files in this repository are licensed under the Apache 2 License.
// This product includes software developed at Datadog (https://www.datadoghq.com/). Copyright 2017 Datadog, Inc.
// </copyright>

using System;
using System.Collections.Generic;
using System.Diagnostics;
using System.IO;
using System.Linq;
using System.Runtime.InteropServices;
using Datadog.Trace.Tools.dd_dotnet.Checks.Windows;
using Datadog.Trace.Tools.Shared;
using Datadog.Trace.Tools.Shared.Windows;
using Spectre.Console;
using static Datadog.Trace.Tools.dd_dotnet.Checks.Resources;

namespace Datadog.Trace.Tools.dd_dotnet.Checks
{
    internal class ProcessBasicCheck
    {
        internal const string ClsidKey = @"SOFTWARE\Classes\CLSID\" + Utils.Profilerid + @"\InprocServer32";
        internal const string Clsid32Key = @"SOFTWARE\Classes\Wow6432Node\CLSID\" + Utils.Profilerid + @"\InprocServer32";

        public static bool Run(ProcessInfo process, IRegistryService? registryService = null)
        {
            bool ok = true;
            var runtime = process.DotnetRuntime;

            AnsiConsole.WriteLine();
            AnsiConsole.WriteLine(SetupChecks);

            if (runtime == ProcessInfo.Runtime.NetFx)
            {
                AnsiConsole.WriteLine(NetFrameworkRuntime);
            }
            else if (runtime == ProcessInfo.Runtime.NetCore)
            {
                AnsiConsole.WriteLine(NetCoreRuntime);
            }
            else
            {
                Utils.WriteWarning(runtime == ProcessInfo.Runtime.Mixed ? BothRuntimesDetected : RuntimeDetectionFailed);
                runtime = ProcessInfo.Runtime.NetFx;
            }

            AnsiConsole.WriteLine(ModuleCheck("1"));
            var loaderModule = FindLoader(process);
            var nativeTracerModule = FindNativeTracerModule(process, loaderModule != null);

            if (loaderModule == null)
            {
                Utils.WriteWarning(LoaderNotLoaded);
            }

            if (nativeTracerModule == null)
            {
                Utils.WriteWarning(NativeTracerNotLoaded);
                ok = false;
            }
            else
            {
                // Only check the version of the native binary on Windows
                // .so modules don't have version metadata
                if (RuntimeInformation.IsOSPlatform(OSPlatform.Windows))
                {
                    if (!Version.TryParse(FileVersionInfo.GetVersionInfo(nativeTracerModule).FileVersion, out var nativeTracerVersion))
                    {
                        nativeTracerVersion = null;
                    }

                    Utils.WriteSuccess(ProfilerVersion(nativeTracerVersion != null ? $"{nativeTracerVersion}" : "{empty}"));
                }
            }

            var tracerModules = FindTracerModules(process).ToArray();

            if (tracerModules.Length == 0)
            {
                Utils.WriteWarning(TracerNotLoaded);
                ok = false;
            }
            else if (tracerModules.Length == 1)
            {
                var version = FileVersionInfo.GetVersionInfo(tracerModules[0]);
                Utils.WriteSuccess(TracerVersion(version.FileVersion ?? "{empty}"));
            }
            else if (tracerModules.Length > 1)
            {
                // There are too many tracers in there. Find out if it's bad or very bad
                bool areAllVersion2 = true;
                var versions = new HashSet<string>();

                foreach (var tracer in tracerModules)
                {
                    var version = FileVersionInfo.GetVersionInfo(tracer);

                    versions.Add(version.FileVersion ?? "{empty}");

                    if (version.FileMajorPart < 2)
                    {
                        areAllVersion2 = false;
                    }
                }

                Utils.WriteWarning(MultipleTracers(versions));

                if (!areAllVersion2)
                {
                    Utils.WriteError(VersionConflict);
                    ok = false;
                }
            }

            AnsiConsole.WriteLine(EnvVarCheck("2", "DD_DOTNET_TRACER_HOME"));

            if (process.EnvironmentVariables.TryGetValue("DD_DOTNET_TRACER_HOME", out var tracerHome))
            {
                if (!Directory.Exists(tracerHome))
                {
                    Utils.WriteWarning(TracerHomeNotFoundFormat(tracerHome));
                    ok = false;
                }
                else
                {
                    Utils.WriteSuccess(TracerHomeFoundFormat(tracerHome));
                }
            }
            else
            {
                Utils.WriteWarning(EnvironmentVariableNotSet("DD_DOTNET_TRACER_HOME"));
                ok = false;
            }

            string corProfilerPathKey = runtime == ProcessInfo.Runtime.NetCore ? "CORECLR_PROFILER_PATH" : "COR_PROFILER_PATH";
            string corProfilerPathKey32 = runtime == ProcessInfo.Runtime.NetCore ? "CORECLR_PROFILER_PATH_32" : "COR_PROFILER_PATH_32";
            string corProfilerPathKey64 = runtime == ProcessInfo.Runtime.NetCore ? "CORECLR_PROFILER_PATH_64" : "COR_PROFILER_PATH_64";

            AnsiConsole.WriteLine(EnvVarCheck("3", corProfilerPathKey));

            ok &= CheckProfilerPath(process, corProfilerPathKey, requiredOnLinux: true);
            ok &= CheckProfilerPath(process, corProfilerPathKey32, requiredOnLinux: false);
            ok &= CheckProfilerPath(process, corProfilerPathKey64, requiredOnLinux: false);

            string corProfilerKey = runtime == ProcessInfo.Runtime.NetCore ? "CORECLR_PROFILER" : "COR_PROFILER";

            AnsiConsole.WriteLine(EnvVarCheck("4", corProfilerKey));

            process.EnvironmentVariables.TryGetValue(corProfilerKey, out var corProfiler);

            if (corProfiler != Utils.Profilerid)
            {
                Utils.WriteWarning(WrongEnvironmentVariableFormat(corProfilerKey, Utils.Profilerid, corProfiler));
                ok = false;
            }
            else
            {
                Utils.WriteSuccess(CorrectlySetupEnvironment(corProfilerKey, Utils.Profilerid));
            }

            string corEnableKey = runtime == ProcessInfo.Runtime.NetCore ? "CORECLR_ENABLE_PROFILING" : "COR_ENABLE_PROFILING";

            AnsiConsole.WriteLine(EnvVarCheck("5", corEnableKey));

            process.EnvironmentVariables.TryGetValue(corEnableKey, out var corEnable);

            if (corEnable != "1")
            {
                Utils.WriteError(WrongEnvironmentVariableFormat(corEnableKey, "1", corEnable));
                ok = false;
            }
            else
            {
                Utils.WriteSuccess(CorrectlySetupEnvironment(corEnableKey, "1"));
            }

            process.EnvironmentVariables.TryGetValue(corProfilerPathKey, out var corProfilerPathValue);
            process.EnvironmentVariables.TryGetValue(corProfilerPathKey32, out var corProfilerPathValue32);
            process.EnvironmentVariables.TryGetValue(corProfilerPathKey64, out var corProfilerPathValue64);

            string?[] valuesToCheck = { corProfilerPathValue, corProfilerPathValue32, corProfilerPathValue64 };
            var isTracingUsingBundle = TracingWithBundle(valuesToCheck, process.Id);

            if (!ok && isTracingUsingBundle)
            {
                AnsiConsole.WriteLine(TracerCheck("6"));
                Utils.WriteWarning(TracingWithBundleProfilerPath);
            }
            else if (!ok)
            {
<<<<<<< HEAD
                AnsiConsole.WriteLine(TracerCheck("6"));
                Utils.WriteWarning(TracingWithInstaller);

=======
>>>>>>> dd158f04
                if (RuntimeInformation.IsOSPlatform(OSPlatform.Windows))
                {
                    AnsiConsole.WriteLine(runtime == ProcessInfo.Runtime.NetCore ? TracingWithInstallerWindowsNetCore : TracingWithInstallerWindowsNetFramework);

                    if (!CheckRegistry(CheckWindowsInstallation(process.Id, registryService), registryService))
                    {
                        ok = false;
                    }
                }
                else if (RuntimeInformation.IsOSPlatform(OSPlatform.Linux))
                {
                    AnsiConsole.WriteLine(TracingWithInstallerLinux);
                    CheckLinuxInstallation("/opt/datadog/");
                }
            }

            // Running non-blocker checks after confirming setup was done correctly
            if (ok)
            {
                AnsiConsole.WriteLine();
                AnsiConsole.WriteLine(ConfigurationChecks);
                AnsiConsole.WriteLine(TraceEnabledCheck("1"));

                if (process.EnvironmentVariables.TryGetValue("DD_TRACE_ENABLED", out var traceEnabledValue))
                {
                    if (!ParseBooleanConfigurationValue(traceEnabledValue))
                    {
                        Utils.WriteError(TracerNotEnabled(traceEnabledValue));
                    }
                }
                else
                {
                    Utils.WriteInfo(TraceEnabledNotSet);
                }

                AnsiConsole.WriteLine(ContinuousProfilerCheck("2"));
                bool isContinuousProfilerEnabled;

                if (process.EnvironmentVariables.TryGetValue("DD_PROFILING_ENABLED", out var profilingEnabled))
                {
                    if (ParseBooleanConfigurationValue(profilingEnabled))
                    {
                        Utils.WriteSuccess(ContinuousProfilerEnabled);
                        isContinuousProfilerEnabled = true;
                    }
                    else
                    {
                        Utils.WriteInfo(ContinuousProfilerDisabled);
                        isContinuousProfilerEnabled = false;
                    }
                }
                else
                {
                    Utils.WriteInfo(ContinuousProfilerNotSet);
                    isContinuousProfilerEnabled = false;
                }

                if (isContinuousProfilerEnabled)
                {
                    ok &= CheckContinuousProfiler(process, loaderModule);
                }
            }

            return ok;
        }

        internal static bool CheckContinuousProfiler(ProcessInfo process, string? loaderModule)
        {
            bool ok = true;

            var continuousProfilerModule = FindContinuousProfilerModule(process);

            if (continuousProfilerModule == null)
            {
                Utils.WriteWarning(ContinuousProfilerNotLoaded);
                ok = false;
            }

            if (loaderModule == null)
            {
                Utils.WriteError(ContinuousProfilerWithoutLoader);
                ok = false;
            }

            if (RuntimeInformation.IsOSPlatform(OSPlatform.Linux))
            {
                process.EnvironmentVariables.TryGetValue("LD_PRELOAD", out var ldPreload);

                if (ldPreload == null)
                {
                    Utils.WriteError(LdPreloadNotSet);
                    ok = false;
                }
                else
                {
                    if (Path.GetFileName(ldPreload) != "Datadog.Linux.ApiWrapper.x64.so")
                    {
                        Utils.WriteError(WrongLdPreload(ldPreload));
                        ok = false;
                    }
                    else if (!File.Exists(ldPreload))
                    {
                        Utils.WriteError(ApiWrapperNotFound(ldPreload));
                        ok = false;
                    }
                }
            }

            return ok;
        }

        internal static bool CheckRegistry(string? tracerProgramVersion, IRegistryService? registry = null)
        {
            registry ??= new RegistryService();

            try
            {
                bool ok = true;

                // Check that the profiler is properly registered
                if (tracerProgramVersion is null)
                {
                    ok &= CheckClsid(registry, ClsidKey);
                    ok &= CheckClsid(registry, Clsid32Key);
                }
                else if (RuntimeInformation.OSArchitecture is Architecture.X64)
                {
                    ok &= CheckClsid(registry, ClsidKey);

                    if (new Version(tracerProgramVersion) < new Version("2.14.0.0"))
                    {
                        ok &= CheckClsid(registry, Clsid32Key);
                    }
                }
                else if (RuntimeInformation.OSArchitecture is Architecture.X86)
                {
                    ok &= CheckClsid(registry, Clsid32Key);
                }

                // Look for registry keys that could have been set by other profilers
                var suspiciousNames = new HashSet<string>(StringComparer.OrdinalIgnoreCase)
                {
                    "COR_ENABLE_PROFILING",
                    "CORECLR_ENABLE_PROFILING",
                    "COR_PROFILER",
                    "CORECLR_PROFILER",
                    "COR_PROFILER_PATH",
                    "CORECLR_PROFILER_PATH",
                    "COR_PROFILER_PATH_64",
                    "CORECLR_PROFILER_PATH_64"
                };

                bool foundKey = false;

                var parentKeys = new[] { @"SOFTWARE\Microsoft\.NETFramework", @"SOFTWARE\WOW6432Node\Microsoft\.NETFramework" };

                foreach (var parentKey in parentKeys)
                {
                    foreach (var name in registry.GetLocalMachineValueNames(parentKey))
                    {
                        if (suspiciousNames.Contains(name))
                        {
                            Utils.WriteWarning(SuspiciousRegistryKey(parentKey, name));
                            foundKey = true;
                        }
                    }
                }

                ok &= !foundKey;

                return ok;
            }
            catch (Exception ex)
            {
                Utils.WriteError(ErrorCheckingRegistry(ex.Message));
                return true;
            }
        }

        internal static bool CheckProfilerPath(ProcessInfo process, string key, bool requiredOnLinux)
        {
            bool ok = true;

            if (process.EnvironmentVariables.TryGetValue(key, out var profilerPath))
            {
                if (!IsExpectedProfilerFile(profilerPath))
                {
                    Utils.WriteError(WrongProfilerEnvironment(key, profilerPath));
                    ok = false;
                }

                if (!File.Exists(profilerPath))
                {
                    Utils.WriteError(MissingProfilerEnvironment(key, profilerPath));
                    ok = false;
                }
                else
                {
                    Utils.WriteSuccess(CorrectlySetupEnvironment(key, profilerPath));
                }
            }
            else if (requiredOnLinux)
            {
                if (!RuntimeInformation.IsOSPlatform(OSPlatform.Windows))
                {
                    Utils.WriteError(EnvironmentVariableNotSet(key));
                    ok = false;
                }
            }

            return ok;
        }

        private static bool CheckClsid(IRegistryService registry, string registryKey)
        {
            var profilerPath = registry.GetLocalMachineValue(registryKey);

            if (profilerPath == null)
            {
                Utils.WriteWarning(MissingRegistryKey(registryKey));
                return false;
            }

            if (!IsExpectedProfilerFile(profilerPath))
            {
                Utils.WriteError(WrongProfilerRegistry(registryKey, profilerPath));
                return false;
            }

            if (!File.Exists(profilerPath))
            {
                Utils.WriteError(MissingProfilerRegistry(registryKey, profilerPath));
                return false;
            }

            return true;
        }

        internal static bool IsExpectedProfilerFile(string fullPath)
        {
            var fileName = Path.GetFileName(fullPath);

            if (RuntimeInformation.IsOSPlatform(OSPlatform.Windows))
            {
                return "Datadog.Trace.ClrProfiler.Native.dll".Equals(fileName, StringComparison.OrdinalIgnoreCase) ||
                       "Datadog.Tracer.Native.dll".Equals(fileName, StringComparison.OrdinalIgnoreCase) ||
                       // Check for legacy names
                       "Datadog.AutoInstrumentation.NativeLoader.x64.dll".Equals(fileName, StringComparison.OrdinalIgnoreCase) ||
                       "Datadog.AutoInstrumentation.NativeLoader.x86.dll".Equals(fileName, StringComparison.OrdinalIgnoreCase);
            }

            // Paths are case-sensitive on Linux
            return "Datadog.Trace.ClrProfiler.Native.so".Equals(fileName, StringComparison.Ordinal) ||
                   "Datadog.Tracer.Native.so".Equals(fileName, StringComparison.Ordinal) ||
                   // Check for legacy names
                   "Datadog.AutoInstrumentation.NativeLoader.so".Equals(fileName, StringComparison.Ordinal);
        }

        private static string? FindLoader(ProcessInfo process)
        {
            foreach (var module in process.Modules)
            {
                var fileName = Path.GetFileName(module);

                if (fileName.Equals("Datadog.Trace.ClrProfiler.Native.dll", StringComparison.OrdinalIgnoreCase)
                 || fileName.Equals("Datadog.Trace.ClrProfiler.Native.so", StringComparison.Ordinal))
                {
                    // This could be either the native tracer or the loader.
                    // If it's the loader then there should be a loader.conf file next to it.
                    var folder = Path.GetDirectoryName(module)!;

                    if (File.Exists(Path.Combine(folder, "loader.conf")))
                    {
                        return module;
                    }
                }
                else if (fileName.Equals("Datadog.AutoInstrumentation.NativeLoader.x64.dll", StringComparison.OrdinalIgnoreCase)
                      || fileName.Equals("Datadog.AutoInstrumentation.NativeLoader.x86.dll", StringComparison.OrdinalIgnoreCase)
                      || fileName.Equals("Datadog.AutoInstrumentation.NativeLoader.so", StringComparison.Ordinal))
                {
                    return module;
                }
            }

            return null;
        }

        private static string? FindContinuousProfilerModule(ProcessInfo process)
        {
            foreach (var module in process.Modules)
            {
                var fileName = Path.GetFileName(module);

                if (fileName.Equals("Datadog.Profiler.Native.dll", StringComparison.OrdinalIgnoreCase)
                 || fileName.Equals("Datadog.Profiler.Native.so", StringComparison.OrdinalIgnoreCase)
                 || fileName.Equals("Datadog.AutoInstrumentation.Profiler.Native.x64.dll", StringComparison.OrdinalIgnoreCase)
                 || fileName.Equals("Datadog.AutoInstrumentation.Profiler.Native.x86.dll", StringComparison.OrdinalIgnoreCase))
                {
                    return module;
                }
            }

            return null;
        }

        private static string? FindNativeTracerModule(ProcessInfo process, bool foundLoader)
        {
            var expectedFileName = foundLoader ? "Datadog.Tracer.Native" : "Datadog.Trace.ClrProfiler.Native";

            foreach (var module in process.Modules)
            {
                var fileName = Path.GetFileName(module);

                if (fileName.Equals($"{expectedFileName}.dll", StringComparison.OrdinalIgnoreCase)
                    || fileName.Equals($"{expectedFileName}.so", StringComparison.OrdinalIgnoreCase))
                {
                    return module;
                }
            }

            return null;
        }

        private static IEnumerable<string> FindTracerModules(ProcessInfo process)
        {
            foreach (var module in process.Modules)
            {
                var fileName = Path.GetFileName(module);

                if (fileName.Equals("Datadog.Trace.dll", StringComparison.OrdinalIgnoreCase))
                {
                    yield return module;
                }
            }
        }

        private static bool ParseBooleanConfigurationValue(string value)
        {
            var trimmedValue = value.Trim();

            return trimmedValue is "true"
                or "True"
                or "TRUE"
                or "yes"
                or "Yes"
                or "YES"
                or "t"
                or "T"
                or "Y"
                or "y"
                or "1";
        }

        private static bool TracingWithBundle(string?[] profilerPathValues, int processId)
        {
            Process process = Process.GetProcessById(processId);

            // Get the file path of the main module (the .exe file)
            string? filePath = process.MainModule?.FileName;
            string? directoryPath = Path.GetDirectoryName(filePath);

            string[] expectedEndingsForBundleSetup =
            {
                "/datadog/linux-musl-x64/Datadog.Trace.ClrProfiler.Native.so",
                "/datadog/linux-x64/Datadog.Trace.ClrProfiler.Native.so",
                "/datadog/linux-arm64/Datadog.Trace.ClrProfiler.Native.so",
                "\\datadog\\win-x64\\Datadog.Trace.ClrProfiler.Native.dll",
                "\\datadog\\win-x86\\Datadog.Trace.ClrProfiler.Native.dll"
            };

            foreach (var bundleSetupEnding in expectedEndingsForBundleSetup)
            {
                foreach (var profilerPath in profilerPathValues)
                {
                    if (profilerPath is not null && profilerPath.Equals(directoryPath + bundleSetupEnding, StringComparison.OrdinalIgnoreCase))
                    {
                        return true;
                    }
                }
            }

            return false;
        }

        private static string? CheckWindowsInstallation(int processId, IRegistryService? registryService = null)
        {
            const string datadog64BitProgram = "Datadog .NET Tracer 64-bit";
            const string datadog32BitProgram = "Datadog .NET Tracer 32-bit";
            const string uninstallKey64Bit = @"SOFTWARE\Microsoft\Windows\CurrentVersion\Uninstall\";
            const string uninstallKey32Bit = @"SOFTWARE\WOW6432Node\Microsoft\Windows\CurrentVersion\Uninstall";

            if (GetLocalMachineSubKeyVersion(uninstallKey64Bit, datadog64BitProgram, out var tracerVersion, registryService))
            {
                Utils.WriteSuccess(TracerProgramFound(datadog64BitProgram));
                return tracerVersion;
            }

            if (GetLocalMachineSubKeyVersion(uninstallKey32Bit, datadog32BitProgram, out tracerVersion, registryService))
            {
                Utils.WriteSuccess(TracerProgramFound(datadog32BitProgram));
                var processBitness = ProcessEnvironmentWindows.GetProcessBitness(Process.GetProcessById(processId));

                if (processBitness is 64)
                {
                    Utils.WriteError(WrongTracerArchitecture(datadog32BitProgram));
                }

                return tracerVersion;
            }

            Utils.WriteError(TraceProgramNotFound);

            return tracerVersion;
        }

        private static bool GetLocalMachineSubKeyVersion(string uninstallKey, string datadogProgramName, out string? tracerVersion, IRegistryService? registryService = null)
        {
            registryService ??= new Windows.RegistryService();

            tracerVersion = null;
            var versionFound = false;

            foreach (var subKeyName in registryService.GetLocalMachineKeyNames(uninstallKey))
            {
                var subKeyDisplayName = registryService.GetLocalMachineKeyNameValue(uninstallKey, subKeyName, "DisplayName");

                if (subKeyDisplayName == datadogProgramName)
                {
                    tracerVersion = registryService.GetLocalMachineKeyNameValue(uninstallKey, subKeyName, "VersionMajor") + "." + registryService.GetLocalMachineKeyNameValue(uninstallKey, subKeyName, "VersionMinor");
                    versionFound = true;
                }
            }

            return versionFound;
        }

        internal static void CheckLinuxInstallation(string installDirectory)
        {
            string archFolder;
            var osArchitecture = RuntimeInformation.OSArchitecture;

            if (osArchitecture == Architecture.X64)
            {
                archFolder = Utils.IsAlpine() ? "linux-musl-x64" : "linux-x64";
            }
            else if (osArchitecture == Architecture.Arm64)
            {
                archFolder = "linux-arm64";
            }
            else
            {
                Utils.WriteError(UnsupportedLinuxArchitecture(osArchitecture.ToString()));
                return;
            }

            try
            {
                var joinedPath = Path.Join(installDirectory, archFolder);

                if (Directory.Exists(joinedPath))
                {
                    Utils.WriteSuccess(CorrectLinuxDirectoryFound(joinedPath));
                }
                else
                {
                    string[] directories = Directory.GetDirectories(installDirectory);

                    // Iterate through directories and filter based on the starting string
                    foreach (string directory in directories)
                    {
                        DirectoryInfo dirInfo = new DirectoryInfo(directory);
                        if (dirInfo.Name.StartsWith("linux-", StringComparison.OrdinalIgnoreCase))
                        {
                            Utils.WriteError(WrongLinuxFolder(archFolder, dirInfo.Name));
                            return;
                        }
                    }
                }
            }
            catch (Exception ex)
            {
                Utils.WriteError(ErrorCheckingLinuxDirectory(ex.Message));
            }
        }
    }
}<|MERGE_RESOLUTION|>--- conflicted
+++ resolved
@@ -188,12 +188,9 @@
             }
             else if (!ok)
             {
-<<<<<<< HEAD
                 AnsiConsole.WriteLine(TracerCheck("6"));
                 Utils.WriteWarning(TracingWithInstaller);
 
-=======
->>>>>>> dd158f04
                 if (RuntimeInformation.IsOSPlatform(OSPlatform.Windows))
                 {
                     AnsiConsole.WriteLine(runtime == ProcessInfo.Runtime.NetCore ? TracingWithInstallerWindowsNetCore : TracingWithInstallerWindowsNetFramework);

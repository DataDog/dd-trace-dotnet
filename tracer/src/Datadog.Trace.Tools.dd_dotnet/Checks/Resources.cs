--- conflicted
+++ resolved
@@ -30,16 +30,11 @@
         public const string AspNetCoreProcessNotFound = "Could not find the ASP.NET Core applicative process.";
         public const string VersionConflict = "Tracer version 1.x can't be loaded simultaneously with other versions and will produce orphaned traces. Make sure to synchronize the Datadog.Trace NuGet version with the installed automatic instrumentation package version.";
         public const string IisExpressWorkerProcess = "Cannot detect the worker process when using IIS Express. Use the --workerProcess option to manually provide it.";
-
-<<<<<<< HEAD
+        
         public const string TracingWithBundleProfilerPath = "Check failing with Datadog.Trace.Bundle Nuget, related documentation: https://docs.datadoghq.com/tracing/trace_collection/dd_libraries/dotnet-core/?tab=nuget#install-the-tracer";
-        public const string TracingWithInstaller = "Check failing with Installer/MSI, related documentation: https://docs.datadoghq.com/tracing/trace_collection/dd_libraries/dotnet-framework?tab=windows#install-the-tracer";
-=======
-        public const string TracingWithBundleProfilerPath = "Datadog.Trace.Bundle Nuget related documentation: https://docs.datadoghq.com/tracing/trace_collection/dd_libraries/dotnet-core/?tab=nuget#install-the-tracer";
         public const string TracingWithInstallerWindowsNetFramework = "Installer/MSI related documentation: https://docs.datadoghq.com/tracing/trace_collection/dd_libraries/dotnet-framework?tab=windows#install-the-tracer";
         public const string TracingWithInstallerWindowsNetCore = "Installer/MSI related documentation: https://docs.datadoghq.com/tracing/trace_collection/dd_libraries/dotnet-core/?tab=windows#install-the-tracer";
         public const string TracingWithInstallerLinux = "Installer related documentation: https://docs.datadoghq.com/tracing/trace_collection/dd_libraries/dotnet-core?tab=linux#install-the-tracer";
->>>>>>> dd158f04
         public const string TraceProgramNotFound = "Unable to find Datadog .NET Tracer program, make sure the tracer has been properly installed with the MSI.";
 
         public const string TraceEnabledNotSet = "DD_TRACE_ENABLED is not set, the default value is true.";

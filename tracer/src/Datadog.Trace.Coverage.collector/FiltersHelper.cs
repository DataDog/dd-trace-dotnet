// <copyright file="FiltersHelper.cs" company="Datadog">
// Unless explicitly stated otherwise all files in this repository are licensed under the Apache 2 License.
// This product includes software developed at Datadog (https://www.datadoghq.com/). Copyright 2017 Datadog, Inc.
// </copyright>

using System;
using System.Collections.Concurrent;
using System.Collections.Generic;
using System.IO;
using System.Linq;
using System.Text.RegularExpressions;
using Microsoft.Extensions.FileSystemGlobbing;

namespace Datadog.Trace.Coverage.Collector;

/// <summary>
/// Coverage filters helper
/// </summary>
internal static class FiltersHelper
{
    private static readonly ConcurrentDictionary<IReadOnlyList<string>, IReadOnlyList<Regex>> AttributesRegexes = new();
    // https://learn.microsoft.com/en-us/dotnet/api/microsoft.extensions.filesystemglobbing.matcher?view=dotnet-plat-ext-6.0
    private static readonly ConcurrentDictionary<IReadOnlyList<string>, Tuple<Matcher, IReadOnlyList<Regex>>> Matchers = new();

    public static bool FilteredByAttribute(string attributeFullName, IReadOnlyList<string> filters)
    {
        if (filters.Count == 0)
        {
            return false;
        }

        var regexes = AttributesRegexes.GetOrAdd(
            filters,
            list =>
            {
                var lstRegex = new List<Regex>(list.Count);
                foreach (var item in list)
                {
                    lstRegex.Add(new Regex(item, RegexOptions.Compiled));
                }

                return lstRegex;
            });

        foreach (var regex in regexes)
        {
            if (regex.IsMatch(attributeFullName))
            {
                return true;
            }
        }

        return false;
    }

    public static bool FilteredBySourceFile(string sourcePath, IReadOnlyList<string> filters)
    {
        if (filters.Count == 0 || string.IsNullOrWhiteSpace(sourcePath))
        {
            return false;
        }

        try
        {
            var value = Matchers.GetOrAdd(
                filters,
                list =>
                {
                    var instance = new Matcher();
                    var lstRegex = new List<Regex>();
                    foreach (var filter in list)
                    {
                        if (filter is null)
                        {
                            continue;
                        }

                        if (!filter.Contains("**"))
                        {
                            try
                            {
                                lstRegex.Add(new Regex(filter, RegexOptions.Compiled));
                            }
                            catch
                            {
                                // .
                            }
                        }

<<<<<<< HEAD
                        instance.AddInclude(Path.IsPathRooted(filter) ? filter.Substring(Path.GetPathRoot(filter)!.Length) : filter);
=======
                        instance.AddInclude(Path.GetPathRoot(filter) is { } rooted ? filter.Substring(rooted.Length) : filter);
>>>>>>> 44d1005e
                    }

                    return Tuple.Create(instance, (IReadOnlyList<Regex>)lstRegex);
                });

            var matcher = value.Item1;
            // https://learn.microsoft.com/en-us/dotnet/api/microsoft.extensions.filesystemglobbing.matcher?view=dotnet-plat-ext-6.0
<<<<<<< HEAD
            var globbingResult = matcher.Match(Path.IsPathRooted(sourcePath) ? sourcePath.Substring(Path.GetPathRoot(sourcePath)!.Length) : sourcePath).HasMatches;
=======
            var globbingResult = matcher.Match(Path.GetPathRoot(sourcePath) is { } rooted ? sourcePath.Substring(rooted.Length) : sourcePath).HasMatches;
>>>>>>> 44d1005e
            if (globbingResult)
            {
                return true;
            }

            foreach (var regex in value.Item2)
            {
                if (regex.IsMatch(sourcePath))
                {
                    return true;
                }
            }
        }
        catch
        {
            // We don't have any logger here to report the problem, we just skip the check.
        }

        return false;
    }

    public static bool FilteredByAssemblyAndType(string module, string? type, IReadOnlyList<string> filters)
    {
        if (filters.Count == 0)
        {
            return false;
        }

        module = Path.GetFileNameWithoutExtension(module);
        if (module == null)
        {
            return false;
        }

        foreach (var filter in filters)
        {
            try
            {
                if (!IsValidFilterExpression(filter))
                {
                    // The filter is invalid so we skip it
                    continue;
                }

                var indexOfModuleTypeSeparator = filter.IndexOf(']');
                var typePattern = filter.Substring(indexOfModuleTypeSeparator + 1);
                var modulePattern = filter.Substring(1, indexOfModuleTypeSeparator - 1);
                var moduleRegex = new Regex(WildcardToRegex(modulePattern));

                if (typePattern == "*")
                {
                    if (moduleRegex.IsMatch(module))
                    {
                        return true;
                    }
                }
                else if (type is not null)
                {
                    var typeRegex = new Regex(WildcardToRegex(typePattern));
                    if (moduleRegex.IsMatch(module) &&
                        typeRegex.IsMatch(type))
                    {
                        return true;
                    }
                }
            }
            catch
            {
                // We don't have any logger here to report the problem, we just skip the problematic filter.
            }
        }

        return false;

        static string WildcardToRegex(string pattern)
        {
            return "^" + Regex.Escape(pattern).
                               Replace("\\*", ".*").
                               Replace("\\?", "?") + "$";
        }
    }

    public static bool IsValidFilterExpression(string? filter)
    {
        if (filter == null)
        {
            return false;
        }

        if (!filter.StartsWith("["))
        {
            return false;
        }

        if (!filter.Contains("]"))
        {
            return false;
        }

        if (filter.Count(f => f == '[') > 1)
        {
            return false;
        }

        if (filter.Count(f => f == ']') > 1)
        {
            return false;
        }

        if (filter.IndexOf(']') < filter.IndexOf('['))
        {
            return false;
        }

        if (filter.IndexOf(']') - filter.IndexOf('[') == 1)
        {
            return false;
        }

        if (filter.EndsWith("]"))
        {
            return false;
        }

        if (new Regex(@"[^\w*]").IsMatch(filter.Replace(".", string.Empty).Replace("?", string.Empty).Replace("[", string.Empty).Replace("]", string.Empty)))
        {
            return false;
        }

        return true;
    }
}<|MERGE_RESOLUTION|>--- conflicted
+++ resolved
@@ -87,11 +87,7 @@
                             }
                         }
 
-<<<<<<< HEAD
-                        instance.AddInclude(Path.IsPathRooted(filter) ? filter.Substring(Path.GetPathRoot(filter)!.Length) : filter);
-=======
                         instance.AddInclude(Path.GetPathRoot(filter) is { } rooted ? filter.Substring(rooted.Length) : filter);
->>>>>>> 44d1005e
                     }
 
                     return Tuple.Create(instance, (IReadOnlyList<Regex>)lstRegex);
@@ -99,11 +95,7 @@
 
             var matcher = value.Item1;
             // https://learn.microsoft.com/en-us/dotnet/api/microsoft.extensions.filesystemglobbing.matcher?view=dotnet-plat-ext-6.0
-<<<<<<< HEAD
-            var globbingResult = matcher.Match(Path.IsPathRooted(sourcePath) ? sourcePath.Substring(Path.GetPathRoot(sourcePath)!.Length) : sourcePath).HasMatches;
-=======
             var globbingResult = matcher.Match(Path.GetPathRoot(sourcePath) is { } rooted ? sourcePath.Substring(rooted.Length) : sourcePath).HasMatches;
->>>>>>> 44d1005e
             if (globbingResult)
             {
                 return true;

--- conflicted
+++ resolved
@@ -193,10 +193,7 @@
             ${OUTPUT_DEPS_DIR}/fmt/src/fmt-build/libfmt.a
             -static-libgcc
             -static-libstdc++
-<<<<<<< HEAD
             -lstdc++fs
-=======
-	    -ldl
->>>>>>> af7cd307
+            -ldl
             )
 endif()
﻿<Project Sdk="Microsoft.NET.Sdk">
  <PropertyGroup>
    <TargetFramework>netstandard2.0</TargetFramework>
    <Nullable>enable</Nullable>
    <IsRoslynComponent>true</IsRoslynComponent>
    <AllowUnsafeBlocks>true</AllowUnsafeBlocks>
  </PropertyGroup>
  <ItemGroup>
    <PackageReference Include="System.Reflection.Emit" Version="4.3.0" />
    <PackageReference Include="System.Reflection.Emit.Lightweight" Version="4.3.0" />
  </ItemGroup>
  <ItemGroup>
    <Compile Include="..\Datadog.Trace\ClrProfiler\InstrumentationCategory.cs" Link="InstrumentationDefinitions\InstrumentationCategory.cs" />
    <Compile Include="..\Datadog.Trace\ClrProfiler\DefinitionsIdAttribute.cs" Link="InstrumentationDefinitions\DefinitionsIdAttribute.cs" />
<<<<<<< HEAD
    <Compile Include="..\Datadog.Trace\IAST\Dataflow\AspectType.cs" Link="AspectsDefinitions\AspectType.cs" />
    <Compile Include="..\Datadog.Trace\IAST\Dataflow\AspectAttribute.cs" Link="AspectsDefinitions\AspectAttribute.cs" />
    <Compile Include="..\Datadog.Trace\IAST\Dataflow\AspectClassAttribute.cs" Link="AspectsDefinitions\AspectClassAttribute.cs" />
    <Compile Include="..\Datadog.Trace\IAST\Dataflow\AspectCtorReplaceAttribute.cs" Link="AspectsDefinitions\AspectCtorReplaceAttribute.cs" />
    <Compile Include="..\Datadog.Trace\IAST\Dataflow\AspectFilter.cs" Link="AspectsDefinitions\AspectFilter.cs" />
    <Compile Include="..\Datadog.Trace\IAST\Dataflow\AspectMethodInsertAfterAttribute.cs" Link="AspectsDefinitions\AspectMethodInsertAfterAttribute.cs" />
    <Compile Include="..\Datadog.Trace\IAST\Dataflow\AspectMethodInsertBeforeAttribute.cs" Link="AspectsDefinitions\AspectMethodInsertBeforeAttribute.cs" />
    <Compile Include="..\Datadog.Trace\IAST\Dataflow\AspectMethodReplaceAttribute.cs" Link="AspectsDefinitions\AspectMethodReplaceAttribute.cs" />
    <Compile Include="..\Datadog.Trace\IAST\Helpers\StringExtensions.cs" Link="AspectsDefinitions\StringExtensions.cs" />
    <Compile Include="..\Datadog.Trace\IAST\VulnerabilityType.cs" Link="AspectsDefinitions\VulnerabilityType.cs" />
    <Compile Include="..\Datadog.Trace\IAST\VulnerabilityTypeName.cs" Link="AspectsDefinitions\VulnerabilityTypeName.cs" />
    <Compile Include="..\Datadog.Trace\Vendors\MessagePack\Attributes.cs">
      <Link>MessagePack\Attributes.cs</Link>
    </Compile>
    <Compile Include="..\Datadog.Trace\Vendors\MessagePack\BitOperations.cs">
      <Link>MessagePack\BitOperations.cs</Link>
    </Compile>
    <Compile Include="..\Datadog.Trace\Vendors\MessagePack\FloatBits.cs">
      <Link>MessagePack\FloatBits.cs</Link>
    </Compile>
    <Compile Include="..\Datadog.Trace\Vendors\MessagePack\Formatters\CollectionFormatter.cs">
      <Link>MessagePack\Formatters\CollectionFormatter.cs</Link>
    </Compile>
    <Compile Include="..\Datadog.Trace\Vendors\MessagePack\Formatters\CollectionHelpers`2.cs">
      <Link>MessagePack\Formatters\CollectionHelpers`2.cs</Link>
    </Compile>
    <Compile Include="..\Datadog.Trace\Vendors\MessagePack\Formatters\DictionaryFormatter.cs">
      <Link>MessagePack\Formatters\DictionaryFormatter.cs</Link>
    </Compile>
    <Compile Include="..\Datadog.Trace\Vendors\MessagePack\Formatters\DynamicObjectTypeFallbackFormatter.cs">
      <Link>MessagePack\Formatters\DynamicObjectTypeFallbackFormatter.cs</Link>
    </Compile>
    <Compile Include="..\Datadog.Trace\Vendors\MessagePack\Formatters\EnumAsStringFormatter.cs">
      <Link>MessagePack\Formatters\EnumAsStringFormatter.cs</Link>
    </Compile>
    <Compile Include="..\Datadog.Trace\Vendors\MessagePack\Formatters\ForceSizePrimitiveFormatter.cs">
      <Link>MessagePack\Formatters\ForceSizePrimitiveFormatter.cs</Link>
    </Compile>
    <Compile Include="..\Datadog.Trace\Vendors\MessagePack\Formatters\IgnoreFormatter.cs">
      <Link>MessagePack\Formatters\IgnoreFormatter.cs</Link>
    </Compile>
    <Compile Include="..\Datadog.Trace\Vendors\MessagePack\Formatters\IMessagePackFormatter.cs">
      <Link>MessagePack\Formatters\IMessagePackFormatter.cs</Link>
    </Compile>
    <Compile Include="..\Datadog.Trace\Vendors\MessagePack\Formatters\MultiDimentionalArrayFormatter.cs">
      <Link>MessagePack\Formatters\MultiDimentionalArrayFormatter.cs</Link>
    </Compile>
    <Compile Include="..\Datadog.Trace\Vendors\MessagePack\Formatters\NullableFormatter.cs">
      <Link>MessagePack\Formatters\NullableFormatter.cs</Link>
    </Compile>
    <Compile Include="..\Datadog.Trace\Vendors\MessagePack\Formatters\OldSpecFormatter.cs">
      <Link>MessagePack\Formatters\OldSpecFormatter.cs</Link>
    </Compile>
    <Compile Include="..\Datadog.Trace\Vendors\MessagePack\Formatters\PrimitiveFormatter.cs">
      <Link>MessagePack\Formatters\PrimitiveFormatter.cs</Link>
    </Compile>
    <Compile Include="..\Datadog.Trace\Vendors\MessagePack\Formatters\PrimitiveObjectFormatter.cs">
      <Link>MessagePack\Formatters\PrimitiveObjectFormatter.cs</Link>
    </Compile>
    <Compile Include="..\Datadog.Trace\Vendors\MessagePack\Formatters\StandardClassLibraryFormatter.cs">
      <Link>MessagePack\Formatters\StandardClassLibraryFormatter.cs</Link>
    </Compile>
    <Compile Include="..\Datadog.Trace\Vendors\MessagePack\Formatters\TupleFormatter.cs">
      <Link>MessagePack\Formatters\TupleFormatter.cs</Link>
    </Compile>
    <Compile Include="..\Datadog.Trace\Vendors\MessagePack\Formatters\TypelessFormatter.cs">
      <Link>MessagePack\Formatters\TypelessFormatter.cs</Link>
    </Compile>
    <Compile Include="..\Datadog.Trace\Vendors\MessagePack\Formatters\UnsafeBinaryFormatters.cs">
      <Link>MessagePack\Formatters\UnsafeBinaryFormatters.cs</Link>
    </Compile>
    <Compile Include="..\Datadog.Trace\Vendors\MessagePack\Formatters\ValueTupleFormatter.cs">
      <Link>MessagePack\Formatters\ValueTupleFormatter.cs</Link>
    </Compile>
    <Compile Include="..\Datadog.Trace\Vendors\MessagePack\HashCode.cs">
      <Link>MessagePack\HashCode.cs</Link>
    </Compile>
    <Compile Include="..\Datadog.Trace\Vendors\MessagePack\IFormatterResolver.cs">
      <Link>MessagePack\IFormatterResolver.cs</Link>
    </Compile>
    <Compile Include="..\Datadog.Trace\Vendors\MessagePack\IMessagePackSerializationCallbackReceiver.cs">
      <Link>MessagePack\IMessagePackSerializationCallbackReceiver.cs</Link>
    </Compile>
    <Compile Include="..\Datadog.Trace\Vendors\MessagePack\Internal\ArrayPool.cs">
      <Link>MessagePack\Internal\ArrayPool.cs</Link>
    </Compile>
    <Compile Include="..\Datadog.Trace\Vendors\MessagePack\Internal\AsymmetricKeyHashTable.cs">
      <Link>MessagePack\Internal\AsymmetricKeyHashTable.cs</Link>
    </Compile>
    <Compile Include="..\Datadog.Trace\Vendors\MessagePack\Internal\AutomataDictionary.cs">
      <Link>MessagePack\Internal\AutomataDictionary.cs</Link>
    </Compile>
    <Compile Include="..\Datadog.Trace\Vendors\MessagePack\Internal\ByteArrayComparer.cs">
      <Link>MessagePack\Internal\ByteArrayComparer.cs</Link>
    </Compile>
    <Compile Include="..\Datadog.Trace\Vendors\MessagePack\Internal\ByteArrayStringHashTable.cs">
      <Link>MessagePack\Internal\ByteArrayStringHashTable.cs</Link>
    </Compile>
    <Compile Include="..\Datadog.Trace\Vendors\MessagePack\Internal\DynamicAssembly.cs">
      <Link>MessagePack\Internal\DynamicAssembly.cs</Link>
    </Compile>
    <Compile Include="..\Datadog.Trace\Vendors\MessagePack\Internal\ExpressionUtility.cs">
      <Link>MessagePack\Internal\ExpressionUtility.cs</Link>
    </Compile>
    <Compile Include="..\Datadog.Trace\Vendors\MessagePack\Internal\FarmHash.cs">
      <Link>MessagePack\Internal\FarmHash.cs</Link>
    </Compile>
    <Compile Include="..\Datadog.Trace\Vendors\MessagePack\Internal\GuidBits.cs">
      <Link>MessagePack\Internal\GuidBits.cs</Link>
    </Compile>
    <Compile Include="..\Datadog.Trace\Vendors\MessagePack\Internal\ILGeneratorExtensions.cs">
      <Link>MessagePack\Internal\ILGeneratorExtensions.cs</Link>
    </Compile>
    <Compile Include="..\Datadog.Trace\Vendors\MessagePack\Internal\ReflectionExtensions.cs">
      <Link>MessagePack\Internal\ReflectionExtensions.cs</Link>
    </Compile>
    <Compile Include="..\Datadog.Trace\Vendors\MessagePack\Internal\ThreadsafeTypeKeyHashTable.cs">
      <Link>MessagePack\Internal\ThreadsafeTypeKeyHashTable.cs</Link>
    </Compile>
    <Compile Include="..\Datadog.Trace\Vendors\MessagePack\Internal\TinyJsonReader.cs">
      <Link>MessagePack\Internal\TinyJsonReader.cs</Link>
    </Compile>
    <Compile Include="..\Datadog.Trace\Vendors\MessagePack\Internal\UnsafeMemory.cs">
      <Link>MessagePack\Internal\UnsafeMemory.cs</Link>
    </Compile>
    <Compile Include="..\Datadog.Trace\Vendors\MessagePack\Internal\UnsafeMemory.Low.cs">
      <Link>MessagePack\Internal\UnsafeMemory.Low.cs</Link>
    </Compile>
    <Compile Include="..\Datadog.Trace\Vendors\MessagePack\LZ4\Codec\LZ4Codec.cs">
      <Link>MessagePack\LZ4\Codec\LZ4Codec.cs</Link>
    </Compile>
    <Compile Include="..\Datadog.Trace\Vendors\MessagePack\LZ4\Codec\LZ4Codec.Helper.cs">
      <Link>MessagePack\LZ4\Codec\LZ4Codec.Helper.cs</Link>
    </Compile>
    <Compile Include="..\Datadog.Trace\Vendors\MessagePack\LZ4\Codec\LZ4Codec.Safe.cs">
      <Link>MessagePack\LZ4\Codec\LZ4Codec.Safe.cs</Link>
    </Compile>
    <Compile Include="..\Datadog.Trace\Vendors\MessagePack\LZ4\Codec\LZ4Codec.Safe32.Dirty.cs">
      <Link>MessagePack\LZ4\Codec\LZ4Codec.Safe32.Dirty.cs</Link>
    </Compile>
    <Compile Include="..\Datadog.Trace\Vendors\MessagePack\LZ4\Codec\LZ4Codec.Safe64.Dirty.cs">
      <Link>MessagePack\LZ4\Codec\LZ4Codec.Safe64.Dirty.cs</Link>
    </Compile>
    <Compile Include="..\Datadog.Trace\Vendors\MessagePack\LZ4\Codec\LZ4Codec.Unsafe.cs">
      <Link>MessagePack\LZ4\Codec\LZ4Codec.Unsafe.cs</Link>
    </Compile>
    <Compile Include="..\Datadog.Trace\Vendors\MessagePack\LZ4\Codec\LZ4Codec.Unsafe32.Dirty.cs">
      <Link>MessagePack\LZ4\Codec\LZ4Codec.Unsafe32.Dirty.cs</Link>
    </Compile>
    <Compile Include="..\Datadog.Trace\Vendors\MessagePack\LZ4\Codec\LZ4Codec.Unsafe64.Dirty.cs">
      <Link>MessagePack\LZ4\Codec\LZ4Codec.Unsafe64.Dirty.cs</Link>
    </Compile>
    <Compile Include="..\Datadog.Trace\Vendors\MessagePack\LZ4\LZ4MessagePackSerializer.cs">
      <Link>MessagePack\LZ4\LZ4MessagePackSerializer.cs</Link>
    </Compile>
    <Compile Include="..\Datadog.Trace\Vendors\MessagePack\LZ4\LZ4MessagePackSerializer.JSON.cs">
      <Link>MessagePack\LZ4\LZ4MessagePackSerializer.JSON.cs</Link>
    </Compile>
    <Compile Include="..\Datadog.Trace\Vendors\MessagePack\LZ4\LZ4MessagePackSerializer.NonGeneric.cs">
      <Link>MessagePack\LZ4\LZ4MessagePackSerializer.NonGeneric.cs</Link>
    </Compile>
    <Compile Include="..\Datadog.Trace\Vendors\MessagePack\LZ4\LZ4MessagePackSerializer.Typeless.cs">
      <Link>MessagePack\LZ4\LZ4MessagePackSerializer.Typeless.cs</Link>
    </Compile>
    <Compile Include="..\Datadog.Trace\Vendors\MessagePack\MessagePackBinary.cs">
      <Link>MessagePack\MessagePackBinary.cs</Link>
    </Compile>
    <Compile Include="..\Datadog.Trace\Vendors\MessagePack\MessagePackCode.cs">
      <Link>MessagePack\MessagePackCode.cs</Link>
    </Compile>
    <Compile Include="..\Datadog.Trace\Vendors\MessagePack\MessagePackSecurity.cs">
      <Link>MessagePack\MessagePackSecurity.cs</Link>
    </Compile>
    <Compile Include="..\Datadog.Trace\Vendors\MessagePack\MessagePackSerializer.cs">
      <Link>MessagePack\MessagePackSerializer.cs</Link>
    </Compile>
    <Compile Include="..\Datadog.Trace\Vendors\MessagePack\MessagePackSerializer.Json.cs">
      <Link>MessagePack\MessagePackSerializer.Json.cs</Link>
    </Compile>
    <Compile Include="..\Datadog.Trace\Vendors\MessagePack\MessagePackSerializer.NonGeneric.cs">
      <Link>MessagePack\MessagePackSerializer.NonGeneric.cs</Link>
    </Compile>
    <Compile Include="..\Datadog.Trace\Vendors\MessagePack\MessagePackSerializer.Typeless.cs">
      <Link>MessagePack\MessagePackSerializer.Typeless.cs</Link>
    </Compile>
    <Compile Include="..\Datadog.Trace\Vendors\MessagePack\Nil.cs">
      <Link>MessagePack\Nil.cs</Link>
    </Compile>
    <Compile Include="..\Datadog.Trace\Vendors\MessagePack\Resolvers\AttributeFormatterResolver.cs">
      <Link>MessagePack\Resolvers\AttributeFormatterResolver.cs</Link>
    </Compile>
    <Compile Include="..\Datadog.Trace\Vendors\MessagePack\Resolvers\BuiltinResolver.cs">
      <Link>MessagePack\Resolvers\BuiltinResolver.cs</Link>
    </Compile>
    <Compile Include="..\Datadog.Trace\Vendors\MessagePack\Resolvers\CompositeResolver.cs">
      <Link>MessagePack\Resolvers\CompositeResolver.cs</Link>
    </Compile>
    <Compile Include="..\Datadog.Trace\Vendors\MessagePack\Resolvers\ContractlessReflectionObjectResolver.cs">
      <Link>MessagePack\Resolvers\ContractlessReflectionObjectResolver.cs</Link>
    </Compile>
    <Compile Include="..\Datadog.Trace\Vendors\MessagePack\Resolvers\DynamicEnumAsStringResolver.cs">
      <Link>MessagePack\Resolvers\DynamicEnumAsStringResolver.cs</Link>
    </Compile>
    <Compile Include="..\Datadog.Trace\Vendors\MessagePack\Resolvers\DynamicEnumResolver.cs">
      <Link>MessagePack\Resolvers\DynamicEnumResolver.cs</Link>
    </Compile>
    <Compile Include="..\Datadog.Trace\Vendors\MessagePack\Resolvers\DynamicGenericResolver.cs">
      <Link>MessagePack\Resolvers\DynamicGenericResolver.cs</Link>
    </Compile>
    <Compile Include="..\Datadog.Trace\Vendors\MessagePack\Resolvers\DynamicObjectResolver.cs">
      <Link>MessagePack\Resolvers\DynamicObjectResolver.cs</Link>
    </Compile>
    <Compile Include="..\Datadog.Trace\Vendors\MessagePack\Resolvers\DynamicUnionResolver.cs">
      <Link>MessagePack\Resolvers\DynamicUnionResolver.cs</Link>
    </Compile>
    <Compile Include="..\Datadog.Trace\Vendors\MessagePack\Resolvers\NativeDateTimeResolver.cs">
      <Link>MessagePack\Resolvers\NativeDateTimeResolver.cs</Link>
    </Compile>
    <Compile Include="..\Datadog.Trace\Vendors\MessagePack\Resolvers\OldSpecResolver.cs">
      <Link>MessagePack\Resolvers\OldSpecResolver.cs</Link>
    </Compile>
    <Compile Include="..\Datadog.Trace\Vendors\MessagePack\Resolvers\PrimitiveObjectResolver.cs">
      <Link>MessagePack\Resolvers\PrimitiveObjectResolver.cs</Link>
    </Compile>
    <Compile Include="..\Datadog.Trace\Vendors\MessagePack\Resolvers\StandardResolver.cs">
      <Link>MessagePack\Resolvers\StandardResolver.cs</Link>
    </Compile>
    <Compile Include="..\Datadog.Trace\Vendors\MessagePack\Resolvers\TypelessContractlessStandardResolver.cs">
      <Link>MessagePack\Resolvers\TypelessContractlessStandardResolver.cs</Link>
    </Compile>
    <Compile Include="..\Datadog.Trace\Vendors\MessagePack\Resolvers\TypelessObjectResolver.cs">
      <Link>MessagePack\Resolvers\TypelessObjectResolver.cs</Link>
    </Compile>
    <Compile Include="..\Datadog.Trace\Vendors\MessagePack\Resolvers\UnsafeBinaryResolver.cs">
      <Link>MessagePack\Resolvers\UnsafeBinaryResolver.cs</Link>
    </Compile>
    <Compile Include="..\Datadog.Trace\Vendors\MessagePack\StringEncoding.cs">
      <Link>MessagePack\StringEncoding.cs</Link>
    </Compile>
=======
    <Compile Include="..\Datadog.Trace\Iast\Dataflow\AspectType.cs" Link="AspectsDefinitions\AspectType.cs" />
    <Compile Include="..\Datadog.Trace\Iast\Dataflow\AspectAttribute.cs" Link="AspectsDefinitions\AspectAttribute.cs" />
    <Compile Include="..\Datadog.Trace\Iast\Dataflow\AspectClassAttribute.cs" Link="AspectsDefinitions\AspectClassAttribute.cs" />
    <Compile Include="..\Datadog.Trace\Iast\Dataflow\AspectCtorReplaceAttribute.cs" Link="AspectsDefinitions\AspectCtorReplaceAttribute.cs" />
    <Compile Include="..\Datadog.Trace\Iast\Dataflow\AspectFilter.cs" Link="AspectsDefinitions\AspectFilter.cs" />
    <Compile Include="..\Datadog.Trace\Iast\Dataflow\AspectMethodInsertAfterAttribute.cs" Link="AspectsDefinitions\AspectMethodInsertAfterAttribute.cs" />
    <Compile Include="..\Datadog.Trace\Iast\Dataflow\AspectMethodInsertBeforeAttribute.cs" Link="AspectsDefinitions\AspectMethodInsertBeforeAttribute.cs" />
    <Compile Include="..\Datadog.Trace\Iast\Dataflow\AspectMethodReplaceAttribute.cs" Link="AspectsDefinitions\AspectMethodReplaceAttribute.cs" />
    <Compile Include="..\Datadog.Trace\Iast\Helpers\StringExtensions.cs" Link="AspectsDefinitions\StringExtensions.cs" />
    <Compile Include="..\Datadog.Trace\Iast\VulnerabilityType.cs" Link="AspectsDefinitions\VulnerabilityType.cs" />
    <Compile Include="..\Datadog.Trace\Iast\VulnerabilityTypeName.cs" Link="AspectsDefinitions\VulnerabilityTypeName.cs" />
>>>>>>> cf9161f9
  </ItemGroup>
  <ItemGroup>
    <PackageReference Include="Microsoft.CodeAnalysis.Analyzers" Version="3.3.3" PrivateAssets="all" />
    <PackageReference Include="Microsoft.CodeAnalysis.CSharp" Version="4.4.0" PrivateAssets="all" />
  </ItemGroup>
  <ItemGroup>
    <Content Include="..\Datadog.Trace\Vendors\MessagePack\Formatters\ForceSizePrimitiveFormatter.tt">
      <Link>MessagePack\Formatters\ForceSizePrimitiveFormatter.tt</Link>
    </Content>
    <Content Include="..\Datadog.Trace\Vendors\MessagePack\Formatters\PrimitiveFormatter.tt">
      <Link>MessagePack\Formatters\PrimitiveFormatter.tt</Link>
    </Content>
    <Content Include="..\Datadog.Trace\Vendors\MessagePack\Formatters\TupleFormatter.tt">
      <Link>MessagePack\Formatters\TupleFormatter.tt</Link>
    </Content>
    <Content Include="..\Datadog.Trace\Vendors\MessagePack\Formatters\ValueTupleFormatter.tt">
      <Link>MessagePack\Formatters\ValueTupleFormatter.tt</Link>
    </Content>
    <Content Include="..\Datadog.Trace\Vendors\MessagePack\Internal\UnsafeMemory.tt">
      <Link>MessagePack\Internal\UnsafeMemory.tt</Link>
    </Content>
    <Content Include="..\Datadog.Trace\Vendors\MessagePack\MessagePack.csproj.txt">
      <Link>MessagePack\MessagePack.csproj.txt</Link>
    </Content>
    <Content Include="..\Datadog.Trace\Vendors\MessagePack\_last_downloaded_source_url.txt">
      <Link>MessagePack\_last_downloaded_source_url.txt</Link>
    </Content>
  </ItemGroup>
</Project><|MERGE_RESOLUTION|>--- conflicted
+++ resolved
@@ -12,247 +12,6 @@
   <ItemGroup>
     <Compile Include="..\Datadog.Trace\ClrProfiler\InstrumentationCategory.cs" Link="InstrumentationDefinitions\InstrumentationCategory.cs" />
     <Compile Include="..\Datadog.Trace\ClrProfiler\DefinitionsIdAttribute.cs" Link="InstrumentationDefinitions\DefinitionsIdAttribute.cs" />
-<<<<<<< HEAD
-    <Compile Include="..\Datadog.Trace\IAST\Dataflow\AspectType.cs" Link="AspectsDefinitions\AspectType.cs" />
-    <Compile Include="..\Datadog.Trace\IAST\Dataflow\AspectAttribute.cs" Link="AspectsDefinitions\AspectAttribute.cs" />
-    <Compile Include="..\Datadog.Trace\IAST\Dataflow\AspectClassAttribute.cs" Link="AspectsDefinitions\AspectClassAttribute.cs" />
-    <Compile Include="..\Datadog.Trace\IAST\Dataflow\AspectCtorReplaceAttribute.cs" Link="AspectsDefinitions\AspectCtorReplaceAttribute.cs" />
-    <Compile Include="..\Datadog.Trace\IAST\Dataflow\AspectFilter.cs" Link="AspectsDefinitions\AspectFilter.cs" />
-    <Compile Include="..\Datadog.Trace\IAST\Dataflow\AspectMethodInsertAfterAttribute.cs" Link="AspectsDefinitions\AspectMethodInsertAfterAttribute.cs" />
-    <Compile Include="..\Datadog.Trace\IAST\Dataflow\AspectMethodInsertBeforeAttribute.cs" Link="AspectsDefinitions\AspectMethodInsertBeforeAttribute.cs" />
-    <Compile Include="..\Datadog.Trace\IAST\Dataflow\AspectMethodReplaceAttribute.cs" Link="AspectsDefinitions\AspectMethodReplaceAttribute.cs" />
-    <Compile Include="..\Datadog.Trace\IAST\Helpers\StringExtensions.cs" Link="AspectsDefinitions\StringExtensions.cs" />
-    <Compile Include="..\Datadog.Trace\IAST\VulnerabilityType.cs" Link="AspectsDefinitions\VulnerabilityType.cs" />
-    <Compile Include="..\Datadog.Trace\IAST\VulnerabilityTypeName.cs" Link="AspectsDefinitions\VulnerabilityTypeName.cs" />
-    <Compile Include="..\Datadog.Trace\Vendors\MessagePack\Attributes.cs">
-      <Link>MessagePack\Attributes.cs</Link>
-    </Compile>
-    <Compile Include="..\Datadog.Trace\Vendors\MessagePack\BitOperations.cs">
-      <Link>MessagePack\BitOperations.cs</Link>
-    </Compile>
-    <Compile Include="..\Datadog.Trace\Vendors\MessagePack\FloatBits.cs">
-      <Link>MessagePack\FloatBits.cs</Link>
-    </Compile>
-    <Compile Include="..\Datadog.Trace\Vendors\MessagePack\Formatters\CollectionFormatter.cs">
-      <Link>MessagePack\Formatters\CollectionFormatter.cs</Link>
-    </Compile>
-    <Compile Include="..\Datadog.Trace\Vendors\MessagePack\Formatters\CollectionHelpers`2.cs">
-      <Link>MessagePack\Formatters\CollectionHelpers`2.cs</Link>
-    </Compile>
-    <Compile Include="..\Datadog.Trace\Vendors\MessagePack\Formatters\DictionaryFormatter.cs">
-      <Link>MessagePack\Formatters\DictionaryFormatter.cs</Link>
-    </Compile>
-    <Compile Include="..\Datadog.Trace\Vendors\MessagePack\Formatters\DynamicObjectTypeFallbackFormatter.cs">
-      <Link>MessagePack\Formatters\DynamicObjectTypeFallbackFormatter.cs</Link>
-    </Compile>
-    <Compile Include="..\Datadog.Trace\Vendors\MessagePack\Formatters\EnumAsStringFormatter.cs">
-      <Link>MessagePack\Formatters\EnumAsStringFormatter.cs</Link>
-    </Compile>
-    <Compile Include="..\Datadog.Trace\Vendors\MessagePack\Formatters\ForceSizePrimitiveFormatter.cs">
-      <Link>MessagePack\Formatters\ForceSizePrimitiveFormatter.cs</Link>
-    </Compile>
-    <Compile Include="..\Datadog.Trace\Vendors\MessagePack\Formatters\IgnoreFormatter.cs">
-      <Link>MessagePack\Formatters\IgnoreFormatter.cs</Link>
-    </Compile>
-    <Compile Include="..\Datadog.Trace\Vendors\MessagePack\Formatters\IMessagePackFormatter.cs">
-      <Link>MessagePack\Formatters\IMessagePackFormatter.cs</Link>
-    </Compile>
-    <Compile Include="..\Datadog.Trace\Vendors\MessagePack\Formatters\MultiDimentionalArrayFormatter.cs">
-      <Link>MessagePack\Formatters\MultiDimentionalArrayFormatter.cs</Link>
-    </Compile>
-    <Compile Include="..\Datadog.Trace\Vendors\MessagePack\Formatters\NullableFormatter.cs">
-      <Link>MessagePack\Formatters\NullableFormatter.cs</Link>
-    </Compile>
-    <Compile Include="..\Datadog.Trace\Vendors\MessagePack\Formatters\OldSpecFormatter.cs">
-      <Link>MessagePack\Formatters\OldSpecFormatter.cs</Link>
-    </Compile>
-    <Compile Include="..\Datadog.Trace\Vendors\MessagePack\Formatters\PrimitiveFormatter.cs">
-      <Link>MessagePack\Formatters\PrimitiveFormatter.cs</Link>
-    </Compile>
-    <Compile Include="..\Datadog.Trace\Vendors\MessagePack\Formatters\PrimitiveObjectFormatter.cs">
-      <Link>MessagePack\Formatters\PrimitiveObjectFormatter.cs</Link>
-    </Compile>
-    <Compile Include="..\Datadog.Trace\Vendors\MessagePack\Formatters\StandardClassLibraryFormatter.cs">
-      <Link>MessagePack\Formatters\StandardClassLibraryFormatter.cs</Link>
-    </Compile>
-    <Compile Include="..\Datadog.Trace\Vendors\MessagePack\Formatters\TupleFormatter.cs">
-      <Link>MessagePack\Formatters\TupleFormatter.cs</Link>
-    </Compile>
-    <Compile Include="..\Datadog.Trace\Vendors\MessagePack\Formatters\TypelessFormatter.cs">
-      <Link>MessagePack\Formatters\TypelessFormatter.cs</Link>
-    </Compile>
-    <Compile Include="..\Datadog.Trace\Vendors\MessagePack\Formatters\UnsafeBinaryFormatters.cs">
-      <Link>MessagePack\Formatters\UnsafeBinaryFormatters.cs</Link>
-    </Compile>
-    <Compile Include="..\Datadog.Trace\Vendors\MessagePack\Formatters\ValueTupleFormatter.cs">
-      <Link>MessagePack\Formatters\ValueTupleFormatter.cs</Link>
-    </Compile>
-    <Compile Include="..\Datadog.Trace\Vendors\MessagePack\HashCode.cs">
-      <Link>MessagePack\HashCode.cs</Link>
-    </Compile>
-    <Compile Include="..\Datadog.Trace\Vendors\MessagePack\IFormatterResolver.cs">
-      <Link>MessagePack\IFormatterResolver.cs</Link>
-    </Compile>
-    <Compile Include="..\Datadog.Trace\Vendors\MessagePack\IMessagePackSerializationCallbackReceiver.cs">
-      <Link>MessagePack\IMessagePackSerializationCallbackReceiver.cs</Link>
-    </Compile>
-    <Compile Include="..\Datadog.Trace\Vendors\MessagePack\Internal\ArrayPool.cs">
-      <Link>MessagePack\Internal\ArrayPool.cs</Link>
-    </Compile>
-    <Compile Include="..\Datadog.Trace\Vendors\MessagePack\Internal\AsymmetricKeyHashTable.cs">
-      <Link>MessagePack\Internal\AsymmetricKeyHashTable.cs</Link>
-    </Compile>
-    <Compile Include="..\Datadog.Trace\Vendors\MessagePack\Internal\AutomataDictionary.cs">
-      <Link>MessagePack\Internal\AutomataDictionary.cs</Link>
-    </Compile>
-    <Compile Include="..\Datadog.Trace\Vendors\MessagePack\Internal\ByteArrayComparer.cs">
-      <Link>MessagePack\Internal\ByteArrayComparer.cs</Link>
-    </Compile>
-    <Compile Include="..\Datadog.Trace\Vendors\MessagePack\Internal\ByteArrayStringHashTable.cs">
-      <Link>MessagePack\Internal\ByteArrayStringHashTable.cs</Link>
-    </Compile>
-    <Compile Include="..\Datadog.Trace\Vendors\MessagePack\Internal\DynamicAssembly.cs">
-      <Link>MessagePack\Internal\DynamicAssembly.cs</Link>
-    </Compile>
-    <Compile Include="..\Datadog.Trace\Vendors\MessagePack\Internal\ExpressionUtility.cs">
-      <Link>MessagePack\Internal\ExpressionUtility.cs</Link>
-    </Compile>
-    <Compile Include="..\Datadog.Trace\Vendors\MessagePack\Internal\FarmHash.cs">
-      <Link>MessagePack\Internal\FarmHash.cs</Link>
-    </Compile>
-    <Compile Include="..\Datadog.Trace\Vendors\MessagePack\Internal\GuidBits.cs">
-      <Link>MessagePack\Internal\GuidBits.cs</Link>
-    </Compile>
-    <Compile Include="..\Datadog.Trace\Vendors\MessagePack\Internal\ILGeneratorExtensions.cs">
-      <Link>MessagePack\Internal\ILGeneratorExtensions.cs</Link>
-    </Compile>
-    <Compile Include="..\Datadog.Trace\Vendors\MessagePack\Internal\ReflectionExtensions.cs">
-      <Link>MessagePack\Internal\ReflectionExtensions.cs</Link>
-    </Compile>
-    <Compile Include="..\Datadog.Trace\Vendors\MessagePack\Internal\ThreadsafeTypeKeyHashTable.cs">
-      <Link>MessagePack\Internal\ThreadsafeTypeKeyHashTable.cs</Link>
-    </Compile>
-    <Compile Include="..\Datadog.Trace\Vendors\MessagePack\Internal\TinyJsonReader.cs">
-      <Link>MessagePack\Internal\TinyJsonReader.cs</Link>
-    </Compile>
-    <Compile Include="..\Datadog.Trace\Vendors\MessagePack\Internal\UnsafeMemory.cs">
-      <Link>MessagePack\Internal\UnsafeMemory.cs</Link>
-    </Compile>
-    <Compile Include="..\Datadog.Trace\Vendors\MessagePack\Internal\UnsafeMemory.Low.cs">
-      <Link>MessagePack\Internal\UnsafeMemory.Low.cs</Link>
-    </Compile>
-    <Compile Include="..\Datadog.Trace\Vendors\MessagePack\LZ4\Codec\LZ4Codec.cs">
-      <Link>MessagePack\LZ4\Codec\LZ4Codec.cs</Link>
-    </Compile>
-    <Compile Include="..\Datadog.Trace\Vendors\MessagePack\LZ4\Codec\LZ4Codec.Helper.cs">
-      <Link>MessagePack\LZ4\Codec\LZ4Codec.Helper.cs</Link>
-    </Compile>
-    <Compile Include="..\Datadog.Trace\Vendors\MessagePack\LZ4\Codec\LZ4Codec.Safe.cs">
-      <Link>MessagePack\LZ4\Codec\LZ4Codec.Safe.cs</Link>
-    </Compile>
-    <Compile Include="..\Datadog.Trace\Vendors\MessagePack\LZ4\Codec\LZ4Codec.Safe32.Dirty.cs">
-      <Link>MessagePack\LZ4\Codec\LZ4Codec.Safe32.Dirty.cs</Link>
-    </Compile>
-    <Compile Include="..\Datadog.Trace\Vendors\MessagePack\LZ4\Codec\LZ4Codec.Safe64.Dirty.cs">
-      <Link>MessagePack\LZ4\Codec\LZ4Codec.Safe64.Dirty.cs</Link>
-    </Compile>
-    <Compile Include="..\Datadog.Trace\Vendors\MessagePack\LZ4\Codec\LZ4Codec.Unsafe.cs">
-      <Link>MessagePack\LZ4\Codec\LZ4Codec.Unsafe.cs</Link>
-    </Compile>
-    <Compile Include="..\Datadog.Trace\Vendors\MessagePack\LZ4\Codec\LZ4Codec.Unsafe32.Dirty.cs">
-      <Link>MessagePack\LZ4\Codec\LZ4Codec.Unsafe32.Dirty.cs</Link>
-    </Compile>
-    <Compile Include="..\Datadog.Trace\Vendors\MessagePack\LZ4\Codec\LZ4Codec.Unsafe64.Dirty.cs">
-      <Link>MessagePack\LZ4\Codec\LZ4Codec.Unsafe64.Dirty.cs</Link>
-    </Compile>
-    <Compile Include="..\Datadog.Trace\Vendors\MessagePack\LZ4\LZ4MessagePackSerializer.cs">
-      <Link>MessagePack\LZ4\LZ4MessagePackSerializer.cs</Link>
-    </Compile>
-    <Compile Include="..\Datadog.Trace\Vendors\MessagePack\LZ4\LZ4MessagePackSerializer.JSON.cs">
-      <Link>MessagePack\LZ4\LZ4MessagePackSerializer.JSON.cs</Link>
-    </Compile>
-    <Compile Include="..\Datadog.Trace\Vendors\MessagePack\LZ4\LZ4MessagePackSerializer.NonGeneric.cs">
-      <Link>MessagePack\LZ4\LZ4MessagePackSerializer.NonGeneric.cs</Link>
-    </Compile>
-    <Compile Include="..\Datadog.Trace\Vendors\MessagePack\LZ4\LZ4MessagePackSerializer.Typeless.cs">
-      <Link>MessagePack\LZ4\LZ4MessagePackSerializer.Typeless.cs</Link>
-    </Compile>
-    <Compile Include="..\Datadog.Trace\Vendors\MessagePack\MessagePackBinary.cs">
-      <Link>MessagePack\MessagePackBinary.cs</Link>
-    </Compile>
-    <Compile Include="..\Datadog.Trace\Vendors\MessagePack\MessagePackCode.cs">
-      <Link>MessagePack\MessagePackCode.cs</Link>
-    </Compile>
-    <Compile Include="..\Datadog.Trace\Vendors\MessagePack\MessagePackSecurity.cs">
-      <Link>MessagePack\MessagePackSecurity.cs</Link>
-    </Compile>
-    <Compile Include="..\Datadog.Trace\Vendors\MessagePack\MessagePackSerializer.cs">
-      <Link>MessagePack\MessagePackSerializer.cs</Link>
-    </Compile>
-    <Compile Include="..\Datadog.Trace\Vendors\MessagePack\MessagePackSerializer.Json.cs">
-      <Link>MessagePack\MessagePackSerializer.Json.cs</Link>
-    </Compile>
-    <Compile Include="..\Datadog.Trace\Vendors\MessagePack\MessagePackSerializer.NonGeneric.cs">
-      <Link>MessagePack\MessagePackSerializer.NonGeneric.cs</Link>
-    </Compile>
-    <Compile Include="..\Datadog.Trace\Vendors\MessagePack\MessagePackSerializer.Typeless.cs">
-      <Link>MessagePack\MessagePackSerializer.Typeless.cs</Link>
-    </Compile>
-    <Compile Include="..\Datadog.Trace\Vendors\MessagePack\Nil.cs">
-      <Link>MessagePack\Nil.cs</Link>
-    </Compile>
-    <Compile Include="..\Datadog.Trace\Vendors\MessagePack\Resolvers\AttributeFormatterResolver.cs">
-      <Link>MessagePack\Resolvers\AttributeFormatterResolver.cs</Link>
-    </Compile>
-    <Compile Include="..\Datadog.Trace\Vendors\MessagePack\Resolvers\BuiltinResolver.cs">
-      <Link>MessagePack\Resolvers\BuiltinResolver.cs</Link>
-    </Compile>
-    <Compile Include="..\Datadog.Trace\Vendors\MessagePack\Resolvers\CompositeResolver.cs">
-      <Link>MessagePack\Resolvers\CompositeResolver.cs</Link>
-    </Compile>
-    <Compile Include="..\Datadog.Trace\Vendors\MessagePack\Resolvers\ContractlessReflectionObjectResolver.cs">
-      <Link>MessagePack\Resolvers\ContractlessReflectionObjectResolver.cs</Link>
-    </Compile>
-    <Compile Include="..\Datadog.Trace\Vendors\MessagePack\Resolvers\DynamicEnumAsStringResolver.cs">
-      <Link>MessagePack\Resolvers\DynamicEnumAsStringResolver.cs</Link>
-    </Compile>
-    <Compile Include="..\Datadog.Trace\Vendors\MessagePack\Resolvers\DynamicEnumResolver.cs">
-      <Link>MessagePack\Resolvers\DynamicEnumResolver.cs</Link>
-    </Compile>
-    <Compile Include="..\Datadog.Trace\Vendors\MessagePack\Resolvers\DynamicGenericResolver.cs">
-      <Link>MessagePack\Resolvers\DynamicGenericResolver.cs</Link>
-    </Compile>
-    <Compile Include="..\Datadog.Trace\Vendors\MessagePack\Resolvers\DynamicObjectResolver.cs">
-      <Link>MessagePack\Resolvers\DynamicObjectResolver.cs</Link>
-    </Compile>
-    <Compile Include="..\Datadog.Trace\Vendors\MessagePack\Resolvers\DynamicUnionResolver.cs">
-      <Link>MessagePack\Resolvers\DynamicUnionResolver.cs</Link>
-    </Compile>
-    <Compile Include="..\Datadog.Trace\Vendors\MessagePack\Resolvers\NativeDateTimeResolver.cs">
-      <Link>MessagePack\Resolvers\NativeDateTimeResolver.cs</Link>
-    </Compile>
-    <Compile Include="..\Datadog.Trace\Vendors\MessagePack\Resolvers\OldSpecResolver.cs">
-      <Link>MessagePack\Resolvers\OldSpecResolver.cs</Link>
-    </Compile>
-    <Compile Include="..\Datadog.Trace\Vendors\MessagePack\Resolvers\PrimitiveObjectResolver.cs">
-      <Link>MessagePack\Resolvers\PrimitiveObjectResolver.cs</Link>
-    </Compile>
-    <Compile Include="..\Datadog.Trace\Vendors\MessagePack\Resolvers\StandardResolver.cs">
-      <Link>MessagePack\Resolvers\StandardResolver.cs</Link>
-    </Compile>
-    <Compile Include="..\Datadog.Trace\Vendors\MessagePack\Resolvers\TypelessContractlessStandardResolver.cs">
-      <Link>MessagePack\Resolvers\TypelessContractlessStandardResolver.cs</Link>
-    </Compile>
-    <Compile Include="..\Datadog.Trace\Vendors\MessagePack\Resolvers\TypelessObjectResolver.cs">
-      <Link>MessagePack\Resolvers\TypelessObjectResolver.cs</Link>
-    </Compile>
-    <Compile Include="..\Datadog.Trace\Vendors\MessagePack\Resolvers\UnsafeBinaryResolver.cs">
-      <Link>MessagePack\Resolvers\UnsafeBinaryResolver.cs</Link>
-    </Compile>
-    <Compile Include="..\Datadog.Trace\Vendors\MessagePack\StringEncoding.cs">
-      <Link>MessagePack\StringEncoding.cs</Link>
-    </Compile>
-=======
     <Compile Include="..\Datadog.Trace\Iast\Dataflow\AspectType.cs" Link="AspectsDefinitions\AspectType.cs" />
     <Compile Include="..\Datadog.Trace\Iast\Dataflow\AspectAttribute.cs" Link="AspectsDefinitions\AspectAttribute.cs" />
     <Compile Include="..\Datadog.Trace\Iast\Dataflow\AspectClassAttribute.cs" Link="AspectsDefinitions\AspectClassAttribute.cs" />
@@ -263,8 +22,235 @@
     <Compile Include="..\Datadog.Trace\Iast\Dataflow\AspectMethodReplaceAttribute.cs" Link="AspectsDefinitions\AspectMethodReplaceAttribute.cs" />
     <Compile Include="..\Datadog.Trace\Iast\Helpers\StringExtensions.cs" Link="AspectsDefinitions\StringExtensions.cs" />
     <Compile Include="..\Datadog.Trace\Iast\VulnerabilityType.cs" Link="AspectsDefinitions\VulnerabilityType.cs" />
-    <Compile Include="..\Datadog.Trace\Iast\VulnerabilityTypeName.cs" Link="AspectsDefinitions\VulnerabilityTypeName.cs" />
->>>>>>> cf9161f9
+    <Compile Include="..\Datadog.Trace\Iast\VulnerabilityTypeName.cs" Link="AspectsDefinitions\VulnerabilityTypeName.cs" />    
+    <Compile Include="..\Datadog.Trace\Vendors\MessagePack\Attributes.cs">
+      <Link>MessagePack\Attributes.cs</Link>
+    </Compile>
+    <Compile Include="..\Datadog.Trace\Vendors\MessagePack\BitOperations.cs">
+      <Link>MessagePack\BitOperations.cs</Link>
+    </Compile>
+    <Compile Include="..\Datadog.Trace\Vendors\MessagePack\FloatBits.cs">
+      <Link>MessagePack\FloatBits.cs</Link>
+    </Compile>
+    <Compile Include="..\Datadog.Trace\Vendors\MessagePack\Formatters\CollectionFormatter.cs">
+      <Link>MessagePack\Formatters\CollectionFormatter.cs</Link>
+    </Compile>
+    <Compile Include="..\Datadog.Trace\Vendors\MessagePack\Formatters\CollectionHelpers`2.cs">
+      <Link>MessagePack\Formatters\CollectionHelpers`2.cs</Link>
+    </Compile>
+    <Compile Include="..\Datadog.Trace\Vendors\MessagePack\Formatters\DictionaryFormatter.cs">
+      <Link>MessagePack\Formatters\DictionaryFormatter.cs</Link>
+    </Compile>
+    <Compile Include="..\Datadog.Trace\Vendors\MessagePack\Formatters\DynamicObjectTypeFallbackFormatter.cs">
+      <Link>MessagePack\Formatters\DynamicObjectTypeFallbackFormatter.cs</Link>
+    </Compile>
+    <Compile Include="..\Datadog.Trace\Vendors\MessagePack\Formatters\EnumAsStringFormatter.cs">
+      <Link>MessagePack\Formatters\EnumAsStringFormatter.cs</Link>
+    </Compile>
+    <Compile Include="..\Datadog.Trace\Vendors\MessagePack\Formatters\ForceSizePrimitiveFormatter.cs">
+      <Link>MessagePack\Formatters\ForceSizePrimitiveFormatter.cs</Link>
+    </Compile>
+    <Compile Include="..\Datadog.Trace\Vendors\MessagePack\Formatters\IgnoreFormatter.cs">
+      <Link>MessagePack\Formatters\IgnoreFormatter.cs</Link>
+    </Compile>
+    <Compile Include="..\Datadog.Trace\Vendors\MessagePack\Formatters\IMessagePackFormatter.cs">
+      <Link>MessagePack\Formatters\IMessagePackFormatter.cs</Link>
+    </Compile>
+    <Compile Include="..\Datadog.Trace\Vendors\MessagePack\Formatters\MultiDimentionalArrayFormatter.cs">
+      <Link>MessagePack\Formatters\MultiDimentionalArrayFormatter.cs</Link>
+    </Compile>
+    <Compile Include="..\Datadog.Trace\Vendors\MessagePack\Formatters\NullableFormatter.cs">
+      <Link>MessagePack\Formatters\NullableFormatter.cs</Link>
+    </Compile>
+    <Compile Include="..\Datadog.Trace\Vendors\MessagePack\Formatters\OldSpecFormatter.cs">
+      <Link>MessagePack\Formatters\OldSpecFormatter.cs</Link>
+    </Compile>
+    <Compile Include="..\Datadog.Trace\Vendors\MessagePack\Formatters\PrimitiveFormatter.cs">
+      <Link>MessagePack\Formatters\PrimitiveFormatter.cs</Link>
+    </Compile>
+    <Compile Include="..\Datadog.Trace\Vendors\MessagePack\Formatters\PrimitiveObjectFormatter.cs">
+      <Link>MessagePack\Formatters\PrimitiveObjectFormatter.cs</Link>
+    </Compile>
+    <Compile Include="..\Datadog.Trace\Vendors\MessagePack\Formatters\StandardClassLibraryFormatter.cs">
+      <Link>MessagePack\Formatters\StandardClassLibraryFormatter.cs</Link>
+    </Compile>
+    <Compile Include="..\Datadog.Trace\Vendors\MessagePack\Formatters\TupleFormatter.cs">
+      <Link>MessagePack\Formatters\TupleFormatter.cs</Link>
+    </Compile>
+    <Compile Include="..\Datadog.Trace\Vendors\MessagePack\Formatters\TypelessFormatter.cs">
+      <Link>MessagePack\Formatters\TypelessFormatter.cs</Link>
+    </Compile>
+    <Compile Include="..\Datadog.Trace\Vendors\MessagePack\Formatters\UnsafeBinaryFormatters.cs">
+      <Link>MessagePack\Formatters\UnsafeBinaryFormatters.cs</Link>
+    </Compile>
+    <Compile Include="..\Datadog.Trace\Vendors\MessagePack\Formatters\ValueTupleFormatter.cs">
+      <Link>MessagePack\Formatters\ValueTupleFormatter.cs</Link>
+    </Compile>
+    <Compile Include="..\Datadog.Trace\Vendors\MessagePack\HashCode.cs">
+      <Link>MessagePack\HashCode.cs</Link>
+    </Compile>
+    <Compile Include="..\Datadog.Trace\Vendors\MessagePack\IFormatterResolver.cs">
+      <Link>MessagePack\IFormatterResolver.cs</Link>
+    </Compile>
+    <Compile Include="..\Datadog.Trace\Vendors\MessagePack\IMessagePackSerializationCallbackReceiver.cs">
+      <Link>MessagePack\IMessagePackSerializationCallbackReceiver.cs</Link>
+    </Compile>
+    <Compile Include="..\Datadog.Trace\Vendors\MessagePack\Internal\ArrayPool.cs">
+      <Link>MessagePack\Internal\ArrayPool.cs</Link>
+    </Compile>
+    <Compile Include="..\Datadog.Trace\Vendors\MessagePack\Internal\AsymmetricKeyHashTable.cs">
+      <Link>MessagePack\Internal\AsymmetricKeyHashTable.cs</Link>
+    </Compile>
+    <Compile Include="..\Datadog.Trace\Vendors\MessagePack\Internal\AutomataDictionary.cs">
+      <Link>MessagePack\Internal\AutomataDictionary.cs</Link>
+    </Compile>
+    <Compile Include="..\Datadog.Trace\Vendors\MessagePack\Internal\ByteArrayComparer.cs">
+      <Link>MessagePack\Internal\ByteArrayComparer.cs</Link>
+    </Compile>
+    <Compile Include="..\Datadog.Trace\Vendors\MessagePack\Internal\ByteArrayStringHashTable.cs">
+      <Link>MessagePack\Internal\ByteArrayStringHashTable.cs</Link>
+    </Compile>
+    <Compile Include="..\Datadog.Trace\Vendors\MessagePack\Internal\DynamicAssembly.cs">
+      <Link>MessagePack\Internal\DynamicAssembly.cs</Link>
+    </Compile>
+    <Compile Include="..\Datadog.Trace\Vendors\MessagePack\Internal\ExpressionUtility.cs">
+      <Link>MessagePack\Internal\ExpressionUtility.cs</Link>
+    </Compile>
+    <Compile Include="..\Datadog.Trace\Vendors\MessagePack\Internal\FarmHash.cs">
+      <Link>MessagePack\Internal\FarmHash.cs</Link>
+    </Compile>
+    <Compile Include="..\Datadog.Trace\Vendors\MessagePack\Internal\GuidBits.cs">
+      <Link>MessagePack\Internal\GuidBits.cs</Link>
+    </Compile>
+    <Compile Include="..\Datadog.Trace\Vendors\MessagePack\Internal\ILGeneratorExtensions.cs">
+      <Link>MessagePack\Internal\ILGeneratorExtensions.cs</Link>
+    </Compile>
+    <Compile Include="..\Datadog.Trace\Vendors\MessagePack\Internal\ReflectionExtensions.cs">
+      <Link>MessagePack\Internal\ReflectionExtensions.cs</Link>
+    </Compile>
+    <Compile Include="..\Datadog.Trace\Vendors\MessagePack\Internal\ThreadsafeTypeKeyHashTable.cs">
+      <Link>MessagePack\Internal\ThreadsafeTypeKeyHashTable.cs</Link>
+    </Compile>
+    <Compile Include="..\Datadog.Trace\Vendors\MessagePack\Internal\TinyJsonReader.cs">
+      <Link>MessagePack\Internal\TinyJsonReader.cs</Link>
+    </Compile>
+    <Compile Include="..\Datadog.Trace\Vendors\MessagePack\Internal\UnsafeMemory.cs">
+      <Link>MessagePack\Internal\UnsafeMemory.cs</Link>
+    </Compile>
+    <Compile Include="..\Datadog.Trace\Vendors\MessagePack\Internal\UnsafeMemory.Low.cs">
+      <Link>MessagePack\Internal\UnsafeMemory.Low.cs</Link>
+    </Compile>
+    <Compile Include="..\Datadog.Trace\Vendors\MessagePack\LZ4\Codec\LZ4Codec.cs">
+      <Link>MessagePack\LZ4\Codec\LZ4Codec.cs</Link>
+    </Compile>
+    <Compile Include="..\Datadog.Trace\Vendors\MessagePack\LZ4\Codec\LZ4Codec.Helper.cs">
+      <Link>MessagePack\LZ4\Codec\LZ4Codec.Helper.cs</Link>
+    </Compile>
+    <Compile Include="..\Datadog.Trace\Vendors\MessagePack\LZ4\Codec\LZ4Codec.Safe.cs">
+      <Link>MessagePack\LZ4\Codec\LZ4Codec.Safe.cs</Link>
+    </Compile>
+    <Compile Include="..\Datadog.Trace\Vendors\MessagePack\LZ4\Codec\LZ4Codec.Safe32.Dirty.cs">
+      <Link>MessagePack\LZ4\Codec\LZ4Codec.Safe32.Dirty.cs</Link>
+    </Compile>
+    <Compile Include="..\Datadog.Trace\Vendors\MessagePack\LZ4\Codec\LZ4Codec.Safe64.Dirty.cs">
+      <Link>MessagePack\LZ4\Codec\LZ4Codec.Safe64.Dirty.cs</Link>
+    </Compile>
+    <Compile Include="..\Datadog.Trace\Vendors\MessagePack\LZ4\Codec\LZ4Codec.Unsafe.cs">
+      <Link>MessagePack\LZ4\Codec\LZ4Codec.Unsafe.cs</Link>
+    </Compile>
+    <Compile Include="..\Datadog.Trace\Vendors\MessagePack\LZ4\Codec\LZ4Codec.Unsafe32.Dirty.cs">
+      <Link>MessagePack\LZ4\Codec\LZ4Codec.Unsafe32.Dirty.cs</Link>
+    </Compile>
+    <Compile Include="..\Datadog.Trace\Vendors\MessagePack\LZ4\Codec\LZ4Codec.Unsafe64.Dirty.cs">
+      <Link>MessagePack\LZ4\Codec\LZ4Codec.Unsafe64.Dirty.cs</Link>
+    </Compile>
+    <Compile Include="..\Datadog.Trace\Vendors\MessagePack\LZ4\LZ4MessagePackSerializer.cs">
+      <Link>MessagePack\LZ4\LZ4MessagePackSerializer.cs</Link>
+    </Compile>
+    <Compile Include="..\Datadog.Trace\Vendors\MessagePack\LZ4\LZ4MessagePackSerializer.JSON.cs">
+      <Link>MessagePack\LZ4\LZ4MessagePackSerializer.JSON.cs</Link>
+    </Compile>
+    <Compile Include="..\Datadog.Trace\Vendors\MessagePack\LZ4\LZ4MessagePackSerializer.NonGeneric.cs">
+      <Link>MessagePack\LZ4\LZ4MessagePackSerializer.NonGeneric.cs</Link>
+    </Compile>
+    <Compile Include="..\Datadog.Trace\Vendors\MessagePack\LZ4\LZ4MessagePackSerializer.Typeless.cs">
+      <Link>MessagePack\LZ4\LZ4MessagePackSerializer.Typeless.cs</Link>
+    </Compile>
+    <Compile Include="..\Datadog.Trace\Vendors\MessagePack\MessagePackBinary.cs">
+      <Link>MessagePack\MessagePackBinary.cs</Link>
+    </Compile>
+    <Compile Include="..\Datadog.Trace\Vendors\MessagePack\MessagePackCode.cs">
+      <Link>MessagePack\MessagePackCode.cs</Link>
+    </Compile>
+    <Compile Include="..\Datadog.Trace\Vendors\MessagePack\MessagePackSecurity.cs">
+      <Link>MessagePack\MessagePackSecurity.cs</Link>
+    </Compile>
+    <Compile Include="..\Datadog.Trace\Vendors\MessagePack\MessagePackSerializer.cs">
+      <Link>MessagePack\MessagePackSerializer.cs</Link>
+    </Compile>
+    <Compile Include="..\Datadog.Trace\Vendors\MessagePack\MessagePackSerializer.Json.cs">
+      <Link>MessagePack\MessagePackSerializer.Json.cs</Link>
+    </Compile>
+    <Compile Include="..\Datadog.Trace\Vendors\MessagePack\MessagePackSerializer.NonGeneric.cs">
+      <Link>MessagePack\MessagePackSerializer.NonGeneric.cs</Link>
+    </Compile>
+    <Compile Include="..\Datadog.Trace\Vendors\MessagePack\MessagePackSerializer.Typeless.cs">
+      <Link>MessagePack\MessagePackSerializer.Typeless.cs</Link>
+    </Compile>
+    <Compile Include="..\Datadog.Trace\Vendors\MessagePack\Nil.cs">
+      <Link>MessagePack\Nil.cs</Link>
+    </Compile>
+    <Compile Include="..\Datadog.Trace\Vendors\MessagePack\Resolvers\AttributeFormatterResolver.cs">
+      <Link>MessagePack\Resolvers\AttributeFormatterResolver.cs</Link>
+    </Compile>
+    <Compile Include="..\Datadog.Trace\Vendors\MessagePack\Resolvers\BuiltinResolver.cs">
+      <Link>MessagePack\Resolvers\BuiltinResolver.cs</Link>
+    </Compile>
+    <Compile Include="..\Datadog.Trace\Vendors\MessagePack\Resolvers\CompositeResolver.cs">
+      <Link>MessagePack\Resolvers\CompositeResolver.cs</Link>
+    </Compile>
+    <Compile Include="..\Datadog.Trace\Vendors\MessagePack\Resolvers\ContractlessReflectionObjectResolver.cs">
+      <Link>MessagePack\Resolvers\ContractlessReflectionObjectResolver.cs</Link>
+    </Compile>
+    <Compile Include="..\Datadog.Trace\Vendors\MessagePack\Resolvers\DynamicEnumAsStringResolver.cs">
+      <Link>MessagePack\Resolvers\DynamicEnumAsStringResolver.cs</Link>
+    </Compile>
+    <Compile Include="..\Datadog.Trace\Vendors\MessagePack\Resolvers\DynamicEnumResolver.cs">
+      <Link>MessagePack\Resolvers\DynamicEnumResolver.cs</Link>
+    </Compile>
+    <Compile Include="..\Datadog.Trace\Vendors\MessagePack\Resolvers\DynamicGenericResolver.cs">
+      <Link>MessagePack\Resolvers\DynamicGenericResolver.cs</Link>
+    </Compile>
+    <Compile Include="..\Datadog.Trace\Vendors\MessagePack\Resolvers\DynamicObjectResolver.cs">
+      <Link>MessagePack\Resolvers\DynamicObjectResolver.cs</Link>
+    </Compile>
+    <Compile Include="..\Datadog.Trace\Vendors\MessagePack\Resolvers\DynamicUnionResolver.cs">
+      <Link>MessagePack\Resolvers\DynamicUnionResolver.cs</Link>
+    </Compile>
+    <Compile Include="..\Datadog.Trace\Vendors\MessagePack\Resolvers\NativeDateTimeResolver.cs">
+      <Link>MessagePack\Resolvers\NativeDateTimeResolver.cs</Link>
+    </Compile>
+    <Compile Include="..\Datadog.Trace\Vendors\MessagePack\Resolvers\OldSpecResolver.cs">
+      <Link>MessagePack\Resolvers\OldSpecResolver.cs</Link>
+    </Compile>
+    <Compile Include="..\Datadog.Trace\Vendors\MessagePack\Resolvers\PrimitiveObjectResolver.cs">
+      <Link>MessagePack\Resolvers\PrimitiveObjectResolver.cs</Link>
+    </Compile>
+    <Compile Include="..\Datadog.Trace\Vendors\MessagePack\Resolvers\StandardResolver.cs">
+      <Link>MessagePack\Resolvers\StandardResolver.cs</Link>
+    </Compile>
+    <Compile Include="..\Datadog.Trace\Vendors\MessagePack\Resolvers\TypelessContractlessStandardResolver.cs">
+      <Link>MessagePack\Resolvers\TypelessContractlessStandardResolver.cs</Link>
+    </Compile>
+    <Compile Include="..\Datadog.Trace\Vendors\MessagePack\Resolvers\TypelessObjectResolver.cs">
+      <Link>MessagePack\Resolvers\TypelessObjectResolver.cs</Link>
+    </Compile>
+    <Compile Include="..\Datadog.Trace\Vendors\MessagePack\Resolvers\UnsafeBinaryResolver.cs">
+      <Link>MessagePack\Resolvers\UnsafeBinaryResolver.cs</Link>
+    </Compile>
+    <Compile Include="..\Datadog.Trace\Vendors\MessagePack\StringEncoding.cs">
+      <Link>MessagePack\StringEncoding.cs</Link>
+    </Compile>
   </ItemGroup>
   <ItemGroup>
     <PackageReference Include="Microsoft.CodeAnalysis.Analyzers" Version="3.3.3" PrivateAssets="all" />

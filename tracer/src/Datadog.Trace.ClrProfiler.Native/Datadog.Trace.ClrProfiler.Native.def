LIBRARY "Datadog.Trace.ClrProfiler.Native.dll"

EXPORTS
    DllCanUnloadNow PRIVATE
    DllGetClassObject PRIVATE
    IsProfilerAttached
    GetAssemblyAndSymbolsBytes
    InitializeProfiler
    EnableByRefInstrumentation
<<<<<<< HEAD
    EnableCallTargetStateByRef
=======
    AddDerivedInstrumentations
>>>>>>> cee205b5
<|MERGE_RESOLUTION|>--- conflicted
+++ resolved
@@ -7,8 +7,5 @@
     GetAssemblyAndSymbolsBytes
     InitializeProfiler
     EnableByRefInstrumentation
-<<<<<<< HEAD
     EnableCallTargetStateByRef
-=======
-    AddDerivedInstrumentations
->>>>>>> cee205b5
+    AddDerivedInstrumentations
--- conflicted
+++ resolved
@@ -979,6 +979,17 @@
     Logger::Info("ByRef Instrumentation enabled.");
 }
 
+void CorProfiler::EnableCallTargetStateByRef()
+{
+    enable_calltarget_state_by_ref = true;
+    if (rejit_handler != nullptr)
+    {
+        rejit_handler->SetEnableCallTargetStateByRef(true);
+    }
+
+    Logger::Info("CallTargetState ByRef enabled.");
+}
+
 void CorProfiler::AddDerivedInstrumentations(WCHAR* id, CallTargetDefinition* items, int size)
 {
     auto _ = trace::Stats::Instance()->InitializeProfilerMeasure();
@@ -1073,31 +1084,6 @@
     }
 }
 
-<<<<<<< HEAD
-void CorProfiler::EnableByRefInstrumentation()
-{
-    enable_by_ref_instrumentation = true;
-    if (rejit_handler != nullptr)
-    {
-        rejit_handler->SetEnableByRefInstrumentation(true);
-    }
-
-    Logger::Info("ByRef Instrumentation enabled.");
-}
-
-void CorProfiler::EnableCallTargetStateByRef()
-{
-    enable_calltarget_state_by_ref = true;
-    if (rejit_handler != nullptr)
-    {
-        rejit_handler->SetEnableCallTargetStateByRef(true);
-    }
-
-    Logger::Info("CallTargetState ByRef enabled.");
-}
-
-=======
->>>>>>> cee205b5
 //
 // ICorProfilerCallback6 methods
 //

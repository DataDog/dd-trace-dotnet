//---------------------------------------------------------------------------------------
// Exports that managed code from Datadog.Trace.dll will
// P/Invoke into
//
// NOTE: Must keep these signatures in sync with the DllImports in
// NativeMethods.cs!
//---------------------------------------------------------------------------------------

#include "cor_profiler.h"

#ifndef _WIN32
#include <dlfcn.h>
#endif

EXTERN_C BOOL STDAPICALLTYPE IsProfilerAttached()
{
    return trace::profiler != nullptr && trace::profiler->IsAttached();
}

EXTERN_C VOID STDAPICALLTYPE GetAssemblyAndSymbolsBytes(BYTE** pAssemblyArray, int* assemblySize, BYTE** pSymbolsArray,
                                                        int* symbolsSize)
{
    return trace::profiler->GetAssemblyAndSymbolsBytes(pAssemblyArray, assemblySize, pSymbolsArray, symbolsSize);
}

EXTERN_C VOID STDAPICALLTYPE InitializeProfiler(WCHAR* id, trace::CallTargetDefinition* items, int size)
{
    return trace::profiler->InitializeProfiler(id, items, size);
}

EXTERN_C VOID STDAPICALLTYPE EnableByRefInstrumentation()
{
    return trace::profiler->EnableByRefInstrumentation();
}

<<<<<<< HEAD
EXTERN_C VOID STDAPICALLTYPE EnableCallTargetStateByRef()
{
    return trace::profiler->EnableCallTargetStateByRef();
=======
EXTERN_C VOID STDAPICALLTYPE AddDerivedInstrumentations(WCHAR* id, trace::CallTargetDefinition* items, int size)
{
    return trace::profiler->AddDerivedInstrumentations(id, items, size);
>>>>>>> cee205b5
}

#ifndef _WIN32
EXTERN_C void *dddlopen (const char *__file, int __mode)
{
    return dlopen(__file, __mode);
}

EXTERN_C char *dddlerror (void)
{
    return dlerror();
}

EXTERN_C void *dddlsym (void *__restrict __handle, const char *__restrict __name)
{
    return dlsym(__handle, __name);
}
#endif<|MERGE_RESOLUTION|>--- conflicted
+++ resolved
@@ -33,15 +33,14 @@
     return trace::profiler->EnableByRefInstrumentation();
 }
 
-<<<<<<< HEAD
 EXTERN_C VOID STDAPICALLTYPE EnableCallTargetStateByRef()
 {
     return trace::profiler->EnableCallTargetStateByRef();
-=======
+}
+
 EXTERN_C VOID STDAPICALLTYPE AddDerivedInstrumentations(WCHAR* id, trace::CallTargetDefinition* items, int size)
 {
     return trace::profiler->AddDerivedInstrumentations(id, items, size);
->>>>>>> cee205b5
 }
 
 #ifndef _WIN32

--- conflicted
+++ resolved
@@ -28,18 +28,13 @@
 
     <!-- Integration: AWSSDK.Core -->
     <!-- Assembly: AWSSDK.Core -->
-<<<<<<< HEAD
-    <!-- Latest package https://www.nuget.org/packages/AWSSDK.Core/3.7.106.33 -->
-    <PackageReference Include="AWSSDK.Core" Version="3.7.106.33" />
+    <!-- Latest package https://www.nuget.org/packages/AWSSDK.Core/3.7.106.34 -->
+    <PackageReference Include="AWSSDK.Core" Version="3.7.106.34" />
 
     <!-- Integration: AWSSDK.SimpleNotificationService -->
     <!-- Assembly: AWSSDK.SimpleNotificationService -->
     <!-- Latest package https://www.nuget.org/packages/AWSSDK.SimpleNotificationService/3.7.101.62 -->
     <PackageReference Include="AWSSDK.SimpleNotificationService" Version="3.7.101.62" />
-=======
-    <!-- Latest package https://www.nuget.org/packages/AWSSDK.Core/3.7.106.34 -->
-    <PackageReference Include="AWSSDK.Core" Version="3.7.106.34" />
->>>>>>> 049ff722
 
     <!-- Integration: AWSSDK.SQS -->
     <!-- Assembly: AWSSDK.SQS -->

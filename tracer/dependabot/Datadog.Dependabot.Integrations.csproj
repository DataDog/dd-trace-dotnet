<Project Sdk="Microsoft.NET.Sdk.Web">

  <PropertyGroup>
    <TargetFrameworks>net8.0</TargetFrameworks>
    <RootNamespace>Datadog.Dependabot.Honeypot</RootNamespace>
  </PropertyGroup>

  <ItemGroup>
    <!-- Integration: AerospikeClient -->
    <!--    Assembly: AerospikeClient -->
    <!-- Latest package https://www.nuget.org/packages/Aerospike.Client/8.0.2 -->
    <PackageReference Include="Aerospike.Client" Version="8.0.2" />

    <!-- Integration: Amazon.Lambda.RuntimeSupport -->
    <!--    Assembly: Amazon.Lambda.RuntimeSupport -->
    <!-- Latest package https://www.nuget.org/packages/Amazon.Lambda.RuntimeSupport/1.13.1 -->
    <PackageReference Include="Amazon.Lambda.RuntimeSupport" Version="1.13.1" />

    <!-- Integration: AWSSDK.Core -->
    <!--    Assembly: AWSSDK.Core -->
    <!-- Latest package https://www.nuget.org/packages/AWSSDK.Core/4.0.0.18 -->
    <PackageReference Include="AWSSDK.Core" Version="4.0.0.18" />

    <!-- Integration: AWSSDK.DynamoDBv2 -->
    <!--    Assembly: AWSSDK.DynamoDBv2 -->
    <!-- Latest package https://www.nuget.org/packages/AWSSDK.DynamoDBv2/4.0.3.1 -->
    <PackageReference Include="AWSSDK.DynamoDBv2" Version="4.0.3.1" />

    <!-- Integration: AWSSDK.EventBridge -->
    <!--    Assembly: AWSSDK.EventBridge -->
    <!-- Latest package https://www.nuget.org/packages/AWSSDK.EventBridge/4.0.3.1 -->
    <PackageReference Include="AWSSDK.EventBridge" Version="4.0.3.1" />

    <!-- Integration: AWSSDK.Kinesis -->
    <!--    Assembly: AWSSDK.Kinesis -->
    <!-- Latest package https://www.nuget.org/packages/AWSSDK.Kinesis/4.0.2.14 -->
    <PackageReference Include="AWSSDK.Kinesis" Version="4.0.2.14" />

    <!-- Integration: AWSSDK.S3 -->
    <!--    Assembly: AWSSDK.S3 -->
    <!-- Latest package https://www.nuget.org/packages/AWSSDK.S3/4.0.6.2 -->
    <PackageReference Include="AWSSDK.S3" Version="4.0.6.2" />

    <!-- Integration: AWSSDK.SimpleNotificationService -->
    <!--    Assembly: AWSSDK.SimpleNotificationService -->
    <!-- Latest package https://www.nuget.org/packages/AWSSDK.SimpleNotificationService/4.0.0.15 -->
    <PackageReference Include="AWSSDK.SimpleNotificationService" Version="4.0.0.15" />

    <!-- Integration: AWSSDK.SQS -->
    <!--    Assembly: AWSSDK.SQS -->
    <!-- Latest package https://www.nuget.org/packages/AWSSDK.SQS/4.0.0.17 -->
    <PackageReference Include="AWSSDK.SQS" Version="4.0.0.17" />

    <!-- Integration: AWSSDK.StepFunctions -->
    <!--    Assembly: AWSSDK.StepFunctions -->
    <!-- Latest package https://www.nuget.org/packages/AWSSDK.StepFunctions/4.0.0.17 -->
    <PackageReference Include="AWSSDK.StepFunctions" Version="4.0.0.17" />

    <!-- Integration: Azure.Messaging.ServiceBus -->
    <!--    Assembly: Azure.Messaging.ServiceBus -->
    <!-- Latest package https://www.nuget.org/packages/Azure.Messaging.ServiceBus/7.20.1 -->
    <PackageReference Include="Azure.Messaging.ServiceBus" Version="7.17.5" />

    <!-- Integration: Confluent.Kafka -->
    <!--    Assembly: Confluent.Kafka -->
    <!-- Latest package https://www.nuget.org/packages/Confluent.Kafka/2.11.0 -->
    <PackageReference Include="Confluent.Kafka" Version="2.11.0" />

    <!-- Integration: Couchbase.NetClient -->
    <!--    Assembly: Couchbase.NetClient -->
    <!-- Latest package https://www.nuget.org/packages/CouchbaseNetClient/3.7.2 -->
    <PackageReference Include="CouchbaseNetClient" Version="3.7.2" />

    <!-- Integration: Elasticsearch.Net -->
    <!--    Assembly: Elasticsearch.Net -->
    <!-- Latest package https://www.nuget.org/packages/Elasticsearch.Net/7.17.5 -->
    <PackageReference Include="Elasticsearch.Net" Version="7.17.5" />

    <!-- Integration: Google.Protobuf -->
    <!--    Assembly: Google.Protobuf -->
    <!-- Latest package https://www.nuget.org/packages/Google.Protobuf/3.31.1 -->
    <PackageReference Include="Google.Protobuf" Version="3.31.1" />

    <!-- Integration: GraphQL -->
    <!--    Assembly: GraphQL -->
    <!-- Latest package https://www.nuget.org/packages/GraphQL/8.5.0 -->
    <PackageReference Include="GraphQL" Version="8.5.0" />

    <!-- Integration: GraphQL.SystemReactive -->
    <!--    Assembly: GraphQL.SystemReactive -->
    <!-- Latest package https://www.nuget.org/packages/GraphQL.SystemReactive/4.8.0 -->
    <PackageReference Include="GraphQL.SystemReactive" Version="4.8.0" />

    <!-- Integration: Grpc.Core -->
    <!--    Assembly: Grpc.Core -->
    <!-- Latest package https://www.nuget.org/packages/Grpc/2.46.6 -->
    <PackageReference Include="Grpc" Version="2.46.6" />

    <!-- Integration: Grpc.AspNetCore.Server -->
    <!--    Assembly: Grpc.AspNetCore.Server -->
    <!-- Integration: Grpc.Net.Client -->
    <!--    Assembly: Grpc.Net.Client -->
    <!-- Latest package https://www.nuget.org/packages/Grpc.AspNetCore/2.71.0 -->
    <PackageReference Include="Grpc.AspNetCore" Version="2.71.0" />

    <!-- Integration: HotChocolate.Execution -->
    <!--    Assembly: HotChocolate.Execution -->
    <!-- Latest package https://www.nuget.org/packages/HotChocolate.AspNetCore/15.1.8 -->
    <PackageReference Include="HotChocolate.AspNetCore" Version="15.1.8" />

    <!-- Integration: amqmdnetstd -->
    <!--    Assembly: amqmdnetstd -->
    <!-- Latest package https://www.nuget.org/packages/IBMMQDotnetClient/9.4.3 -->
    <PackageReference Include="IBMMQDotnetClient" Version="9.4.3" />

    <!-- Integration: log4net -->
    <!--    Assembly: log4net -->
    <!-- Latest package https://www.nuget.org/packages/log4net/3.1.0 -->
    <PackageReference Include="log4net" Version="3.1.0" />

    <!-- Integration: System.Web.Mvc -->
    <!--    Assembly: System.Web.Mvc -->
    <!-- Latest package https://www.nuget.org/packages/Microsoft.AspNet.Mvc/5.3.0 -->
    <PackageReference Include="Microsoft.AspNet.Mvc" Version="5.3.0" />

    <!-- Integration: Microsoft.AspNetCore.Authentication.Abstractions -->
    <!--    Assembly: Microsoft.AspNetCore.Authentication.Abstractions -->
    <!-- Latest package https://www.nuget.org/packages/Microsoft.AspNetCore.Authentication.Abstractions/2.3.0 -->
    <PackageReference Include="Microsoft.AspNetCore.Authentication.Abstractions" Version="2.3.0" />

    <!-- Integration: Microsoft.AspNetCore.Diagnostics -->
    <!--    Assembly: Microsoft.AspNetCore.Diagnostics -->
    <!-- Latest package https://www.nuget.org/packages/Microsoft.AspNetCore.Diagnostics/2.3.0 -->
    <PackageReference Include="Microsoft.AspNetCore.Diagnostics" Version="2.3.0" />

    <!-- Integration: Microsoft.AspNetCore.Html.Abstractions -->
    <!--    Assembly: Microsoft.AspNetCore.Html.Abstractions -->
    <!-- Latest package https://www.nuget.org/packages/Microsoft.AspNetCore.Html.Abstractions/2.3.0 -->
    <PackageReference Include="Microsoft.AspNetCore.Html.Abstractions" Version="2.3.0" />

    <!-- Integration: Microsoft.AspNetCore.Http.Abstractions -->
    <!--    Assembly: Microsoft.AspNetCore.Http.Abstractions -->
    <!-- Latest package https://www.nuget.org/packages/Microsoft.AspNetCore.Http.Abstractions/2.3.0 -->
    <PackageReference Include="Microsoft.AspNetCore.Http.Abstractions" Version="2.3.0" />

    <!-- Integration: Microsoft.AspNetCore.Identity -->
    <!--    Assembly: Microsoft.AspNetCore.Identity -->
    <!-- Latest package https://www.nuget.org/packages/Microsoft.AspNetCore.Identity/2.3.1 -->
    <PackageReference Include="Microsoft.AspNetCore.Identity" Version="2.3.1" />

    <!-- Integration: Microsoft.AspNetCore.Mvc.Core -->
    <!--    Assembly: Microsoft.AspNetCore.Mvc.Core -->
    <!-- Latest package https://www.nuget.org/packages/Microsoft.AspNetCore.Mvc.Core/2.3.0 -->
    <PackageReference Include="Microsoft.AspNetCore.Mvc.Core" Version="2.3.0" />

    <!-- Integration: Microsoft.AspNetCore.Server.IIS -->
    <!--    Assembly: Microsoft.AspNetCore.Server.IIS -->
    <!-- Latest package https://www.nuget.org/packages/Microsoft.AspNetCore.Server.IIS/2.2.6 -->
    <PackageReference Include="Microsoft.AspNetCore.Server.IIS" Version="2.2.6" />

    <!-- Integration: Microsoft.AspNetCore.Server.Kestrel.Core -->
    <!--    Assembly: Microsoft.AspNetCore.Server.Kestrel.Core -->
    <!-- Latest package https://www.nuget.org/packages/Microsoft.AspNetCore.Server.Kestrel.Core/2.3.0 -->
    <PackageReference Include="Microsoft.AspNetCore.Server.Kestrel.Core" Version="2.3.0" />

    <!-- Integration: Microsoft.AspNetCore.Session -->
    <!--    Assembly: Microsoft.AspNetCore.Session -->
    <!-- Latest package https://www.nuget.org/packages/Microsoft.AspNetCore.Session/2.3.0 -->
    <PackageReference Include="Microsoft.AspNetCore.Session" Version="2.3.0" />

    <!-- Integration: Microsoft.AspNetCore.StaticFiles -->
    <!--    Assembly: Microsoft.AspNetCore.StaticFiles -->
    <!-- Latest package https://www.nuget.org/packages/Microsoft.AspNetCore.StaticFiles/2.3.0 -->
    <PackageReference Include="Microsoft.AspNetCore.StaticFiles" Version="2.3.0" />

    <!-- Integration: Microsoft.Azure.Cosmos.Client -->
    <!--    Assembly: Microsoft.Azure.Cosmos.Client -->
    <!-- Latest package https://www.nuget.org/packages/Microsoft.Azure.Cosmos/3.52.1 -->
    <PackageReference Include="Microsoft.Azure.Cosmos" Version="3.52.1" />

    <!-- Integration: Microsoft.Azure.Functions.Worker.Core -->
    <!--    Assembly: Microsoft.Azure.Functions.Worker.Core -->
    <!-- Latest package https://www.nuget.org/packages/Microsoft.Azure.Functions.Worker.Core/2.0.0 -->
    <PackageReference Include="Microsoft.Azure.Functions.Worker.Core" Version="2.0.0" />

    <!-- Integration: Microsoft.Azure.WebJobs.Host -->
    <!--    Assembly: Microsoft.Azure.WebJobs.Host -->
    <!-- Latest package https://www.nuget.org/packages/Microsoft.Azure.WebJobs/3.0.41 -->
    <PackageReference Include="Microsoft.Azure.WebJobs" Version="3.0.41" />

    <!-- Integration: Microsoft.Data.SqlClient -->
    <!--    Assembly: Microsoft.Data.SqlClient -->
    <!-- Latest package https://www.nuget.org/packages/Microsoft.Data.SqlClient/6.1.0 -->
    <PackageReference Include="Microsoft.Data.SqlClient" Version="6.1.0" />

    <!-- Integration: Microsoft.Data.Sqlite -->
    <!--    Assembly: Microsoft.Data.Sqlite -->
    <!-- Latest package https://www.nuget.org/packages/Microsoft.Data.Sqlite/9.0.7 -->
    <PackageReference Include="Microsoft.Data.Sqlite" Version="9.0.7" />

    <!-- Integration: Microsoft.Extensions.Identity.Core -->
    <!--    Assembly: Microsoft.Extensions.Identity.Core -->
    <!-- Latest package https://www.nuget.org/packages/Microsoft.Extensions.Identity.Core/9.0.7 -->
    <PackageReference Include="Microsoft.Extensions.Identity.Core" Version="9.0.7" />

    <!-- Integration: Microsoft.Extensions.Logging -->
    <!--    Assembly: Microsoft.Extensions.Logging -->
    <!-- Latest package https://www.nuget.org/packages/Microsoft.Extensions.Logging/9.0.7 -->
    <PackageReference Include="Microsoft.Extensions.Logging" Version="9.0.7" />

    <!-- Integration: Microsoft.Extensions.Logging.Abstractions -->
    <!--    Assembly: Microsoft.Extensions.Logging.Abstractions -->
    <!-- Latest package https://www.nuget.org/packages/Microsoft.Extensions.Logging.Abstractions/9.0.7 -->
    <PackageReference Include="Microsoft.Extensions.Logging.Abstractions" Version="9.0.7" />

    <!-- Integration: Microsoft.Extensions.Telemetry -->
    <!--    Assembly: Microsoft.Extensions.Telemetry -->
    <!-- Latest package https://www.nuget.org/packages/Microsoft.Extensions.Telemetry/9.7.0 -->
    <PackageReference Include="Microsoft.Extensions.Telemetry" Version="9.7.0" />

    <!-- Integration: Microsoft.VisualStudio.TestPlatform.TestFramework -->
    <!--    Assembly: Microsoft.VisualStudio.TestPlatform.TestFramework -->
    <!-- Latest package https://www.nuget.org/packages/Microsoft.VisualStudio.TestPlatform/14.0.0.1 -->
    <PackageReference Include="Microsoft.VisualStudio.TestPlatform" Version="14.0.0.1" />

    <!-- Integration: MongoDB.Driver -->
    <!--    Assembly: MongoDB.Driver -->
    <!-- Integration: MongoDB.Driver.Core -->
    <!--    Assembly: MongoDB.Driver.Core -->
    <!-- Latest package https://www.nuget.org/packages/MongoDB.Driver/3.4.2 -->
    <PackageReference Include="MongoDB.Driver" Version="3.4.2" />

    <!-- Integration: MongoDB.Driver.Core -->
    <!--    Assembly: MongoDB.Driver.Core -->
    <!-- Latest package https://www.nuget.org/packages/MongoDB.Driver.Core/2.30.0 -->
    <PackageReference Include="MongoDB.Driver.Core" Version="2.30.0" />

    <!-- Integration: Microsoft.VisualStudio.TestPlatform.MSTest.TestAdapter -->
    <!--    Assembly: Microsoft.VisualStudio.TestPlatform.MSTest.TestAdapter -->
<<<<<<< HEAD
=======
    <!-- Integration: Microsoft.VisualStudio.TestPlatform.MSTestAdapter.PlatformServices -->
    <!--    Assembly: Microsoft.VisualStudio.TestPlatform.MSTestAdapter.PlatformServices -->
>>>>>>> da504090
    <!-- Latest package https://www.nuget.org/packages/MSTest.TestAdapter/3.10.0 -->
    <PackageReference Include="MSTest.TestAdapter" Version="3.10.0" />

    <!-- Integration: MySql.Data -->
    <!--    Assembly: MySql.Data -->
    <!-- Latest package https://www.nuget.org/packages/MySql.Data/9.4.0 -->
    <PackageReference Include="MySql.Data" Version="9.4.0" />

    <!-- Integration: MySqlConnector -->
    <!--    Assembly: MySqlConnector -->
    <!-- Latest package https://www.nuget.org/packages/MySqlConnector/2.4.0 -->
    <PackageReference Include="MySqlConnector" Version="2.4.0" />

    <!-- Integration: NLog -->
    <!--    Assembly: NLog -->
    <!-- Latest package https://www.nuget.org/packages/NLog/6.0.2 -->
    <PackageReference Include="NLog" Version="6.0.2" />

    <!-- Integration: Npgsql -->
    <!--    Assembly: Npgsql -->
    <!-- Latest package https://www.nuget.org/packages/Npgsql/9.0.3 -->
    <PackageReference Include="Npgsql" Version="9.0.3" />

    <!-- Integration: nunit.framework -->
    <!--    Assembly: nunit.framework -->
    <!-- Latest package https://www.nuget.org/packages/NUnit/4.3.2 -->
    <PackageReference Include="NUnit" Version="4.3.2" />

    <!-- Integration: OpenTelemetry -->
    <!--    Assembly: OpenTelemetry -->
    <!-- Latest package https://www.nuget.org/packages/OpenTelemetry/1.12.0 -->
    <PackageReference Include="OpenTelemetry" Version="1.12.0" />

    <!-- Integration: OpenTelemetry.Api -->
    <!--    Assembly: OpenTelemetry.Api -->
    <!-- Latest package https://www.nuget.org/packages/OpenTelemetry.Api/1.12.0 -->
    <PackageReference Include="OpenTelemetry.Api" Version="1.12.0" />

    <!-- Integration: Oracle.ManagedDataAccess -->
    <!--    Assembly: Oracle.ManagedDataAccess -->
    <!-- Latest package https://www.nuget.org/packages/Oracle.ManagedDataAccess/23.9.1 -->
    <PackageReference Include="Oracle.ManagedDataAccess" Version="23.9.1" />

    <!-- Integration: RabbitMQ.Client -->
    <!--    Assembly: RabbitMQ.Client -->
    <!-- Latest package https://www.nuget.org/packages/RabbitMQ.Client/7.1.2 -->
    <PackageReference Include="RabbitMQ.Client" Version="7.1.2" />

    <!-- Integration: WebDriver -->
    <!--    Assembly: WebDriver -->
    <!-- Latest package https://www.nuget.org/packages/Selenium.WebDriver/4.34.0 -->
    <PackageReference Include="Selenium.WebDriver" Version="4.34.0" />

    <!-- Integration: Serilog -->
    <!--    Assembly: Serilog -->
    <!-- Latest package https://www.nuget.org/packages/Serilog/4.3.0 -->
    <PackageReference Include="Serilog" Version="4.3.0" />

    <!-- Integration: ServiceStack.Redis -->
    <!--    Assembly: ServiceStack.Redis -->
    <!-- Latest package https://www.nuget.org/packages/ServiceStack.Redis/8.8.0 -->
    <PackageReference Include="ServiceStack.Redis" Version="8.8.0" />

    <!-- Integration: StackExchange.Redis -->
    <!--    Assembly: StackExchange.Redis -->
    <!-- Latest package https://www.nuget.org/packages/StackExchange.Redis/2.8.58 -->
    <PackageReference Include="StackExchange.Redis" Version="2.8.58" />

    <!-- Integration: StackExchange.Redis.StrongName -->
    <!--    Assembly: StackExchange.Redis.StrongName -->
    <!-- Latest package https://www.nuget.org/packages/StackExchange.Redis.StrongName/1.2.6 -->
    <PackageReference Include="StackExchange.Redis.StrongName" Version="1.2.6" />

    <!-- Integration: System.Data.Common -->
    <!--    Assembly: System.Data.Common -->
    <!-- Latest package https://www.nuget.org/packages/System.Data.Common/4.3.0 -->
    <PackageReference Include="System.Data.Common" Version="4.3.0" />

    <!-- Integration: System.Data -->
    <!--    Assembly: System.Data -->
    <!-- Integration: System.Data.SqlClient -->
    <!--    Assembly: System.Data.SqlClient -->
    <!-- Latest package https://www.nuget.org/packages/System.Data.SqlClient/4.9.0 -->
    <PackageReference Include="System.Data.SqlClient" Version="4.9.0" />

    <!-- Integration: System.Data.SQLite -->
    <!--    Assembly: System.Data.SQLite -->
    <!-- Latest package https://www.nuget.org/packages/System.Data.SQLite/1.0.119 -->
    <PackageReference Include="System.Data.SQLite" Version="1.0.119" />

    <!-- Integration: System.Net.Http -->
    <!--    Assembly: System.Net.Http -->
    <!-- Latest package https://www.nuget.org/packages/System.Net.Http/4.3.4 -->
    <PackageReference Include="System.Net.Http" Version="4.3.4" />

    <!-- Integration: System.Net.Http.WinHttpHandler -->
    <!--    Assembly: System.Net.Http.WinHttpHandler -->
    <!-- Latest package https://www.nuget.org/packages/System.Net.Http.WinHttpHandler/9.0.7 -->
    <PackageReference Include="System.Net.Http.WinHttpHandler" Version="9.0.7" />

    <!-- Integration: System.Net.Requests -->
    <!--    Assembly: System.Net.Requests -->
    <!-- Latest package https://www.nuget.org/packages/System.Net.Requests/4.3.0 -->
    <PackageReference Include="System.Net.Requests" Version="4.3.0" />

    <!-- Integration: System.ServiceModel -->
    <!--    Assembly: System.ServiceModel -->
    <!-- Latest package https://www.nuget.org/packages/System.ServiceModel.Http/8.1.2 -->
    <PackageReference Include="System.ServiceModel.Http" Version="4.10.3" />

    <!-- Integration: xunit.execution.desktop -->
    <!--    Assembly: xunit.execution.desktop -->
    <!-- Latest package https://www.nuget.org/packages/xunit/2.9.3 -->
    <PackageReference Include="xunit" Version="2.9.3" />

    <!-- Integration: xunit.execution.dotnet -->
    <!--    Assembly: xunit.execution.dotnet -->
    <!-- Latest package https://www.nuget.org/packages/xunit.extensibility.execution/2.9.3 -->
    <PackageReference Include="xunit.extensibility.execution" Version="2.9.3" />

    <!-- Integration: xunit.v3.core -->
    <!--    Assembly: xunit.v3.core -->
    <!-- Latest package https://www.nuget.org/packages/xunit.v3/3.0.0 -->
    <PackageReference Include="xunit.v3" Version="3.0.0" />

    <!-- Integration: Yarp.ReverseProxy -->
    <!--    Assembly: Yarp.ReverseProxy -->
    <!-- Latest package https://www.nuget.org/packages/Yarp.ReverseProxy/2.3.0 -->
    <PackageReference Include="Yarp.ReverseProxy" Version="2.3.0" />

  </ItemGroup>

</Project><|MERGE_RESOLUTION|>--- conflicted
+++ resolved
@@ -8,8 +8,8 @@
   <ItemGroup>
     <!-- Integration: AerospikeClient -->
     <!--    Assembly: AerospikeClient -->
-    <!-- Latest package https://www.nuget.org/packages/Aerospike.Client/8.0.2 -->
-    <PackageReference Include="Aerospike.Client" Version="8.0.2" />
+    <!-- Latest package https://www.nuget.org/packages/Aerospike.Client/8.1.0 -->
+    <PackageReference Include="Aerospike.Client" Version="8.1.0" />
 
     <!-- Integration: Amazon.Lambda.RuntimeSupport -->
     <!--    Assembly: Amazon.Lambda.RuntimeSupport -->
@@ -18,43 +18,43 @@
 
     <!-- Integration: AWSSDK.Core -->
     <!--    Assembly: AWSSDK.Core -->
-    <!-- Latest package https://www.nuget.org/packages/AWSSDK.Core/4.0.0.18 -->
-    <PackageReference Include="AWSSDK.Core" Version="4.0.0.18" />
+    <!-- Latest package https://www.nuget.org/packages/AWSSDK.Core/4.0.0.20 -->
+    <PackageReference Include="AWSSDK.Core" Version="4.0.0.20" />
 
     <!-- Integration: AWSSDK.DynamoDBv2 -->
     <!--    Assembly: AWSSDK.DynamoDBv2 -->
-    <!-- Latest package https://www.nuget.org/packages/AWSSDK.DynamoDBv2/4.0.3.1 -->
-    <PackageReference Include="AWSSDK.DynamoDBv2" Version="4.0.3.1" />
+    <!-- Latest package https://www.nuget.org/packages/AWSSDK.DynamoDBv2/4.0.3.3 -->
+    <PackageReference Include="AWSSDK.DynamoDBv2" Version="4.0.3.3" />
 
     <!-- Integration: AWSSDK.EventBridge -->
     <!--    Assembly: AWSSDK.EventBridge -->
-    <!-- Latest package https://www.nuget.org/packages/AWSSDK.EventBridge/4.0.3.1 -->
-    <PackageReference Include="AWSSDK.EventBridge" Version="4.0.3.1" />
+    <!-- Latest package https://www.nuget.org/packages/AWSSDK.EventBridge/4.0.3.2 -->
+    <PackageReference Include="AWSSDK.EventBridge" Version="4.0.3.2" />
 
     <!-- Integration: AWSSDK.Kinesis -->
     <!--    Assembly: AWSSDK.Kinesis -->
-    <!-- Latest package https://www.nuget.org/packages/AWSSDK.Kinesis/4.0.2.14 -->
-    <PackageReference Include="AWSSDK.Kinesis" Version="4.0.2.14" />
+    <!-- Latest package https://www.nuget.org/packages/AWSSDK.Kinesis/4.0.2.15 -->
+    <PackageReference Include="AWSSDK.Kinesis" Version="4.0.2.15" />
 
     <!-- Integration: AWSSDK.S3 -->
     <!--    Assembly: AWSSDK.S3 -->
-    <!-- Latest package https://www.nuget.org/packages/AWSSDK.S3/4.0.6.2 -->
-    <PackageReference Include="AWSSDK.S3" Version="4.0.6.2" />
+    <!-- Latest package https://www.nuget.org/packages/AWSSDK.S3/4.0.6.3 -->
+    <PackageReference Include="AWSSDK.S3" Version="4.0.6.3" />
 
     <!-- Integration: AWSSDK.SimpleNotificationService -->
     <!--    Assembly: AWSSDK.SimpleNotificationService -->
-    <!-- Latest package https://www.nuget.org/packages/AWSSDK.SimpleNotificationService/4.0.0.15 -->
-    <PackageReference Include="AWSSDK.SimpleNotificationService" Version="4.0.0.15" />
+    <!-- Latest package https://www.nuget.org/packages/AWSSDK.SimpleNotificationService/4.0.0.17 -->
+    <PackageReference Include="AWSSDK.SimpleNotificationService" Version="4.0.0.17" />
 
     <!-- Integration: AWSSDK.SQS -->
     <!--    Assembly: AWSSDK.SQS -->
-    <!-- Latest package https://www.nuget.org/packages/AWSSDK.SQS/4.0.0.17 -->
-    <PackageReference Include="AWSSDK.SQS" Version="4.0.0.17" />
+    <!-- Latest package https://www.nuget.org/packages/AWSSDK.SQS/4.0.0.18 -->
+    <PackageReference Include="AWSSDK.SQS" Version="4.0.0.18" />
 
     <!-- Integration: AWSSDK.StepFunctions -->
     <!--    Assembly: AWSSDK.StepFunctions -->
-    <!-- Latest package https://www.nuget.org/packages/AWSSDK.StepFunctions/4.0.0.17 -->
-    <PackageReference Include="AWSSDK.StepFunctions" Version="4.0.0.17" />
+    <!-- Latest package https://www.nuget.org/packages/AWSSDK.StepFunctions/4.0.0.18 -->
+    <PackageReference Include="AWSSDK.StepFunctions" Version="4.0.0.18" />
 
     <!-- Integration: Azure.Messaging.ServiceBus -->
     <!--    Assembly: Azure.Messaging.ServiceBus -->
@@ -195,23 +195,23 @@
 
     <!-- Integration: Microsoft.Data.Sqlite -->
     <!--    Assembly: Microsoft.Data.Sqlite -->
-    <!-- Latest package https://www.nuget.org/packages/Microsoft.Data.Sqlite/9.0.7 -->
-    <PackageReference Include="Microsoft.Data.Sqlite" Version="9.0.7" />
+    <!-- Latest package https://www.nuget.org/packages/Microsoft.Data.Sqlite/9.0.8 -->
+    <PackageReference Include="Microsoft.Data.Sqlite" Version="9.0.8" />
 
     <!-- Integration: Microsoft.Extensions.Identity.Core -->
     <!--    Assembly: Microsoft.Extensions.Identity.Core -->
-    <!-- Latest package https://www.nuget.org/packages/Microsoft.Extensions.Identity.Core/9.0.7 -->
-    <PackageReference Include="Microsoft.Extensions.Identity.Core" Version="9.0.7" />
+    <!-- Latest package https://www.nuget.org/packages/Microsoft.Extensions.Identity.Core/9.0.8 -->
+    <PackageReference Include="Microsoft.Extensions.Identity.Core" Version="9.0.8" />
 
     <!-- Integration: Microsoft.Extensions.Logging -->
     <!--    Assembly: Microsoft.Extensions.Logging -->
-    <!-- Latest package https://www.nuget.org/packages/Microsoft.Extensions.Logging/9.0.7 -->
-    <PackageReference Include="Microsoft.Extensions.Logging" Version="9.0.7" />
+    <!-- Latest package https://www.nuget.org/packages/Microsoft.Extensions.Logging/9.0.8 -->
+    <PackageReference Include="Microsoft.Extensions.Logging" Version="9.0.8" />
 
     <!-- Integration: Microsoft.Extensions.Logging.Abstractions -->
     <!--    Assembly: Microsoft.Extensions.Logging.Abstractions -->
-    <!-- Latest package https://www.nuget.org/packages/Microsoft.Extensions.Logging.Abstractions/9.0.7 -->
-    <PackageReference Include="Microsoft.Extensions.Logging.Abstractions" Version="9.0.7" />
+    <!-- Latest package https://www.nuget.org/packages/Microsoft.Extensions.Logging.Abstractions/9.0.8 -->
+    <PackageReference Include="Microsoft.Extensions.Logging.Abstractions" Version="9.0.8" />
 
     <!-- Integration: Microsoft.Extensions.Telemetry -->
     <!--    Assembly: Microsoft.Extensions.Telemetry -->
@@ -237,13 +237,10 @@
 
     <!-- Integration: Microsoft.VisualStudio.TestPlatform.MSTest.TestAdapter -->
     <!--    Assembly: Microsoft.VisualStudio.TestPlatform.MSTest.TestAdapter -->
-<<<<<<< HEAD
-=======
     <!-- Integration: Microsoft.VisualStudio.TestPlatform.MSTestAdapter.PlatformServices -->
     <!--    Assembly: Microsoft.VisualStudio.TestPlatform.MSTestAdapter.PlatformServices -->
->>>>>>> da504090
-    <!-- Latest package https://www.nuget.org/packages/MSTest.TestAdapter/3.10.0 -->
-    <PackageReference Include="MSTest.TestAdapter" Version="3.10.0" />
+    <!-- Latest package https://www.nuget.org/packages/MSTest.TestAdapter/3.10.1 -->
+    <PackageReference Include="MSTest.TestAdapter" Version="3.10.1" />
 
     <!-- Integration: MySql.Data -->
     <!--    Assembly: MySql.Data -->
@@ -339,8 +336,8 @@
 
     <!-- Integration: System.Net.Http.WinHttpHandler -->
     <!--    Assembly: System.Net.Http.WinHttpHandler -->
-    <!-- Latest package https://www.nuget.org/packages/System.Net.Http.WinHttpHandler/9.0.7 -->
-    <PackageReference Include="System.Net.Http.WinHttpHandler" Version="9.0.7" />
+    <!-- Latest package https://www.nuget.org/packages/System.Net.Http.WinHttpHandler/9.0.8 -->
+    <PackageReference Include="System.Net.Http.WinHttpHandler" Version="9.0.8" />
 
     <!-- Integration: System.Net.Requests -->
     <!--    Assembly: System.Net.Requests -->

--- conflicted
+++ resolved
@@ -129,11 +129,7 @@
     <!-- Integration: NLog -->
     <!-- Assembly: NLog -->
     <!-- Latest package https://www.nuget.org/packages/NLog/5.0.0 -->
-<<<<<<< HEAD
     <PackageReference Include="NLog" Version="5.0.0" />
-=======
-    <PackageReference Include="NLog" Version="4.7.15" />
->>>>>>> 6ce49814
 
     <!-- Integration: Npgsql -->
     <!-- Assembly: Npgsql -->

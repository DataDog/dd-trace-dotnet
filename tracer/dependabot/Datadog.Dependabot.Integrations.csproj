<Project Sdk="Microsoft.NET.Sdk.Web">

  <PropertyGroup>
    <TargetFrameworks>net8.0</TargetFrameworks>
    <RootNamespace>Datadog.Dependabot.Honeypot</RootNamespace>
  </PropertyGroup>

  <ItemGroup>
    <!-- Integration: AerospikeClient -->
    <!--    Assembly: AerospikeClient -->
    <!-- Latest package https://www.nuget.org/packages/Aerospike.Client/8.0.1 -->
    <PackageReference Include="Aerospike.Client" Version="8.0.1" />

    <!-- Integration: Amazon.Lambda.RuntimeSupport -->
    <!--    Assembly: Amazon.Lambda.RuntimeSupport -->
    <!-- Latest package https://www.nuget.org/packages/Amazon.Lambda.RuntimeSupport/1.12.2 -->
    <PackageReference Include="Amazon.Lambda.RuntimeSupport" Version="1.12.2" />

    <!-- Integration: AWSSDK.Core -->
    <!--    Assembly: AWSSDK.Core -->
<<<<<<< HEAD
    <!-- Latest package https://www.nuget.org/packages/AWSSDK.Core/3.7.401.10 -->
    <PackageReference Include="AWSSDK.Core" Version="3.7.401.10" />

    <!-- Integration: AWSSDK.DynamoDBv2 -->
    <!--    Assembly: AWSSDK.DynamoDBv2 -->
    <!-- Latest package https://www.nuget.org/packages/AWSSDK.DynamoDBv2/3.7.405.17 -->
    <PackageReference Include="AWSSDK.DynamoDBv2" Version="3.7.405.15" />

    <!-- Integration: AWSSDK.EventBridge -->
    <!--    Assembly: AWSSDK.EventBridge -->
    <!-- Latest package https://www.nuget.org/packages/AWSSDK.EventBridge/3.7.402.32 -->
    <PackageReference Include="AWSSDK.EventBridge" Version="3.7.402.30" />

    <!-- Integration: AWSSDK.Kinesis -->
    <!--    Assembly: AWSSDK.Kinesis -->
    <!-- Latest package https://www.nuget.org/packages/AWSSDK.Kinesis/3.7.402.67 -->
    <PackageReference Include="AWSSDK.Kinesis" Version="3.7.402.65" />
=======
    <!-- Latest package https://www.nuget.org/packages/AWSSDK.Core/3.7.401.11 -->
    <PackageReference Include="AWSSDK.Core" Version="3.7.401.11" />

    <!-- Integration: AWSSDK.DynamoDBv2 -->
    <!--    Assembly: AWSSDK.DynamoDBv2 -->
    <!-- Latest package https://www.nuget.org/packages/AWSSDK.DynamoDBv2/3.7.405.18 -->
    <PackageReference Include="AWSSDK.DynamoDBv2" Version="3.7.405.18" />

    <!-- Integration: AWSSDK.EventBridge -->
    <!--    Assembly: AWSSDK.EventBridge -->
    <!-- Latest package https://www.nuget.org/packages/AWSSDK.EventBridge/3.7.402.33 -->
    <PackageReference Include="AWSSDK.EventBridge" Version="3.7.402.33" />

    <!-- Integration: AWSSDK.Kinesis -->
    <!--    Assembly: AWSSDK.Kinesis -->
    <!-- Latest package https://www.nuget.org/packages/AWSSDK.Kinesis/3.7.402.68 -->
    <PackageReference Include="AWSSDK.Kinesis" Version="3.7.402.68" />
>>>>>>> 50a95c58

    <!-- Integration: AWSSDK.S3 -->
    <!--    Assembly: AWSSDK.S3 -->
    <!-- Latest package https://www.nuget.org/packages/AWSSDK.S3/3.7.414 -->
    <PackageReference Include="AWSSDK.S3" Version="3.7.414" />

    <!-- Integration: AWSSDK.SimpleNotificationService -->
    <!--    Assembly: AWSSDK.SimpleNotificationService -->
<<<<<<< HEAD
    <!-- Latest package https://www.nuget.org/packages/AWSSDK.SimpleNotificationService/3.7.400.90 -->
    <PackageReference Include="AWSSDK.SimpleNotificationService" Version="3.7.400.88" />

    <!-- Integration: AWSSDK.SQS -->
    <!--    Assembly: AWSSDK.SQS -->
    <!-- Latest package https://www.nuget.org/packages/AWSSDK.SQS/3.7.400.90 -->
    <PackageReference Include="AWSSDK.SQS" Version="3.7.400.88" />
=======
    <!-- Latest package https://www.nuget.org/packages/AWSSDK.SimpleNotificationService/3.7.400.91 -->
    <PackageReference Include="AWSSDK.SimpleNotificationService" Version="3.7.400.91" />

    <!-- Integration: AWSSDK.SQS -->
    <!--    Assembly: AWSSDK.SQS -->
    <!-- Latest package https://www.nuget.org/packages/AWSSDK.SQS/3.7.400.91 -->
    <PackageReference Include="AWSSDK.SQS" Version="3.7.400.91" />
>>>>>>> 50a95c58

    <!-- Integration: Azure.Messaging.ServiceBus -->
    <!--    Assembly: Azure.Messaging.ServiceBus -->
    <!-- Latest package https://www.nuget.org/packages/Azure.Messaging.ServiceBus/7.18.3 -->
    <PackageReference Include="Azure.Messaging.ServiceBus" Version="7.17.5" />

    <!-- Integration: Confluent.Kafka -->
    <!--    Assembly: Confluent.Kafka -->
    <!-- Latest package https://www.nuget.org/packages/Confluent.Kafka/2.8.0 -->
    <PackageReference Include="Confluent.Kafka" Version="2.8.0" />

    <!-- Integration: Couchbase.NetClient -->
    <!--    Assembly: Couchbase.NetClient -->
    <!-- Latest package https://www.nuget.org/packages/CouchbaseNetClient/3.6.5 -->
    <PackageReference Include="CouchbaseNetClient" Version="3.6.5" />

    <!-- Integration: Elasticsearch.Net -->
    <!--    Assembly: Elasticsearch.Net -->
    <!-- Latest package https://www.nuget.org/packages/Elasticsearch.Net/7.17.5 -->
    <PackageReference Include="Elasticsearch.Net" Version="7.17.5" />

    <!-- Integration: Google.Protobuf -->
    <!--    Assembly: Google.Protobuf -->
    <!-- Latest package https://www.nuget.org/packages/Google.Protobuf/3.29.3 -->
    <PackageReference Include="Google.Protobuf" Version="3.29.3" />

    <!-- Integration: GraphQL -->
    <!--    Assembly: GraphQL -->
    <!-- Latest package https://www.nuget.org/packages/GraphQL/8.3.1 -->
    <PackageReference Include="GraphQL" Version="8.3.1" />

    <!-- Integration: GraphQL.SystemReactive -->
    <!--    Assembly: GraphQL.SystemReactive -->
    <!-- Latest package https://www.nuget.org/packages/GraphQL.SystemReactive/4.8.0 -->
    <PackageReference Include="GraphQL.SystemReactive" Version="4.8.0" />

    <!-- Integration: Grpc.Core -->
    <!--    Assembly: Grpc.Core -->
    <!-- Latest package https://www.nuget.org/packages/Grpc/2.46.6 -->
    <PackageReference Include="Grpc" Version="2.46.6" />

    <!-- Integration: Grpc.AspNetCore.Server -->
    <!--    Assembly: Grpc.AspNetCore.Server -->
    <!-- Integration: Grpc.Net.Client -->
    <!--    Assembly: Grpc.Net.Client -->
    <!-- Latest package https://www.nuget.org/packages/Grpc.AspNetCore/2.67.0 -->
    <PackageReference Include="Grpc.AspNetCore" Version="2.67.0" />

    <!-- Integration: HotChocolate.Execution -->
    <!--    Assembly: HotChocolate.Execution -->
    <!-- Latest package https://www.nuget.org/packages/HotChocolate.AspNetCore/15.0.3 -->
    <PackageReference Include="HotChocolate.AspNetCore" Version="14.3.0" />

    <!-- Integration: amqmdnetstd -->
    <!--    Assembly: amqmdnetstd -->
    <!-- Latest package https://www.nuget.org/packages/IBMMQDotnetClient/9.4.1 -->
    <PackageReference Include="IBMMQDotnetClient" Version="9.4.1" />

    <!-- Integration: log4net -->
    <!--    Assembly: log4net -->
    <!-- Latest package https://www.nuget.org/packages/log4net/3.0.3 -->
    <PackageReference Include="log4net" Version="3.0.3" />

    <!-- Integration: System.Web.Mvc -->
    <!--    Assembly: System.Web.Mvc -->
    <!-- Latest package https://www.nuget.org/packages/Microsoft.AspNet.Mvc/5.3.0 -->
    <PackageReference Include="Microsoft.AspNet.Mvc" Version="5.3.0" />

    <!-- Integration: Microsoft.AspNetCore.Authentication.Abstractions -->
    <!--    Assembly: Microsoft.AspNetCore.Authentication.Abstractions -->
    <!-- Latest package https://www.nuget.org/packages/Microsoft.AspNetCore.Authentication.Abstractions/2.3.0 -->
    <PackageReference Include="Microsoft.AspNetCore.Authentication.Abstractions" Version="2.3.0" />

    <!-- Integration: Microsoft.AspNetCore.Diagnostics -->
    <!--    Assembly: Microsoft.AspNetCore.Diagnostics -->
    <!-- Latest package https://www.nuget.org/packages/Microsoft.AspNetCore.Diagnostics/2.3.0 -->
    <PackageReference Include="Microsoft.AspNetCore.Diagnostics" Version="2.3.0" />

    <!-- Integration: Microsoft.AspNetCore.Html.Abstractions -->
    <!--    Assembly: Microsoft.AspNetCore.Html.Abstractions -->
    <!-- Latest package https://www.nuget.org/packages/Microsoft.AspNetCore.Html.Abstractions/2.3.0 -->
    <PackageReference Include="Microsoft.AspNetCore.Html.Abstractions" Version="2.3.0" />

    <!-- Integration: Microsoft.AspNetCore.Identity -->
    <!--    Assembly: Microsoft.AspNetCore.Identity -->
    <!-- Latest package https://www.nuget.org/packages/Microsoft.AspNetCore.Identity/2.3.0 -->
    <PackageReference Include="Microsoft.AspNetCore.Identity" Version="2.3.0" />

    <!-- Integration: Microsoft.AspNetCore.Mvc.Core -->
    <!--    Assembly: Microsoft.AspNetCore.Mvc.Core -->
    <!-- Latest package https://www.nuget.org/packages/Microsoft.AspNetCore.Mvc.Core/2.3.0 -->
    <PackageReference Include="Microsoft.AspNetCore.Mvc.Core" Version="2.3.0" />

    <!-- Integration: Microsoft.AspNetCore.Server.IIS -->
    <!--    Assembly: Microsoft.AspNetCore.Server.IIS -->
    <!-- Latest package https://www.nuget.org/packages/Microsoft.AspNetCore.Server.IIS/2.2.6 -->
    <PackageReference Include="Microsoft.AspNetCore.Server.IIS" Version="2.2.6" />

    <!-- Integration: Microsoft.AspNetCore.Server.Kestrel.Core -->
    <!--    Assembly: Microsoft.AspNetCore.Server.Kestrel.Core -->
    <!-- Latest package https://www.nuget.org/packages/Microsoft.AspNetCore.Server.Kestrel.Core/2.3.0 -->
    <PackageReference Include="Microsoft.AspNetCore.Server.Kestrel.Core" Version="2.3.0" />

    <!-- Integration: Microsoft.AspNetCore.Session -->
    <!--    Assembly: Microsoft.AspNetCore.Session -->
    <!-- Latest package https://www.nuget.org/packages/Microsoft.AspNetCore.Session/2.3.0 -->
    <PackageReference Include="Microsoft.AspNetCore.Session" Version="2.3.0" />

    <!-- Integration: Microsoft.AspNetCore.StaticFiles -->
    <!--    Assembly: Microsoft.AspNetCore.StaticFiles -->
    <!-- Latest package https://www.nuget.org/packages/Microsoft.AspNetCore.StaticFiles/2.3.0 -->
    <PackageReference Include="Microsoft.AspNetCore.StaticFiles" Version="2.3.0" />

    <!-- Integration: Microsoft.Azure.Cosmos.Client -->
    <!--    Assembly: Microsoft.Azure.Cosmos.Client -->
    <!-- Latest package https://www.nuget.org/packages/Microsoft.Azure.Cosmos/3.46.1 -->
    <PackageReference Include="Microsoft.Azure.Cosmos" Version="3.46.1" />

    <!-- Integration: Microsoft.Azure.Functions.Worker.Core -->
    <!--    Assembly: Microsoft.Azure.Functions.Worker.Core -->
    <!-- Latest package https://www.nuget.org/packages/Microsoft.Azure.Functions.Worker.Core/2.0.0 -->
    <PackageReference Include="Microsoft.Azure.Functions.Worker.Core" Version="2.0.0" />

    <!-- Integration: Microsoft.Azure.WebJobs.Host -->
    <!--    Assembly: Microsoft.Azure.WebJobs.Host -->
    <!-- Latest package https://www.nuget.org/packages/Microsoft.Azure.WebJobs/3.0.41 -->
    <PackageReference Include="Microsoft.Azure.WebJobs" Version="3.0.41" />

    <!-- Integration: Microsoft.Data.SqlClient -->
    <!--    Assembly: Microsoft.Data.SqlClient -->
    <!-- Latest package https://www.nuget.org/packages/Microsoft.Data.SqlClient/6.0.1 -->
    <PackageReference Include="Microsoft.Data.SqlClient" Version="6.0.1" />

    <!-- Integration: Microsoft.Data.Sqlite -->
    <!--    Assembly: Microsoft.Data.Sqlite -->
    <!-- Latest package https://www.nuget.org/packages/Microsoft.Data.Sqlite/9.0.1 -->
    <PackageReference Include="Microsoft.Data.Sqlite" Version="9.0.1" />

    <!-- Integration: Microsoft.Extensions.Identity.Core -->
    <!--    Assembly: Microsoft.Extensions.Identity.Core -->
    <!-- Latest package https://www.nuget.org/packages/Microsoft.Extensions.Identity.Core/9.0.1 -->
    <PackageReference Include="Microsoft.Extensions.Identity.Core" Version="9.0.1" />

    <!-- Integration: Microsoft.Extensions.Logging -->
    <!--    Assembly: Microsoft.Extensions.Logging -->
    <!-- Latest package https://www.nuget.org/packages/Microsoft.Extensions.Logging/9.0.1 -->
    <PackageReference Include="Microsoft.Extensions.Logging" Version="9.0.1" />

    <!-- Integration: Microsoft.Extensions.Logging.Abstractions -->
    <!--    Assembly: Microsoft.Extensions.Logging.Abstractions -->
    <!-- Latest package https://www.nuget.org/packages/Microsoft.Extensions.Logging.Abstractions/9.0.1 -->
    <PackageReference Include="Microsoft.Extensions.Logging.Abstractions" Version="9.0.1" />

    <!-- Integration: Microsoft.Extensions.Telemetry -->
    <!--    Assembly: Microsoft.Extensions.Telemetry -->
    <!-- Latest package https://www.nuget.org/packages/Microsoft.Extensions.Telemetry/9.1.0 -->
    <PackageReference Include="Microsoft.Extensions.Telemetry" Version="9.1.0" />

    <!-- Integration: Microsoft.VisualStudio.TestPlatform.TestFramework -->
    <!--    Assembly: Microsoft.VisualStudio.TestPlatform.TestFramework -->
    <!-- Latest package https://www.nuget.org/packages/Microsoft.VisualStudio.TestPlatform/14.0.0.1 -->
    <PackageReference Include="Microsoft.VisualStudio.TestPlatform" Version="14.0.0.1" />

    <!-- Integration: MongoDB.Driver -->
    <!--    Assembly: MongoDB.Driver -->
    <!-- Integration: MongoDB.Driver.Core -->
    <!--    Assembly: MongoDB.Driver.Core -->
    <!-- Latest package https://www.nuget.org/packages/MongoDB.Driver/3.1.0 -->
    <PackageReference Include="MongoDB.Driver" Version="3.1.0" />

    <!-- Integration: MongoDB.Driver.Core -->
    <!--    Assembly: MongoDB.Driver.Core -->
    <!-- Latest package https://www.nuget.org/packages/MongoDB.Driver.Core/2.30.0 -->
    <PackageReference Include="MongoDB.Driver.Core" Version="2.30.0" />

    <!-- Integration: Microsoft.VisualStudio.TestPlatform.MSTest.TestAdapter -->
    <!--    Assembly: Microsoft.VisualStudio.TestPlatform.MSTest.TestAdapter -->
    <!-- Latest package https://www.nuget.org/packages/MSTest.TestAdapter/3.7.3 -->
    <PackageReference Include="MSTest.TestAdapter" Version="3.7.3" />

    <!-- Integration: MySql.Data -->
    <!--    Assembly: MySql.Data -->
    <!-- Latest package https://www.nuget.org/packages/MySql.Data/9.2.0 -->
    <PackageReference Include="MySql.Data" Version="9.2.0" />

    <!-- Integration: MySqlConnector -->
    <!--    Assembly: MySqlConnector -->
    <!-- Latest package https://www.nuget.org/packages/MySqlConnector/2.4.0 -->
    <PackageReference Include="MySqlConnector" Version="2.4.0" />

    <!-- Integration: NLog -->
    <!--    Assembly: NLog -->
    <!-- Latest package https://www.nuget.org/packages/NLog/5.4.0 -->
    <PackageReference Include="NLog" Version="5.4.0" />

    <!-- Integration: Npgsql -->
    <!--    Assembly: Npgsql -->
    <!-- Latest package https://www.nuget.org/packages/Npgsql/9.0.2 -->
    <PackageReference Include="Npgsql" Version="9.0.2" />

    <!-- Integration: nunit.framework -->
    <!--    Assembly: nunit.framework -->
    <!-- Latest package https://www.nuget.org/packages/NUnit/4.3.2 -->
    <PackageReference Include="NUnit" Version="4.3.2" />

    <!-- Integration: OpenTelemetry -->
    <!--    Assembly: OpenTelemetry -->
    <!-- Latest package https://www.nuget.org/packages/OpenTelemetry/1.11.1 -->
    <PackageReference Include="OpenTelemetry" Version="1.11.1" />

    <!-- Integration: OpenTelemetry.Api -->
    <!--    Assembly: OpenTelemetry.Api -->
    <!-- Latest package https://www.nuget.org/packages/OpenTelemetry.Api/1.11.1 -->
    <PackageReference Include="OpenTelemetry.Api" Version="1.11.1" />

    <!-- Integration: Oracle.ManagedDataAccess -->
    <!--    Assembly: Oracle.ManagedDataAccess -->
    <!-- Latest package https://www.nuget.org/packages/Oracle.ManagedDataAccess/23.7.0 -->
    <PackageReference Include="Oracle.ManagedDataAccess" Version="23.7.0" />

    <!-- Integration: RabbitMQ.Client -->
    <!--    Assembly: RabbitMQ.Client -->
    <!-- Latest package https://www.nuget.org/packages/RabbitMQ.Client/7.0.0 -->
    <PackageReference Include="RabbitMQ.Client" Version="7.0.0" />

    <!-- Integration: WebDriver -->
    <!--    Assembly: WebDriver -->
    <!-- Latest package https://www.nuget.org/packages/Selenium.WebDriver/4.28.0 -->
    <PackageReference Include="Selenium.WebDriver" Version="4.28.0" />

    <!-- Integration: Serilog -->
    <!--    Assembly: Serilog -->
    <!-- Latest package https://www.nuget.org/packages/Serilog/4.2.0 -->
    <PackageReference Include="Serilog" Version="4.2.0" />

    <!-- Integration: ServiceStack.Redis -->
    <!--    Assembly: ServiceStack.Redis -->
    <!-- Latest package https://www.nuget.org/packages/ServiceStack.Redis/8.5.2 -->
    <PackageReference Include="ServiceStack.Redis" Version="8.5.2" />

    <!-- Integration: StackExchange.Redis -->
    <!--    Assembly: StackExchange.Redis -->
    <!-- Latest package https://www.nuget.org/packages/StackExchange.Redis/2.8.24 -->
    <PackageReference Include="StackExchange.Redis" Version="2.8.24" />

    <!-- Integration: StackExchange.Redis.StrongName -->
    <!--    Assembly: StackExchange.Redis.StrongName -->
    <!-- Latest package https://www.nuget.org/packages/StackExchange.Redis.StrongName/1.2.6 -->
    <PackageReference Include="StackExchange.Redis.StrongName" Version="1.2.6" />

    <!-- Integration: System.Data.Common -->
    <!--    Assembly: System.Data.Common -->
    <!-- Latest package https://www.nuget.org/packages/System.Data.Common/4.3.0 -->
    <PackageReference Include="System.Data.Common" Version="4.3.0" />

    <!-- Integration: System.Data -->
    <!--    Assembly: System.Data -->
    <!-- Integration: System.Data.SqlClient -->
    <!--    Assembly: System.Data.SqlClient -->
    <!-- Latest package https://www.nuget.org/packages/System.Data.SqlClient/4.9.0 -->
    <PackageReference Include="System.Data.SqlClient" Version="4.9.0" />

    <!-- Integration: System.Data.SQLite -->
    <!--    Assembly: System.Data.SQLite -->
    <!-- Latest package https://www.nuget.org/packages/System.Data.SQLite/1.0.119 -->
    <PackageReference Include="System.Data.SQLite" Version="1.0.119" />

    <!-- Integration: System.Net.Http -->
    <!--    Assembly: System.Net.Http -->
    <!-- Latest package https://www.nuget.org/packages/System.Net.Http/4.3.4 -->
    <PackageReference Include="System.Net.Http" Version="4.3.4" />

    <!-- Integration: System.Net.Http.WinHttpHandler -->
    <!--    Assembly: System.Net.Http.WinHttpHandler -->
    <!-- Latest package https://www.nuget.org/packages/System.Net.Http.WinHttpHandler/9.0.1 -->
    <PackageReference Include="System.Net.Http.WinHttpHandler" Version="9.0.1" />

    <!-- Integration: System.Net.Requests -->
    <!--    Assembly: System.Net.Requests -->
    <!-- Latest package https://www.nuget.org/packages/System.Net.Requests/4.3.0 -->
    <PackageReference Include="System.Net.Requests" Version="4.3.0" />

    <!-- Integration: System.ServiceModel -->
    <!--    Assembly: System.ServiceModel -->
    <!-- Latest package https://www.nuget.org/packages/System.ServiceModel.Http/8.1.1 -->
    <PackageReference Include="System.ServiceModel.Http" Version="4.10.3" />

    <!-- Integration: xunit.execution.desktop -->
    <!--    Assembly: xunit.execution.desktop -->
    <!-- Latest package https://www.nuget.org/packages/xunit/2.9.3 -->
    <PackageReference Include="xunit" Version="2.9.3" />

    <!-- Integration: xunit.execution.dotnet -->
    <!--    Assembly: xunit.execution.dotnet -->
    <!-- Latest package https://www.nuget.org/packages/xunit.extensibility.execution/2.9.3 -->
    <PackageReference Include="xunit.extensibility.execution" Version="2.9.3" />

    <!-- Integration: xunit.v3.core -->
    <!--    Assembly: xunit.v3.core -->
    <!-- Latest package https://www.nuget.org/packages/xunit.v3/1.0.1 -->
    <PackageReference Include="xunit.v3" Version="1.0.1" />

    <!-- Integration: Yarp.ReverseProxy -->
    <!--    Assembly: Yarp.ReverseProxy -->
    <!-- Latest package https://www.nuget.org/packages/Yarp.ReverseProxy/2.2.0 -->
    <PackageReference Include="Yarp.ReverseProxy" Version="2.2.0" />

  </ItemGroup>

</Project><|MERGE_RESOLUTION|>--- conflicted
+++ resolved
@@ -18,25 +18,6 @@
 
     <!-- Integration: AWSSDK.Core -->
     <!--    Assembly: AWSSDK.Core -->
-<<<<<<< HEAD
-    <!-- Latest package https://www.nuget.org/packages/AWSSDK.Core/3.7.401.10 -->
-    <PackageReference Include="AWSSDK.Core" Version="3.7.401.10" />
-
-    <!-- Integration: AWSSDK.DynamoDBv2 -->
-    <!--    Assembly: AWSSDK.DynamoDBv2 -->
-    <!-- Latest package https://www.nuget.org/packages/AWSSDK.DynamoDBv2/3.7.405.17 -->
-    <PackageReference Include="AWSSDK.DynamoDBv2" Version="3.7.405.15" />
-
-    <!-- Integration: AWSSDK.EventBridge -->
-    <!--    Assembly: AWSSDK.EventBridge -->
-    <!-- Latest package https://www.nuget.org/packages/AWSSDK.EventBridge/3.7.402.32 -->
-    <PackageReference Include="AWSSDK.EventBridge" Version="3.7.402.30" />
-
-    <!-- Integration: AWSSDK.Kinesis -->
-    <!--    Assembly: AWSSDK.Kinesis -->
-    <!-- Latest package https://www.nuget.org/packages/AWSSDK.Kinesis/3.7.402.67 -->
-    <PackageReference Include="AWSSDK.Kinesis" Version="3.7.402.65" />
-=======
     <!-- Latest package https://www.nuget.org/packages/AWSSDK.Core/3.7.401.11 -->
     <PackageReference Include="AWSSDK.Core" Version="3.7.401.11" />
 
@@ -54,7 +35,6 @@
     <!--    Assembly: AWSSDK.Kinesis -->
     <!-- Latest package https://www.nuget.org/packages/AWSSDK.Kinesis/3.7.402.68 -->
     <PackageReference Include="AWSSDK.Kinesis" Version="3.7.402.68" />
->>>>>>> 50a95c58
 
     <!-- Integration: AWSSDK.S3 -->
     <!--    Assembly: AWSSDK.S3 -->
@@ -63,15 +43,6 @@
 
     <!-- Integration: AWSSDK.SimpleNotificationService -->
     <!--    Assembly: AWSSDK.SimpleNotificationService -->
-<<<<<<< HEAD
-    <!-- Latest package https://www.nuget.org/packages/AWSSDK.SimpleNotificationService/3.7.400.90 -->
-    <PackageReference Include="AWSSDK.SimpleNotificationService" Version="3.7.400.88" />
-
-    <!-- Integration: AWSSDK.SQS -->
-    <!--    Assembly: AWSSDK.SQS -->
-    <!-- Latest package https://www.nuget.org/packages/AWSSDK.SQS/3.7.400.90 -->
-    <PackageReference Include="AWSSDK.SQS" Version="3.7.400.88" />
-=======
     <!-- Latest package https://www.nuget.org/packages/AWSSDK.SimpleNotificationService/3.7.400.91 -->
     <PackageReference Include="AWSSDK.SimpleNotificationService" Version="3.7.400.91" />
 
@@ -79,7 +50,6 @@
     <!--    Assembly: AWSSDK.SQS -->
     <!-- Latest package https://www.nuget.org/packages/AWSSDK.SQS/3.7.400.91 -->
     <PackageReference Include="AWSSDK.SQS" Version="3.7.400.91" />
->>>>>>> 50a95c58
 
     <!-- Integration: Azure.Messaging.ServiceBus -->
     <!--    Assembly: Azure.Messaging.ServiceBus -->

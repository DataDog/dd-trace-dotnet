--- conflicted
+++ resolved
@@ -187,12 +187,8 @@
 
         using var helper = await StartConsoleWithArgs(
                                "crash-datadog",
-<<<<<<< HEAD
                                false,
-                               [LdPreloadConfig, ..CrashReportConfig(reportFile)]);
-=======
                                [LdPreloadConfig, CrashReportConfig(reportFile)]);
->>>>>>> 94884e51
 
         await helper.Task;
 
@@ -295,12 +291,8 @@
 
         using var helper = await StartConsoleWithArgs(
                                "crash",
-<<<<<<< HEAD
                                false,
-                               [LdPreloadConfig, ..CrashReportConfig(reportFile)]);
-=======
                                [LdPreloadConfig, CrashReportConfig(reportFile)]);
->>>>>>> 94884e51
 
         await helper.Task;
 
@@ -320,12 +312,8 @@
 
         using var helper = await StartConsoleWithArgs(
                                "crash-datadog",
-<<<<<<< HEAD
                                false,
-                               [LdPreloadConfig, ..CrashReportConfig(reportFile)]);
-=======
                                [LdPreloadConfig, CrashReportConfig(reportFile)]);
->>>>>>> 94884e51
 
         await helper.Task;
 

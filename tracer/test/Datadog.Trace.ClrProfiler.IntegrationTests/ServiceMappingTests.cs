// <copyright file="ServiceMappingTests.cs" company="Datadog">
// Unless explicitly stated otherwise all files in this repository are licensed under the Apache 2 License.
// This product includes software developed at Datadog (https://www.datadoghq.com/). Copyright 2017 Datadog, Inc.
// </copyright>

using Datadog.Trace.TestHelpers;
using Xunit;
using Xunit.Abstractions;

namespace Datadog.Trace.ClrProfiler.IntegrationTests
{
    [Collection(nameof(WebRequestTests))]
    public class ServiceMappingTests : TestHelper
    {
        public ServiceMappingTests(ITestOutputHelper output)
            : base("WebRequest", output)
        {
            SetEnvironmentVariable("DD_TRACE_SERVICE_MAPPING", "some-trace:not-used,http-client:my-custom-client");
            SetServiceVersion("1.0.0");
        }

<<<<<<< HEAD
        [Fact]
=======
        [SkippableTheory]
>>>>>>> cfd66df6
        [Trait("Category", "EndToEnd")]
        [Trait("RunOnWindows", "True")]
        public void RenamesService()
        {
            var ignoreAsync = false;
            var expectedSpanCount = 74;

            const string expectedOperationName = "http.request";
            const string expectedServiceName = "my-custom-client";

            int agentPort = TcpPortProvider.GetOpenPort();
            int httpPort = TcpPortProvider.GetOpenPort();
            var extraArgs = ignoreAsync ? "IgnoreAsync " : string.Empty;

            Output.WriteLine($"Assigning port {agentPort} for the agentPort.");
            Output.WriteLine($"Assigning port {httpPort} for the httpPort.");

            using (var agent = new MockTracerAgent(agentPort))
            using (RunSampleAndWaitForExit(agent.Port, arguments: $"{extraArgs}Port={httpPort}"))
            {
                var spans = agent.WaitForSpans(expectedSpanCount, operationName: expectedOperationName);
                Assert.Equal(expectedSpanCount, spans.Count);

                foreach (var span in spans)
                {
                    Assert.Equal(expectedOperationName, span.Name);
                    Assert.Equal(expectedServiceName, span.Service);
                    Assert.Equal(SpanTypes.Http, span.Type);
                    Assert.Matches("WebRequest|HttpMessageHandler", span.Tags[Tags.InstrumentationName]);
                    Assert.False(span.Tags?.ContainsKey(Tags.Version), "External service span should not have service version tag.");
                }
            }
        }
    }
}<|MERGE_RESOLUTION|>--- conflicted
+++ resolved
@@ -19,11 +19,7 @@
             SetServiceVersion("1.0.0");
         }
 
-<<<<<<< HEAD
-        [Fact]
-=======
-        [SkippableTheory]
->>>>>>> cfd66df6
+        [SkippableFact]
         [Trait("Category", "EndToEnd")]
         [Trait("RunOnWindows", "True")]
         public void RenamesService()

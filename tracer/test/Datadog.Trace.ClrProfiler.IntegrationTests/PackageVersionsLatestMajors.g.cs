--- conflicted
+++ resolved
@@ -26,7 +26,6 @@
 #if DEFAULT_SAMPLES
                 new object[] { string.Empty },
 #else
-<<<<<<< HEAD
 #if NETCOREAPP2_1
                 new object[] { "3.7.100.124" },
 #endif
@@ -45,10 +44,8 @@
 #if NET7_0
                 new object[] { "3.7.100.124" },
 #endif
-=======
 #if NET462
                 new object[] { "3.7.100.124" },
->>>>>>> d7e23884
 #endif
             };
 
@@ -60,7 +57,6 @@
                 new object[] { string.Empty },
 #else
 #if NETCOREAPP2_1
-<<<<<<< HEAD
                 new object[] { "3.7.101.60" },
 #endif
 #if NETCOREAPP3_0
@@ -77,24 +73,7 @@
 #endif
 #if NET7_0
                 new object[] { "3.7.101.60" },
-=======
-                new object[] { "3.7.100.124" },
-#endif
-#if NETCOREAPP3_0
-                new object[] { "3.7.100.124" },
-#endif
-#if NETCOREAPP3_1
-                new object[] { "3.7.100.124" },
-#endif
-#if NET5_0
-                new object[] { "3.7.100.124" },
-#endif
-#if NET6_0
-                new object[] { "3.7.100.124" },
-#endif
-#if NET7_0
-                new object[] { "3.7.100.124" },
->>>>>>> d7e23884
+
 #endif
 #endif
             };
@@ -294,15 +273,13 @@
 #if DEFAULT_SAMPLES
                 new object[] { string.Empty },
 #else
-<<<<<<< HEAD
-=======
+
 #if NET462
                 new object[] { "4.1.12" },
                 new object[] { "5.0.16" },
                 new object[] { "6.0.9" },
                 new object[] { "7.0.4" },
 #endif
->>>>>>> d7e23884
 #if NETCOREAPP2_1
                 new object[] { "4.1.12" },
                 new object[] { "5.0.16" },
@@ -465,8 +442,7 @@
 #if DEFAULT_SAMPLES
                 new object[] { string.Empty },
 #else
-<<<<<<< HEAD
-=======
+
 #if NET462
                 new object[] { "1.1.4" },
                 new object[] { "2.1.6" },
@@ -474,7 +450,6 @@
                 new object[] { "4.1.1" },
                 new object[] { "5.1.1" },
 #endif
->>>>>>> d7e23884
 #if NETCOREAPP2_1
                 new object[] { "1.1.4" },
                 new object[] { "2.1.6" },
@@ -527,13 +502,11 @@
 #if DEFAULT_SAMPLES
                 new object[] { string.Empty },
 #else
-<<<<<<< HEAD
-=======
+
 #if NET462
                 new object[] { "1.2.6" },
                 new object[] { "2.6.111" },
 #endif
->>>>>>> d7e23884
 #if NETCOREAPP2_1
                 new object[] { "1.2.6" },
                 new object[] { "2.1.58" },
@@ -602,13 +575,11 @@
 #if DEFAULT_SAMPLES
                 new object[] { string.Empty },
 #else
-<<<<<<< HEAD
-=======
+
 #if NET462
                 new object[] { "6.10.9" },
                 new object[] { "8.0.33" },
 #endif
->>>>>>> d7e23884
 #if NETCOREAPP2_1
                 new object[] { "6.10.9" },
                 new object[] { "8.0.33" },
@@ -821,13 +792,11 @@
 #if DEFAULT_SAMPLES
                 new object[] { string.Empty },
 #else
-<<<<<<< HEAD
-=======
+
 #if NET462
                 new object[] { "1.9.3" },
                 new object[] { "2.1.1" },
 #endif
->>>>>>> d7e23884
 #if NETCOREAPP2_1
                 new object[] { "1.9.3" },
                 new object[] { "2.1.1" },
@@ -862,12 +831,10 @@
 #if DEFAULT_SAMPLES
                 new object[] { string.Empty },
 #else
-<<<<<<< HEAD
-=======
+
 #if NET462
                 new object[] { "3.33.0" },
 #endif
->>>>>>> d7e23884
 #if NETCOREAPP2_1
                 new object[] { "3.28.0" },
 #endif
@@ -924,8 +891,7 @@
 #if DEFAULT_SAMPLES
                 new object[] { string.Empty },
 #else
-<<<<<<< HEAD
-=======
+
 #if NET462
                 new object[] { "1.0.0.505" },
                 new object[] { "2.1.0" },
@@ -933,7 +899,6 @@
                 new object[] { "4.7.15" },
                 new object[] { "5.1.4" },
 #endif
->>>>>>> d7e23884
 #if NETCOREAPP2_1
                 new object[] { "4.7.15" },
                 new object[] { "5.1.4" },
@@ -1060,12 +1025,10 @@
 #if DEFAULT_SAMPLES
                 new object[] { string.Empty },
 #else
-<<<<<<< HEAD
-=======
+
 #if NET462
                 new object[] { "3.4.5" },
 #endif
->>>>>>> d7e23884
 #if NETCOREAPP2_1
                 new object[] { "3.2.5" },
 #endif

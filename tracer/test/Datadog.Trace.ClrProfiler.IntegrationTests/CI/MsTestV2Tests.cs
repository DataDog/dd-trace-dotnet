// <copyright file="MsTestV2Tests.cs" company="Datadog">
// Unless explicitly stated otherwise all files in this repository are licensed under the Apache 2 License.
// This product includes software developed at Datadog (https://www.datadoghq.com/). Copyright 2017 Datadog, Inc.
// </copyright>

using System;
using System.Collections.Generic;
using System.IO;
using System.Linq;
using System.Threading.Tasks;
using Datadog.Trace.Ci.Tags;
using Datadog.Trace.Configuration;
using Datadog.Trace.ExtensionMethods;
using Datadog.Trace.TestHelpers;
using VerifyXunit;
using Xunit;
using Xunit.Abstractions;
#pragma warning disable SA1402

namespace Datadog.Trace.ClrProfiler.IntegrationTests.CI
{
    public class MsTestV2Tests(ITestOutputHelper output) : MsTestV2TestsBase("MSTestTests", output);

    public class MsTestV2Tests2(ITestOutputHelper output) : MsTestV2TestsBase("MSTestTests2", output);

    [Collection("MsTestV2Tests")]
<<<<<<< HEAD
    [UsesVerify]
    public abstract class MsTestV2TestsBase : TestingFrameworkTest
=======
    public abstract class MsTestV2TestsBase : TestHelper
>>>>>>> 753d00d1
    {
        private readonly GacFixture _gacFixture;

        public MsTestV2TestsBase(string sampleAppName, ITestOutputHelper output)
            : base(sampleAppName, output)
        {
            TestBundleName = $"Samples.{sampleAppName}";
            TestSuiteName = "Samples.MSTestTests.TestSuite";
            SetServiceName("mstest-tests");
            SetServiceVersion("1.0.0");
            _gacFixture = new GacFixture();
            _gacFixture.AddAssembliesToGac();
        }

        protected virtual string TestSuiteName { get; }

        protected virtual string TestBundleName { get; }

        public override void Dispose()
        {
            _gacFixture.RemoveAssembliesFromGac();
        }

        [SkippableTheory]
        [MemberData(nameof(PackageVersions.MSTest), MemberType = typeof(PackageVersions))]
        [Trait("Category", "EndToEnd")]
        [Trait("Category", "TestIntegrations")]
        public async Task SubmitTraces(string packageVersion)
        {
            var version = string.IsNullOrEmpty(packageVersion) ? new Version("2.2.8") : new Version(packageVersion);
            List<MockSpan> spans = null;
            var expectedSpanCount = version.CompareTo(new Version("2.2.5")) < 0 ? 15 : 17;

            try
            {
                CIEnvironmentValues.Instance.ReloadEnvironmentData();
                SetEnvironmentVariable(ConfigurationKeys.CIVisibility.Enabled, "1");

                using (var agent = EnvironmentHelper.GetMockAgent())
                {
                    // We remove the evp_proxy endpoint to force the APM protocol compatibility
                    agent.Configuration.Endpoints = agent.Configuration.Endpoints.Where(e => !e.Contains("evp_proxy/v2") && !e.Contains("evp_proxy/v4")).ToArray();
                    using (ProcessResult processResult = await RunDotnetTestSampleAndWaitForExit(agent, packageVersion: packageVersion, copyCIEnvironmentValues: true))
                    {
                        spans = agent.WaitForSpans(expectedSpanCount)
                                     .Where(s => !(s.Tags.TryGetValue(Tags.InstrumentationName, out var sValue) && sValue == "HttpMessageHandler"))
                                     .ToList();

                        // Check the span count
                        Assert.Equal(expectedSpanCount, spans.Count);

                        var settings = VerifyHelper.GetCIVisibilitySpanVerifierSettings(packageVersion);
                        await Verifier.Verify(spans.OrderBy(s => s.Resource).ThenBy(s => s.Tags.GetValueOrDefault(TestTags.Parameters)), settings);

                        foreach (var targetSpan in spans)
                        {
                            // Remove decision maker tag (not used by the backend for civisibility)
                            targetSpan.Tags.Remove(Tags.Propagated.DecisionMaker);
                            targetSpan.Tags.Remove(Tags.Propagated.TraceIdUpper);

                            // Remove git metadata added by the apm agent writer.
                            targetSpan.Tags.Remove(Tags.GitCommitSha);
                            targetSpan.Tags.Remove(Tags.GitRepositoryUrl);

                            // check the name
                            Assert.Equal("mstestv2.test", targetSpan.Name);

                            // check the CIEnvironmentValues decoration.
                            CheckCIEnvironmentValuesDecoration(targetSpan);

                            // check the runtime values
                            CheckRuntimeValues(targetSpan);

                            // check the bundle name
                            AssertTargetSpanEqual(targetSpan, TestTags.Bundle, TestBundleName);
                            AssertTargetSpanEqual(targetSpan, TestTags.Module, TestBundleName);

                            // check the suite name
                            AssertTargetSpanEqual(targetSpan, TestTags.Suite, TestSuiteName);

                            // check the test type
                            AssertTargetSpanEqual(targetSpan, TestTags.Type, TestTags.TypeTest);

                            // check the test framework
                            AssertTargetSpanContains(targetSpan, TestTags.Framework, "MSTestV2");
                            Assert.True(targetSpan.Tags.Remove(TestTags.FrameworkVersion));

                            // check the version
                            AssertTargetSpanEqual(targetSpan, "version", "1.0.0");

                            // checks the runtime id tag
                            AssertTargetSpanExists(targetSpan, Tags.RuntimeId);

                            // checks the source tags
                            AssertTargetSpanExists(targetSpan, TestTags.SourceFile);

                            // checks code owners
                            AssertTargetSpanExists(targetSpan, TestTags.CodeOwners);

                            // checks the origin tag
                            CheckOriginTag(targetSpan);

                            // Check the Environment
                            AssertTargetSpanEqual(targetSpan, Tags.Env, "integration_tests");

                            // Language
                            AssertTargetSpanEqual(targetSpan, Tags.Language, TracerConstants.Language);

                            // CI Library Language
                            AssertTargetSpanEqual(targetSpan, CommonTags.LibraryVersion, TracerConstants.AssemblyVersion);

                            // Session data
                            AssertTargetSpanExists(targetSpan, TestTags.Command);
                            AssertTargetSpanExists(targetSpan, TestTags.CommandWorkingDirectory);

                            // Unskippable data
                            if (targetSpan.Tags[TestTags.Name] != "UnskippableTest")
                            {
                                AssertTargetSpanEqual(targetSpan, IntelligentTestRunnerTags.UnskippableTag, "false");
                                AssertTargetSpanEqual(targetSpan, IntelligentTestRunnerTags.ForcedRunTag, "false");
                            }

                            // check specific test span
                            switch (targetSpan.Tags[TestTags.Name])
                            {
                                case "SimplePassTest":
                                    CheckSimpleTestSpan(targetSpan);
                                    break;

                                case "SkipByITRSimulation":
                                    AssertTargetSpanEqual(targetSpan, TestTags.Status, TestTags.StatusSkip);
                                    AssertTargetSpanEqual(targetSpan, TestTags.SkipReason, IntelligentTestRunnerTags.SkippedByReason);
                                    AssertTargetSpanEqual(targetSpan, IntelligentTestRunnerTags.SkippedBy, "true");
                                    break;

                                case "SimpleSkipFromAttributeTest":
                                    CheckSimpleSkipFromAttributeTest(targetSpan);
                                    AssertTargetSpanEqual(targetSpan, IntelligentTestRunnerTags.SkippedBy, "false");
                                    break;

                                case "SimpleErrorTest":
                                    CheckSimpleErrorTest(targetSpan);
                                    break;

                                case "TraitPassTest":
                                    CheckSimpleTestSpan(targetSpan);
                                    CheckTraitsValues(targetSpan);
                                    break;

                                case "TraitSkipFromAttributeTest":
                                    CheckSimpleSkipFromAttributeTest(targetSpan);
                                    CheckTraitsValues(targetSpan);
                                    AssertTargetSpanEqual(targetSpan, IntelligentTestRunnerTags.SkippedBy, "false");
                                    break;

                                case "TraitErrorTest":
                                    CheckSimpleErrorTest(targetSpan);
                                    CheckTraitsValues(targetSpan);
                                    break;

                                case "SimpleParameterizedTest":
                                    CheckSimpleTestSpan(targetSpan);
                                    AssertTargetSpanAnyOf(
                                        targetSpan,
                                        TestTags.Parameters,
                                        "{\"metadata\":{},\"arguments\":{\"xValue\":\"1\",\"yValue\":\"1\",\"expectedResult\":\"2\"}}",
                                        "{\"metadata\":{},\"arguments\":{\"xValue\":\"2\",\"yValue\":\"2\",\"expectedResult\":\"4\"}}",
                                        "{\"metadata\":{},\"arguments\":{\"xValue\":\"3\",\"yValue\":\"3\",\"expectedResult\":\"6\"}}");
                                    break;

                                case "SimpleSkipParameterizedTest":
                                    CheckSimpleSkipFromAttributeTest(targetSpan);
                                    // On callsite the parameters tags are being sent with no parameters, this is not required due the whole test is skipped.
                                    // That behavior has changed in calltarget.
                                    AssertTargetSpanAnyOf(
                                        targetSpan,
                                        TestTags.Parameters,
                                        "{\"metadata\":{},\"arguments\":{\"xValue\":\"(default)\",\"yValue\":\"(default)\",\"expectedResult\":\"(default)\"}}");
                                    AssertTargetSpanEqual(targetSpan, IntelligentTestRunnerTags.SkippedBy, "false");
                                    break;

                                case "SimpleErrorParameterizedTest":
                                    CheckSimpleErrorTest(targetSpan);
                                    AssertTargetSpanAnyOf(
                                        targetSpan,
                                        TestTags.Parameters,
                                        "{\"metadata\":{},\"arguments\":{\"xValue\":\"1\",\"yValue\":\"0\",\"expectedResult\":\"2\"}}",
                                        "{\"metadata\":{},\"arguments\":{\"xValue\":\"2\",\"yValue\":\"0\",\"expectedResult\":\"4\"}}",
                                        "{\"metadata\":{},\"arguments\":{\"xValue\":\"3\",\"yValue\":\"0\",\"expectedResult\":\"6\"}}");
                                    break;

                                case "UnskippableTest":
                                    AssertTargetSpanEqual(targetSpan, IntelligentTestRunnerTags.UnskippableTag, "true");
                                    AssertTargetSpanEqual(targetSpan, IntelligentTestRunnerTags.ForcedRunTag, "false");
                                    CheckSimpleTestSpan(targetSpan);
                                    break;
                            }

                            // check remaining tag (only the name)
                            Assert.Single(targetSpan.Tags);
                        }
                    }
                }
            }
            catch
            {
                WriteSpans(spans);
                throw;
            }
        }
    }

    [CollectionDefinition("MsTestV2Tests", DisableParallelization = true)]
    public class MsTestV2TestCollection
    {
    }

    [CollectionDefinition("MsTestV2Tests", DisableParallelization = true)]
    public class MsTestV2TestCollection
    {
    }
}<|MERGE_RESOLUTION|>--- conflicted
+++ resolved
@@ -8,11 +8,10 @@
 using System.IO;
 using System.Linq;
 using System.Threading.Tasks;
+using Datadog.Trace.Ci;
 using Datadog.Trace.Ci.Tags;
 using Datadog.Trace.Configuration;
-using Datadog.Trace.ExtensionMethods;
 using Datadog.Trace.TestHelpers;
-using VerifyXunit;
 using Xunit;
 using Xunit.Abstractions;
 #pragma warning disable SA1402
@@ -24,12 +23,7 @@
     public class MsTestV2Tests2(ITestOutputHelper output) : MsTestV2TestsBase("MSTestTests2", output);
 
     [Collection("MsTestV2Tests")]
-<<<<<<< HEAD
-    [UsesVerify]
-    public abstract class MsTestV2TestsBase : TestingFrameworkTest
-=======
     public abstract class MsTestV2TestsBase : TestHelper
->>>>>>> 753d00d1
     {
         private readonly GacFixture _gacFixture;
 
@@ -81,9 +75,6 @@
                         // Check the span count
                         Assert.Equal(expectedSpanCount, spans.Count);
 
-                        var settings = VerifyHelper.GetCIVisibilitySpanVerifierSettings(packageVersion);
-                        await Verifier.Verify(spans.OrderBy(s => s.Resource).ThenBy(s => s.Tags.GetValueOrDefault(TestTags.Parameters)), settings);
-
                         foreach (var targetSpan in spans)
                         {
                             // Remove decision maker tag (not used by the backend for civisibility)
@@ -240,11 +231,157 @@
                 throw;
             }
         }
-    }
-
-    [CollectionDefinition("MsTestV2Tests", DisableParallelization = true)]
-    public class MsTestV2TestCollection
-    {
+
+        private static void WriteSpans(List<MockSpan> spans)
+        {
+            if (spans is null || spans.Count == 0)
+            {
+                return;
+            }
+
+            Console.WriteLine("***********************************");
+
+            int i = 0;
+            foreach (var span in spans)
+            {
+                Console.Write($" {i++}) ");
+                Console.Write($"TraceId={span.TraceId}, ");
+                Console.Write($"SpanId={span.SpanId}, ");
+                Console.Write($"Service={span.Service}, ");
+                Console.Write($"Name={span.Name}, ");
+                Console.Write($"Resource={span.Resource}, ");
+                Console.Write($"Type={span.Type}, ");
+                Console.Write($"Error={span.Error}");
+                Console.WriteLine();
+                Console.WriteLine($"   Tags=");
+                foreach (var kv in span.Tags)
+                {
+                    Console.WriteLine($"       => {kv.Key} = {kv.Value}");
+                }
+
+                Console.WriteLine();
+            }
+
+            Console.WriteLine("***********************************");
+        }
+
+        private static void AssertTargetSpanAnyOf(MockSpan targetSpan, string key, params string[] values)
+        {
+            string actualValue = targetSpan.Tags[key];
+            Assert.Contains(actualValue, values);
+            targetSpan.Tags.Remove(key);
+        }
+
+        private static void AssertTargetSpanEqual(MockSpan targetSpan, string key, string value)
+        {
+            Assert.Equal(value, targetSpan.Tags[key]);
+            targetSpan.Tags.Remove(key);
+        }
+
+        private static void AssertTargetSpanExists(MockSpan targetSpan, string key)
+        {
+            Assert.True(targetSpan.Tags.ContainsKey(key));
+            targetSpan.Tags.Remove(key);
+        }
+
+        private static void AssertTargetSpanContains(MockSpan targetSpan, string key, string value)
+        {
+            Assert.Contains(value, targetSpan.Tags[key]);
+            targetSpan.Tags.Remove(key);
+        }
+
+        private static void CheckCIEnvironmentValuesDecoration(MockSpan targetSpan)
+        {
+            var context = new SpanContext(parent: null, traceContext: null, serviceName: null);
+            var span = new Span(context, DateTimeOffset.UtcNow);
+            CIEnvironmentValues.Instance.DecorateSpan(span);
+
+            AssertEqual(CommonTags.CIProvider);
+            AssertEqual(CommonTags.CIPipelineId);
+            AssertEqual(CommonTags.CIPipelineName);
+            AssertEqual(CommonTags.CIPipelineNumber);
+            AssertEqual(CommonTags.CIPipelineUrl);
+            AssertEqual(CommonTags.CIJobUrl);
+            AssertEqual(CommonTags.CIJobName);
+            AssertEqual(CommonTags.StageName);
+            AssertEqual(CommonTags.CIWorkspacePath);
+            AssertEqual(CommonTags.GitRepository);
+            AssertEqual(CommonTags.GitCommit);
+            AssertEqual(CommonTags.GitBranch);
+            AssertEqual(CommonTags.GitTag);
+            AssertEqual(CommonTags.GitCommitAuthorName);
+            AssertEqual(CommonTags.GitCommitAuthorEmail);
+            AssertEqual(CommonTags.GitCommitAuthorDate);
+            AssertEqual(CommonTags.GitCommitCommitterName);
+            AssertEqual(CommonTags.GitCommitCommitterEmail);
+            AssertEqual(CommonTags.GitCommitCommitterDate);
+            AssertEqual(CommonTags.GitCommitMessage);
+            AssertEqual(CommonTags.BuildSourceRoot);
+
+            void AssertEqual(string key)
+            {
+                if (span.GetTag(key) is not null)
+                {
+                    Assert.Equal(span.GetTag(key), targetSpan.Tags[key]);
+                    targetSpan.Tags.Remove(key);
+                }
+            }
+        }
+
+        private static void CheckRuntimeValues(MockSpan targetSpan)
+        {
+            AssertTargetSpanExists(targetSpan, CommonTags.RuntimeName);
+            AssertTargetSpanExists(targetSpan, CommonTags.RuntimeVersion);
+            AssertTargetSpanExists(targetSpan, CommonTags.RuntimeArchitecture);
+            AssertTargetSpanExists(targetSpan, CommonTags.OSArchitecture);
+            AssertTargetSpanExists(targetSpan, CommonTags.OSPlatform);
+            AssertTargetSpanEqual(targetSpan, CommonTags.OSVersion, CIVisibility.GetOperatingSystemVersion());
+        }
+
+        private static void CheckTraitsValues(MockSpan targetSpan)
+        {
+            // Check the traits tag value
+            AssertTargetSpanEqual(targetSpan, TestTags.Traits, "{\"Category\":[\"Category01\"],\"Compatibility\":[\"Windows\",\"Linux\"]}");
+        }
+
+        private static void CheckOriginTag(MockSpan targetSpan)
+        {
+            // Check the test origin tag
+            AssertTargetSpanEqual(targetSpan, Tags.Origin, TestTags.CIAppTestOriginName);
+        }
+
+        private static void CheckSimpleTestSpan(MockSpan targetSpan)
+        {
+            // Check the Test Status
+            AssertTargetSpanEqual(targetSpan, TestTags.Status, TestTags.StatusPass);
+        }
+
+        private static void CheckSimpleSkipFromAttributeTest(MockSpan targetSpan)
+        {
+            // Check the Test Status
+            AssertTargetSpanEqual(targetSpan, TestTags.Status, TestTags.StatusSkip);
+
+            // Check the Test skip reason
+            AssertTargetSpanEqual(targetSpan, TestTags.SkipReason, "Simple skip reason");
+        }
+
+        private static void CheckSimpleErrorTest(MockSpan targetSpan)
+        {
+            // Check the Test Status
+            AssertTargetSpanEqual(targetSpan, TestTags.Status, TestTags.StatusFail);
+
+            // Check the span error flag
+            Assert.Equal(1, targetSpan.Error);
+
+            // Check the error type
+            AssertTargetSpanEqual(targetSpan, Tags.ErrorType, typeof(DivideByZeroException).FullName);
+
+            // Check the error stack
+            AssertTargetSpanContains(targetSpan, Tags.ErrorStack, typeof(DivideByZeroException).FullName);
+
+            // Check the error message
+            AssertTargetSpanEqual(targetSpan, Tags.ErrorMsg, new DivideByZeroException().Message);
+        }
     }
 
     [CollectionDefinition("MsTestV2Tests", DisableParallelization = true)]

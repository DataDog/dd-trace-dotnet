// <copyright file="MongoDbTests.cs" company="Datadog">
// Unless explicitly stated otherwise all files in this repository are licensed under the Apache 2 License.
// This product includes software developed at Datadog (https://www.datadoghq.com/). Copyright 2017 Datadog, Inc.
// </copyright>

using System.Linq;
using Datadog.Trace.ExtensionMethods;
using Datadog.Trace.TestHelpers;
using Xunit;
using Xunit.Abstractions;

namespace Datadog.Trace.ClrProfiler.IntegrationTests
{
    public class MongoDbTests : TestHelper
    {
        public MongoDbTests(ITestOutputHelper output)
            : base("MongoDB", output)
        {
            SetServiceVersion("1.0.0");
        }

<<<<<<< HEAD
        [Theory]
        [MemberData(nameof(PackageVersions.MongoDB), MemberType = typeof(PackageVersions))]
=======
        public static System.Collections.Generic.IEnumerable<object[]> GetMongoDb()
        {
            foreach (var item in PackageVersions.MongoDB)
            {
                yield return item.Concat(false);
                yield return item.Concat(true);
            }
        }

        [SkippableTheory]
        [MemberData(nameof(GetMongoDb))]
>>>>>>> cfd66df6
        [Trait("Category", "EndToEnd")]
        public void SubmitsTraces(string packageVersion)
        {
            int agentPort = TcpPortProvider.GetOpenPort();
            using (var agent = new MockTracerAgent(agentPort))
            using (RunSampleAndWaitForExit(agent.Port, packageVersion: packageVersion))
            {
                var spans = agent.WaitForSpans(3, 500);
                Assert.True(spans.Count >= 3, $"Expecting at least 3 spans, only received {spans.Count}");

                var rootSpan = spans.Single(s => s.ParentId == null);

                // Check for manual trace
                Assert.Equal("Main()", rootSpan.Name);
                Assert.Equal("Samples.MongoDB", rootSpan.Service);
                Assert.Null(rootSpan.Type);

                int spansWithResourceName = 0;

                foreach (var span in spans)
                {
                    if (span == rootSpan)
                    {
                        continue;
                    }

                    if (span.Service == "Samples.MongoDB-mongodb")
                    {
                        Assert.Equal("mongodb.query", span.Name);
                        Assert.Equal(SpanTypes.MongoDb, span.Type);
                        Assert.False(span.Tags?.ContainsKey(Tags.Version), "External service span should not have service version tag.");

                        if (span.Resource != null && span.Resource != "mongodb.query")
                        {
                            spansWithResourceName++;
                            Assert.True(span.Tags?.ContainsKey(Tags.MongoDbQuery), $"No query found on span {span}");
                        }
                    }
                    else
                    {
                        // These are manual traces
                        Assert.Equal("Samples.MongoDB", span.Service);
                        Assert.True("1.0.0" == span.Tags?.GetValueOrDefault(Tags.Version), span.ToString());
                    }
                }

                Assert.False(spansWithResourceName == 0, "Extraction of the command failed on all spans");
            }
        }
    }
}<|MERGE_RESOLUTION|>--- conflicted
+++ resolved
@@ -19,22 +19,8 @@
             SetServiceVersion("1.0.0");
         }
 
-<<<<<<< HEAD
-        [Theory]
+        [SkippableTheory]
         [MemberData(nameof(PackageVersions.MongoDB), MemberType = typeof(PackageVersions))]
-=======
-        public static System.Collections.Generic.IEnumerable<object[]> GetMongoDb()
-        {
-            foreach (var item in PackageVersions.MongoDB)
-            {
-                yield return item.Concat(false);
-                yield return item.Concat(true);
-            }
-        }
-
-        [SkippableTheory]
-        [MemberData(nameof(GetMongoDb))]
->>>>>>> cfd66df6
         [Trait("Category", "EndToEnd")]
         public void SubmitsTraces(string packageVersion)
         {

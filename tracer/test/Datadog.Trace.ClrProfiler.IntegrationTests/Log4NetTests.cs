--- conflicted
+++ resolved
@@ -49,7 +49,6 @@
             SetServiceVersion("1.0.0");
         }
 
-<<<<<<< HEAD
         public static System.Collections.Generic.IEnumerable<object[]> GetTestData()
         {
             foreach (var item in PackageVersions.log4net)
@@ -59,12 +58,8 @@
             }
         }
 
-        [Theory]
+        [SkippableTheory]
         [MemberData(nameof(GetTestData))]
-=======
-        [SkippableTheory]
-        [MemberData(nameof(PackageVersions.log4net), MemberType = typeof(PackageVersions))]
->>>>>>> 52b378c5
         [Trait("Category", "EndToEnd")]
         [Trait("RunOnWindows", "True")]
         [Trait("Category", "LinuxUnsupported")]
@@ -96,13 +91,8 @@
             }
         }
 
-<<<<<<< HEAD
-        [Theory]
+        [SkippableTheory]
         [MemberData(nameof(GetTestData))]
-=======
-        [SkippableTheory]
-        [MemberData(nameof(PackageVersions.log4net), MemberType = typeof(PackageVersions))]
->>>>>>> 52b378c5
         [Trait("Category", "EndToEnd")]
         [Trait("RunOnWindows", "True")]
         [Trait("Category", "LinuxUnsupported")]

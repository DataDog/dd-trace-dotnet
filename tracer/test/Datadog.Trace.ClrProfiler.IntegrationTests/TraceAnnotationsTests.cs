// <copyright file="TraceAnnotationsTests.cs" company="Datadog">
// Unless explicitly stated otherwise all files in this repository are licensed under the Apache 2 License.
// This product includes software developed at Datadog (https://www.datadoghq.com/). Copyright 2017 Datadog, Inc.
// </copyright>

#pragma warning disable SA1402 // File may only contain a single class
#pragma warning disable SA1649 // File name must match first type name

using System.Collections.Generic;
using System.Linq;
using System.Threading.Tasks;
using Datadog.Trace.Configuration;
using Datadog.Trace.TestHelpers;
using FluentAssertions;
using FluentAssertions.Execution;
using VerifyXunit;
using Xunit;
using Xunit.Abstractions;

namespace Datadog.Trace.ClrProfiler.IntegrationTests
{
    public class TraceAnnotationsAutomaticOnlyTests : TraceAnnotationsTests
    {
        public TraceAnnotationsAutomaticOnlyTests(ITestOutputHelper output)
            : base("TraceAnnotations", enableTelemetry: true, output)
        {
        }
    }

    public class TraceAnnotationsVersionMismatchAfterFeatureTests : TraceAnnotationsTests
    {
        public TraceAnnotationsVersionMismatchAfterFeatureTests(ITestOutputHelper output)
            : base("TraceAnnotations.VersionMismatch.AfterFeature", enableTelemetry: false, output)
        {
        }
    }

    // The .NET 8 runtime is more aggressive in optimising structs
    // so if you reference a version of the .NET tracer prior to this fix:
    // https://github.com/DataDog/dd-trace-dotnet/pull/4608 you may get
    // struct tearing issues. Bumping the TraceAnnotations.VersionMismatch.AfterFeature project to a version
    // with the issue solves the problem.
    // However Duck-typing is broken on .NET 8 prior to when we added explicit support, so there will never
    // be an "older" package version we can test with
#if !NET8_0_OR_GREATER
    public class TraceAnnotationsVersionMismatchBeforeFeatureTests : TraceAnnotationsTests
    {
        public TraceAnnotationsVersionMismatchBeforeFeatureTests(ITestOutputHelper output)
            : base("TraceAnnotations.VersionMismatch.BeforeFeature", enableTelemetry: false, output)
        {
<<<<<<< HEAD
#if NET8_0_OR_GREATER
            // The .NET 8 runtime is more aggressive in optimising structs
            // so if you reference a version of the .NET tracer prior to this fix:
            // https://github.com/DataDog/dd-trace-dotnet/pull/4608 you may get
            // struct tearing issues. Bumping the TraceAnnotations.VersionMismatch.AfterFeature project to a
            // version with the issue solves the problem.
            // _However_ Duck-typing is broken on .NET 8 prior to when we added explicit support, so there will never
            // be an "older" package version we can test with
            throw new SkipException("Tracer versions before TraceAnnotations was supported do not support .NET 8");
#endif
=======
>>>>>>> be7b8b7c
        }
    }
#endif

    public class TraceAnnotationsVersionMismatchNewerNuGetTests : TraceAnnotationsTests
    {
        public TraceAnnotationsVersionMismatchNewerNuGetTests(ITestOutputHelper output)
            : base("TraceAnnotations.VersionMismatch.NewerNuGet", enableTelemetry: false, output)
        {
        }
    }

    [UsesVerify]
    public abstract class TraceAnnotationsTests : TestHelper
    {
        private static readonly string[] TestTypes =
        [
            "Samples.TraceAnnotations.TestType",
            "Samples.TraceAnnotations.TestTypeGeneric`1",
            "Samples.TraceAnnotations.TestTypeStruct",
            "Samples.TraceAnnotations.TestTypeStatic"
        ];

        private readonly bool _enableTelemetry;

        protected TraceAnnotationsTests(string sampleAppName, bool enableTelemetry, ITestOutputHelper output)
            : base(sampleAppName, output)
        {
            SetServiceVersion("1.0.0");

            _enableTelemetry = enableTelemetry;
        }

        [Trait("Category", "EndToEnd")]
        [Trait("RunOnWindows", "True")]
        [SkippableFact]
        public async Task SubmitTraces()
        {
            const int expectedSpanCount = 50;
            var ddTraceMethodsString = string.Empty;

            foreach (var type in TestTypes)
            {
                ddTraceMethodsString += $";{type}[*,get_Name]";
            }

            ddTraceMethodsString += ";Samples.TraceAnnotations.ExtensionMethods[ExtensionMethodForTestType,ExtensionMethodForTestTypeGeneric,ExtensionMethodForTestTypeTypeStruct];System.Net.Http.HttpRequestMessage[set_Method]";

            SetEnvironmentVariable("DD_TRACE_METHODS", ddTraceMethodsString);
            // Don't bother with telemetry in version mismatch scenarios because older versions may only support V1 telemetry
            // which we no longer support in our mock telemetry agent
            // FIXME: Could be fixed with an upgrade to the NuGet package (after .NET 8?)
            MockTelemetryAgent telemetry = _enableTelemetry ? this.ConfigureTelemetry() : null;
            using (var agent = EnvironmentHelper.GetMockAgent())
            using (await RunSampleAndWaitForExit(agent))
            {
                var spans = agent.WaitForSpans(expectedSpanCount);

                var orderedSpans = spans.OrderBy(s => s.Start).ToList();
                var rootSpan = orderedSpans.First();
                var remainingSpans = orderedSpans.Skip(1).ToList();

                remainingSpans.Should()
                              .OnlyContain(span => span.ParentId == rootSpan.SpanId)
                              .And.OnlyContain(span => span.TraceId == rootSpan.TraceId)
                              .And.OnlyContain(span => span.Name == "trace.annotation" || span.Name == "overridden.attribute");

                long lastEndTime = 0;

                foreach (var span in remainingSpans)
                {
                    using var scope = new AssertionScope();
                    scope.AddReportable("resource_name", span.Resource);
                    scope.AddReportable("duration", span.Duration.ToString());

#if NETCOREAPP3_1_OR_GREATER
                    // Assert a minimum 100ms duration for Task/Task<T>/ValueTask/ValueTask<TResult>
                    if (span.Resource == "ReturnTaskMethod" || span.Resource == "ReturnValueTaskMethod")
                    {
                        // Assert that these methods have a 100ms delay, with a somewhat generous tolerance just to assert the span doesn't end immediately
                        span.Duration.Should().BeGreaterThan(70_000_000);
                    }
#else
                    // Only perform a 100ms duration assertion on Task/Task<T>.
                    // Builds lower than netcoreapp3.1 do not correctly close ValueTask/ValueTask<TResult> asynchronously
                    if (span.Resource == "ReturnTaskMethod")
                    {
                        // Assert that these methods have a 100ms delay, with a somewhat generous tolerance just to assert the span doesn't end immediately
                        span.Duration.Should().BeGreaterThan(70_000_000);
                    }
#endif

                    // Assert that the child spans do not overlap
                    span.Start.Should().BeGreaterThan(lastEndTime);

                    var lastStartTime = span.Start;
                    lastEndTime = lastStartTime + span.Duration;
                }

                // Assert that the root span encloses child spans
                rootSpan.Start.Should().BeLessThan(remainingSpans.First().Start);
                (rootSpan.Start + rootSpan.Duration).Should().BeGreaterThan(lastEndTime);

                telemetry?.AssertIntegrationEnabled(IntegrationId.TraceAnnotations);
                telemetry?.AssertConfiguration("DD_TRACE_METHODS"); // normalised to trace_methods in the backend

                // Run snapshot verification
                var settings = VerifyHelper.GetSpanVerifierSettings(
                    scrubbers: null,
                    parameters: [],
                    apmStringTagsScrubber: VerifyHelper.ScrubStringTags, // remove "_dd.agent_psr" to prevent flake
                    apmNumericTagsScrubber: ApmNumericTagsScrubber,
                    ciVisStringTagsScrubber: null,
                    ciVisNumericTagsScrubber: null);

                await Verifier.Verify(orderedSpans, settings)
                              .UniqueForRuntime()
                              .UseMethodName("_");
            }

            telemetry?.Dispose();
            return;

            // remove "_dd.agent_psr"
            static Dictionary<string, double> ApmNumericTagsScrubber(MockSpan target, Dictionary<string, double> tags)
            {
                return tags
                     ?.Where(kvp => !string.Equals(kvp.Key, Metrics.SamplingAgentDecision))
                      .OrderBy(x => x.Key)
                      .ToDictionary(x => x.Key, x => x.Value);
            }
        }

        [SkippableFact]
        [Trait("Category", "EndToEnd")]
        [Trait("RunOnWindows", "True")]
        public async Task IntegrationDisabled()
        {
            // Don't bother with telemetry in version mismatch scenarios because older versions may only support V1 telemetry
            // which we no longer support in our mock telemetry agent
            // FIXME: Could be fixed with an upgrade to the NuGet package (after .NET 8?)
            MockTelemetryAgent telemetry = _enableTelemetry ? this.ConfigureTelemetry() : null;
            SetEnvironmentVariable("DD_TRACE_METHODS", string.Empty);
            SetEnvironmentVariable("DD_TRACE_ANNOTATIONS_ENABLED", "false");

            using var agent = EnvironmentHelper.GetMockAgent();
            using var process = await RunSampleAndWaitForExit(agent);
            var spans = agent.Spans;

            Assert.Empty(spans);
            telemetry?.AssertIntegration(IntegrationId.TraceAnnotations, enabled: false, autoEnabled: false);
            telemetry?.Dispose();
        }
    }
}<|MERGE_RESOLUTION|>--- conflicted
+++ resolved
@@ -48,19 +48,6 @@
         public TraceAnnotationsVersionMismatchBeforeFeatureTests(ITestOutputHelper output)
             : base("TraceAnnotations.VersionMismatch.BeforeFeature", enableTelemetry: false, output)
         {
-<<<<<<< HEAD
-#if NET8_0_OR_GREATER
-            // The .NET 8 runtime is more aggressive in optimising structs
-            // so if you reference a version of the .NET tracer prior to this fix:
-            // https://github.com/DataDog/dd-trace-dotnet/pull/4608 you may get
-            // struct tearing issues. Bumping the TraceAnnotations.VersionMismatch.AfterFeature project to a
-            // version with the issue solves the problem.
-            // _However_ Duck-typing is broken on .NET 8 prior to when we added explicit support, so there will never
-            // be an "older" package version we can test with
-            throw new SkipException("Tracer versions before TraceAnnotations was supported do not support .NET 8");
-#endif
-=======
->>>>>>> be7b8b7c
         }
     }
 #endif

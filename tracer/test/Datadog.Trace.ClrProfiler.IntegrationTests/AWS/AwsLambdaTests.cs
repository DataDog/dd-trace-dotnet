// <copyright file="AwsLambdaTests.cs" company="Datadog">
// Unless explicitly stated otherwise all files in this repository are licensed under the Apache 2 License.
// This product includes software developed at Datadog (https://www.datadoghq.com/). Copyright 2017 Datadog, Inc.
// </copyright>

#if NETCOREAPP3_1
using System;
using System.Collections.Generic;
using System.Linq;
using System.Threading.Tasks;
using Datadog.Trace.ClrProfiler.IntegrationTests.Helpers;
using Datadog.Trace.TestHelpers;
using FluentAssertions;
using VerifyXunit;
using Xunit;
using Xunit.Abstractions;

namespace Datadog.Trace.ClrProfiler.IntegrationTests.AWS
{
    [UsesVerify]
    public class AwsLambdaTests : TestHelper
    {
        public AwsLambdaTests(ITestOutputHelper output)
            : base("AWS.Lambda", output)
        {
        }

        [SkippableFact]
        [Trait("Category", "ArmUnsupported")]
        [Trait("Category", "Lambda")]
        public async Task SubmitsTraces()
        {
            if (!string.IsNullOrEmpty(Environment.GetEnvironmentVariable("IsAlpine")))
            {
                Output.WriteLine("Skipping");
                return;
            }

            using var agent = EnvironmentHelper.GetMockAgent(fixedPort: 5002);
            using (RunSampleAndWaitForExit(agent))
            {
<<<<<<< HEAD
                var spans = agent.WaitForSpans(9, 15000).ToArray();
                spans.OrderBy(s => s.Start);
                spans.Length.Should().Be(9);
                for (var i = 0; i < spans.Length; ++i)
                {
                    spans[i].ParentId.ToString().Should().NotBeNull();
                    spans[i].TraceId.ToString().Should().NotBeNull();
                    spans[i].Name.Should().Be("http.request");
                }
=======
                var spans = agent.WaitForSpans(9, 15_000).ToArray();
>>>>>>> 891a1adf

                var settings = VerifyHelper.GetSpanVerifierSettings();
                await VerifyHelper.VerifySpans(spans, settings)
                                  .UseFileName(nameof(AwsLambdaTests));
            }
        }
    }
}
#endif<|MERGE_RESOLUTION|>--- conflicted
+++ resolved
@@ -39,8 +39,7 @@
             using var agent = EnvironmentHelper.GetMockAgent(fixedPort: 5002);
             using (RunSampleAndWaitForExit(agent))
             {
-<<<<<<< HEAD
-                var spans = agent.WaitForSpans(9, 15000).ToArray();
+                var spans = agent.WaitForSpans(9, 15_000).ToArray();
                 spans.OrderBy(s => s.Start);
                 spans.Length.Should().Be(9);
                 for (var i = 0; i < spans.Length; ++i)
@@ -49,9 +48,6 @@
                     spans[i].TraceId.ToString().Should().NotBeNull();
                     spans[i].Name.Should().Be("http.request");
                 }
-=======
-                var spans = agent.WaitForSpans(9, 15_000).ToArray();
->>>>>>> 891a1adf
 
                 var settings = VerifyHelper.GetSpanVerifierSettings();
                 await VerifyHelper.VerifySpans(spans, settings)

--- conflicted
+++ resolved
@@ -40,25 +40,14 @@
 
                 using var s = new AssertionScope();
                 spans.Count.Should().Be(expectedSpanCount);
-
-                var settings = VerifyHelper.GetSpanVerifierSettings();
-
-<<<<<<< HEAD
-                spans.Should()
-                     .OnlyContain(span => span.Service == "Samples.Aerospike-aerospike")
-                     .And.OnlyContain(span => ValidateSpanKey(span));
-
                 foreach (var span in spans)
                 {
                     var result = span.IsAerospike();
                     Assert.True(result.Success, result.ToString());
                 }
 
-                spans.Select(span => span.Resource).Should().ContainInOrder(expectedSpans);
-                telemetry.AssertIntegrationEnabled(IntegrationId.Aerospike);
-            }
-        }
-=======
+                var settings = VerifyHelper.GetSpanVerifierSettings();
+
                 // older versions of Aerospike use QueryRecord instead of QueryPartition
                 // Normalize to QueryPartition for simplicity
                 if (string.IsNullOrEmpty(packageVersion) || new Version(packageVersion) < new Version(5, 0, 0))
@@ -69,7 +58,6 @@
                 await VerifyHelper.VerifySpans(spans, settings)
                                   .DisableRequireUniquePrefix()
                                   .UseFileName(nameof(AerospikeTests));
->>>>>>> bf520b15
 
                 telemetry.AssertIntegrationEnabled(IntegrationId.Aerospike);
             }

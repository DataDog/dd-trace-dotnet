--- conflicted
+++ resolved
@@ -64,13 +64,7 @@
             SubmitsTracesWithNetStandard(packageVersion);
         }
 
-<<<<<<< HEAD
-        [Fact]
-=======
-        [SkippableTheory]
-        [InlineData(false)]
-        [InlineData(true)]
->>>>>>> cfd66df6
+        [SkippableFact]
         [Trait("Category", "EndToEnd")]
         public void SpansDisabledByAdoNetExcludedTypes()
         {

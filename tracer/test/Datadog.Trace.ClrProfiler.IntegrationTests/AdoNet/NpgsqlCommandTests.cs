--- conflicted
+++ resolved
@@ -80,13 +80,7 @@
             }
         }
 
-<<<<<<< HEAD
-        [Fact]
-=======
-        [SkippableTheory]
-        [InlineData(false)]
-        [InlineData(true)]
->>>>>>> cfd66df6
+        [SkippableFact]
         [Trait("Category", "EndToEnd")]
         public void SpansDisabledByAdoNetExcludedTypes()
         {

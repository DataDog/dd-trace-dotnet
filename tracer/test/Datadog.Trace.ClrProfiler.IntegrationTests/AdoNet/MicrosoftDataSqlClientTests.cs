--- conflicted
+++ resolved
@@ -22,27 +22,8 @@
             SetServiceVersion("1.0.0");
         }
 
-<<<<<<< HEAD
-        [Theory]
+        [SkippableTheory]
         [MemberData(nameof(PackageVersions.MicrosoftDataSqlClient), MemberType = typeof(PackageVersions))]
-=======
-        public static IEnumerable<object[]> GetMicrosoftDataSqlClient()
-        {
-            foreach (object[] item in PackageVersions.MicrosoftDataSqlClient)
-            {
-                // Callsite instrumentation is not supported with 3.*
-                if (!item.Cast<string>().First().StartsWith("3"))
-                {
-                    yield return item.Concat(false);
-                }
-
-                yield return item.Concat(true);
-            }
-        }
-
-        [SkippableTheory]
-        [MemberData(nameof(GetMicrosoftDataSqlClient))]
->>>>>>> cfd66df6
         [Trait("Category", "EndToEnd")]
         [Trait("RunOnWindows", "True")]
         public void SubmitsTracesWithNetStandard(string packageVersion)
@@ -86,13 +67,7 @@
             }
         }
 
-<<<<<<< HEAD
-        [Fact]
-=======
-        [SkippableTheory]
-        [InlineData(false)]
-        [InlineData(true)]
->>>>>>> cfd66df6
+        [SkippableFact]
         [Trait("Category", "EndToEnd")]
         [Trait("RunOnWindows", "True")]
         public void SpansDisabledByAdoNetExcludedTypes()

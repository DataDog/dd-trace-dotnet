--- conflicted
+++ resolved
@@ -57,13 +57,7 @@
             }
         }
 
-<<<<<<< HEAD
-        [Fact]
-=======
-        [SkippableTheory]
-        [InlineData(false)]
-        [InlineData(true)]
->>>>>>> cfd66df6
+        [SkippableFact]
         [Trait("Category", "EndToEnd")]
         [Trait("RunOnWindows", "True")]
         [Trait("Category", "ArmUnsupported")]

--- conflicted
+++ resolved
@@ -25,13 +25,7 @@
             SetServiceVersion("1.0.0");
         }
 
-<<<<<<< HEAD
-        [Theory]
-=======
-        [SkippableTheory]
-        [InlineData(false)]
-        [InlineData(true)]
->>>>>>> cfd66df6
+        [SkippableFact]
         [Trait("Category", "EndToEnd")]
         [Trait("RunOnWindows", "True")]
         public void SubmitsTraces()
@@ -61,13 +55,7 @@
             }
         }
 
-<<<<<<< HEAD
-        [Fact]
-=======
-        [SkippableTheory]
-        [InlineData(false)]
-        [InlineData(true)]
->>>>>>> cfd66df6
+        [SkippableFact]
         [Trait("Category", "EndToEnd")]
         [Trait("RunOnWindows", "True")]
         public void SpansDisabledByAdoNetExcludedTypes()

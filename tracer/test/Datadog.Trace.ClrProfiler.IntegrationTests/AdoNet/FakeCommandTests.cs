--- conflicted
+++ resolved
@@ -19,12 +19,7 @@
             SetServiceVersion("1.0.0");
         }
 
-<<<<<<< HEAD
-        [Fact]
-=======
-        [SkippableTheory]
-        [InlineData(true)]
->>>>>>> cfd66df6
+        [SkippableFact]
         [Trait("Category", "EndToEnd")]
         public void SubmitsTracesWithNetStandard()
         {
@@ -56,13 +51,7 @@
             }
         }
 
-<<<<<<< HEAD
-        [Fact]
-=======
-        [SkippableTheory]
-        [InlineData(true)]
-        [InlineData(false)]
->>>>>>> cfd66df6
+        [SkippableFact]
         [Trait("Category", "EndToEnd")]
         public void SpansDisabledByAdoNetExcludedTypes()
         {

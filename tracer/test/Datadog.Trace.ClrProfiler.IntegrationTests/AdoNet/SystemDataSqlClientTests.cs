// <copyright file="SystemDataSqlClientTests.cs" company="Datadog">
// Unless explicitly stated otherwise all files in this repository are licensed under the Apache 2 License.
// This product includes software developed at Datadog (https://www.datadoghq.com/). Copyright 2017 Datadog, Inc.
// </copyright>

using System.Collections.Generic;
using System.Linq;
using System.Text.RegularExpressions;
using Datadog.Trace.Configuration;
using Datadog.Trace.ExtensionMethods;
using Datadog.Trace.TestHelpers;
using FluentAssertions;
using VerifyXunit;
using Xunit;
using Xunit.Abstractions;

namespace Datadog.Trace.ClrProfiler.IntegrationTests.AdoNet
{
    [Trait("RequiresDockerDependency", "true")]
    [UsesVerify]
    public class SystemDataSqlClientTests : TracingIntegrationTest
    {
        public SystemDataSqlClientTests(ITestOutputHelper output)
            : base("SqlServer", output)
        {
            SetServiceVersion("1.0.0");
        }

<<<<<<< HEAD
        public static IEnumerable<object[]> GetTestData()
            => from packageVersion in PackageVersions.SystemDataSqlClient.SelectMany(x => x).Select(x => (string)x)
               from propagation in new[] { string.Empty, "100", "randomValue", "disabled", "service", "full" }
               select new object[] { packageVersion, propagation };

        public override Result ValidateIntegrationSpan(MockSpan span) => span.IsSqlClient();

        [SkippableTheory]
        [MemberData(nameof(GetTestData))]
        [Trait("Category", "EndToEnd")]
        [Trait("RunOnWindows", "True")]
        public async void SubmitsTraces(string packageVersion, string dbmPropagation)
=======
        public static IEnumerable<object[]> GetEnabledConfig()
            => from packageVersionArray in PackageVersions.SystemDataSqlClient
               from metadataSchemaVersion in new[] { "v0", "v1" }
               select new[] { packageVersionArray[0], metadataSchemaVersion };

        public override Result ValidateIntegrationSpan(MockSpan span, string metadataSchemaVersion) => span.IsSqlClient(metadataSchemaVersion);

        [SkippableTheory]
        [MemberData(nameof(GetEnabledConfig))]
        [Trait("Category", "EndToEnd")]
        [Trait("RunOnWindows", "True")]
        public void SubmitsTraces(string packageVersion, string metadataSchemaVersion)
>>>>>>> b9f5bf98
        {
            SetEnvironmentVariable("DD_DBM_PROPAGATION_MODE", dbmPropagation);

            // ALWAYS: 98 spans
            // - SqlCommand: 21 spans (3 groups * 7 spans)
            // - DbCommand:  42 spans (6 groups * 7 spans)
            // - IDbCommand: 14 spans (2 groups * 7 spans)
            // - SqlCommandVb: 21 spans (3 groups * 7 spans)
            //
            // NETSTANDARD: +56 spans
            // - DbCommand-netstandard:  42 spans (6 groups * 7 spans)
            // - IDbCommand-netstandard: 14 spans (2 groups * 7 spans)
            //
            // CALLSITE + NETSTANDARD + NETCORE: +4 spans
            // - IDbCommandGenericConstrant<SqlCommand>: 4 spans (2 group * 2 spans)
            //
            // CALLTARGET: +7 spans
            // - IDbCommandGenericConstrant<SqlCommand>: 7 spans (1 group * 7 spans)
            //
            // NETSTANDARD + CALLTARGET: +7 spans
            // - IDbCommandGenericConstrant<SqlCommand>-netstandard: 7 spans (1 group * 7 spans)

            const int expectedSpanCount = 168;
            const string dbType = "sql-server";
            const string expectedOperationName = dbType + ".query";

            SetEnvironmentVariable("DD_TRACE_SPAN_ATTRIBUTE_SCHEMA", metadataSchemaVersion);
            var isExternalSpan = metadataSchemaVersion == "v0";
            var clientSpanServiceName = isExternalSpan ? $"{EnvironmentHelper.FullSampleName}-{dbType}" : EnvironmentHelper.FullSampleName;

            using var telemetry = this.ConfigureTelemetry();
            using var agent = EnvironmentHelper.GetMockAgent();
            using var process = RunSampleAndWaitForExit(agent, packageVersion: packageVersion);
            var spans = agent.WaitForSpans(expectedSpanCount, operationName: expectedOperationName);

<<<<<<< HEAD
            spans.Count().Should().Be(expectedSpanCount);
            ValidateIntegrationSpans(spans, expectedServiceName: expectedServiceName);
=======
            Assert.Equal(expectedSpanCount, spans.Count);
            ValidateIntegrationSpans(spans, metadataSchemaVersion, expectedServiceName: clientSpanServiceName, isExternalSpan);
>>>>>>> b9f5bf98
            telemetry.AssertIntegrationEnabled(IntegrationId.SqlClient);

            // Testing that spans yield the expected output when using DBM

            var settings = VerifyHelper.GetSpanVerifierSettings();
            settings.AddRegexScrubber(new Regex("[a-zA-Z0-9]{32}"), "GUID");
            settings.AddSimpleScrubber("out.host: (localdb)\\MSSQLLocalDB", "out.host: sqlserver");
            settings.AddSimpleScrubber("out.host: (localdb)\\MSSQLLocalDB_arm64", "out.host: sqlserver");

            var fileName = nameof(SystemDataSqlClientTests);

            fileName = fileName + (dbmPropagation switch
            {
                "service" or "full" => ".enabled",
                _ => ".disabled",
            });

            await VerifyHelper.VerifySpans(spans, settings)
                .DisableRequireUniquePrefix()
                .UseFileName(fileName);
        }

        [SkippableFact]
        [Trait("Category", "EndToEnd")]
        [Trait("RunOnWindows", "True")]
        public void IntegrationDisabled()
        {
            const int totalSpanCount = 21;
            const string expectedOperationName = "sql-server.query";

            SetEnvironmentVariable($"DD_TRACE_{nameof(IntegrationId.SqlClient)}_ENABLED", "false");

            string packageVersion = PackageVersions.SystemDataSqlClient.First()[0] as string;
            using var telemetry = this.ConfigureTelemetry();
            using var agent = EnvironmentHelper.GetMockAgent();
            using var process = RunSampleAndWaitForExit(agent, packageVersion: packageVersion);
            var spans = agent.WaitForSpans(totalSpanCount, returnAllOperations: true);

            Assert.NotEmpty(spans);
            Assert.Empty(spans.Where(s => s.Name.Equals(expectedOperationName)));
            telemetry.AssertIntegrationDisabled(IntegrationId.SqlClient);
        }
    }
}<|MERGE_RESOLUTION|>--- conflicted
+++ resolved
@@ -26,24 +26,15 @@
             SetServiceVersion("1.0.0");
         }
 
-<<<<<<< HEAD
+        public static IEnumerable<object[]> GetEnabledConfig()
+            => from packageVersionArray in PackageVersions.SystemDataSqlClient
+               from metadataSchemaVersion in new[] { "v0", "v1" }
+               select new[] { packageVersionArray[0], metadataSchemaVersion };
+
         public static IEnumerable<object[]> GetTestData()
             => from packageVersion in PackageVersions.SystemDataSqlClient.SelectMany(x => x).Select(x => (string)x)
                from propagation in new[] { string.Empty, "100", "randomValue", "disabled", "service", "full" }
                select new object[] { packageVersion, propagation };
-
-        public override Result ValidateIntegrationSpan(MockSpan span) => span.IsSqlClient();
-
-        [SkippableTheory]
-        [MemberData(nameof(GetTestData))]
-        [Trait("Category", "EndToEnd")]
-        [Trait("RunOnWindows", "True")]
-        public async void SubmitsTraces(string packageVersion, string dbmPropagation)
-=======
-        public static IEnumerable<object[]> GetEnabledConfig()
-            => from packageVersionArray in PackageVersions.SystemDataSqlClient
-               from metadataSchemaVersion in new[] { "v0", "v1" }
-               select new[] { packageVersionArray[0], metadataSchemaVersion };
 
         public override Result ValidateIntegrationSpan(MockSpan span, string metadataSchemaVersion) => span.IsSqlClient(metadataSchemaVersion);
 
@@ -51,8 +42,7 @@
         [MemberData(nameof(GetEnabledConfig))]
         [Trait("Category", "EndToEnd")]
         [Trait("RunOnWindows", "True")]
-        public void SubmitsTraces(string packageVersion, string metadataSchemaVersion)
->>>>>>> b9f5bf98
+        public void SubmitsTraces(string packageVersion, string metadataSchemaVersion, string dbmPropagation)
         {
             SetEnvironmentVariable("DD_DBM_PROPAGATION_MODE", dbmPropagation);
 
@@ -88,13 +78,8 @@
             using var process = RunSampleAndWaitForExit(agent, packageVersion: packageVersion);
             var spans = agent.WaitForSpans(expectedSpanCount, operationName: expectedOperationName);
 
-<<<<<<< HEAD
-            spans.Count().Should().Be(expectedSpanCount);
-            ValidateIntegrationSpans(spans, expectedServiceName: expectedServiceName);
-=======
             Assert.Equal(expectedSpanCount, spans.Count);
             ValidateIntegrationSpans(spans, metadataSchemaVersion, expectedServiceName: clientSpanServiceName, isExternalSpan);
->>>>>>> b9f5bf98
             telemetry.AssertIntegrationEnabled(IntegrationId.SqlClient);
 
             // Testing that spans yield the expected output when using DBM

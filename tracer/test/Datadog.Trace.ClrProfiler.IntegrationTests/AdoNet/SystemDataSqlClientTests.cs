// <copyright file="SystemDataSqlClientTests.cs" company="Datadog">
// Unless explicitly stated otherwise all files in this repository are licensed under the Apache 2 License.
// This product includes software developed at Datadog (https://www.datadoghq.com/). Copyright 2017 Datadog, Inc.
// </copyright>

using System.Collections.Generic;
using System.Data.SqlClient;
using System.Linq;
using Datadog.Trace.Configuration;
using Datadog.Trace.ExtensionMethods;
using Datadog.Trace.TestHelpers;
using Xunit;
using Xunit.Abstractions;

namespace Datadog.Trace.ClrProfiler.IntegrationTests.AdoNet
{
    public class SystemDataSqlClientTests : TestHelper
    {
        public SystemDataSqlClientTests(ITestOutputHelper output)
            : base("SqlServer", output)
        {
            SetServiceVersion("1.0.0");
        }

<<<<<<< HEAD
        [Theory]
        [MemberData(nameof(PackageVersions.SystemDataSqlClient), MemberType = typeof(PackageVersions))]
=======
        public static IEnumerable<object[]> GetSystemDataSqlClient()
        {
            foreach (object[] item in PackageVersions.SystemDataSqlClient)
            {
                yield return item.Concat(false);
                yield return item.Concat(true);
            }
        }

        [SkippableTheory]
        [MemberData(nameof(GetSystemDataSqlClient))]
>>>>>>> cfd66df6
        [Trait("Category", "EndToEnd")]
        [Trait("RunOnWindows", "True")]
        public void SubmitsTracesWithNetStandard(string packageVersion)
        {
            // ALWAYS: 98 spans
            // - SqlCommand: 21 spans (3 groups * 7 spans)
            // - DbCommand:  42 spans (6 groups * 7 spans)
            // - IDbCommand: 14 spans (2 groups * 7 spans)
            // - SqlCommandVb: 21 spans (3 groups * 7 spans)
            //
            // NETSTANDARD: +56 spans
            // - DbCommand-netstandard:  42 spans (6 groups * 7 spans)
            // - IDbCommand-netstandard: 14 spans (2 groups * 7 spans)
            //
            // CALLSITE + NETSTANDARD + NETCORE: +4 spans
            // - IDbCommandGenericConstrant<SqlCommand>: 4 spans (2 group * 2 spans)
            //
            // CALLTARGET: +7 spans
            // - IDbCommandGenericConstrant<SqlCommand>: 7 spans (1 group * 7 spans)
            //
            // NETSTANDARD + CALLTARGET: +7 spans
            // - IDbCommandGenericConstrant<SqlCommand>-netstandard: 7 spans (1 group * 7 spans)

            var expectedSpanCount = 168;

            const string dbType = "sql-server";
            const string expectedOperationName = dbType + ".query";
            const string expectedServiceName = "Samples.SqlServer-" + dbType;

            // NOTE: opt into the additional instrumentation of calls into netstandard.dll
            SetEnvironmentVariable("DD_TRACE_NETSTANDARD_ENABLED", "true");

            int agentPort = TcpPortProvider.GetOpenPort();

            using (var agent = new MockTracerAgent(agentPort))
            using (RunSampleAndWaitForExit(agent.Port, packageVersion: packageVersion))
            {
                var spans = agent.WaitForSpans(expectedSpanCount, operationName: expectedOperationName);
                Assert.Equal(expectedSpanCount, spans.Count);

                foreach (var span in spans)
                {
                    Assert.Equal(expectedOperationName, span.Name);
                    Assert.Equal(expectedServiceName, span.Service);
                    Assert.Equal(SpanTypes.Sql, span.Type);
                    Assert.Equal(dbType, span.Tags[Tags.DbType]);
                    Assert.False(span.Tags?.ContainsKey(Tags.Version), "External service span should not have service version tag.");
                }
            }
        }

<<<<<<< HEAD
        [Fact]
=======
        [SkippableTheory]
        [InlineData(false)]
        [InlineData(true)]
>>>>>>> cfd66df6
        [Trait("Category", "EndToEnd")]
        [Trait("RunOnWindows", "True")]
        public void SpansDisabledByAdoNetExcludedTypes()
        {
            var totalSpanCount = 21;

            const string dbType = "sql-server";
            const string expectedOperationName = dbType + ".query";

            SetEnvironmentVariable(ConfigurationKeys.AdoNetExcludedTypes, "System.Data.SqlClient.SqlCommand;Microsoft.Data.SqlClient.SqlCommand;MySql.Data.MySqlClient.MySqlCommand;Npgsql.NpgsqlCommand");

            string packageVersion = PackageVersions.SystemDataSqlClient.First()[0] as string;
            int agentPort = TcpPortProvider.GetOpenPort();

            using (var agent = new MockTracerAgent(agentPort))
            using (RunSampleAndWaitForExit(agent.Port, packageVersion: packageVersion))
            {
                var spans = agent.WaitForSpans(totalSpanCount, returnAllOperations: true);
                Assert.NotEmpty(spans);
                Assert.Empty(spans.Where(s => s.Name.Equals(expectedOperationName)));
            }
        }
    }
}<|MERGE_RESOLUTION|>--- conflicted
+++ resolved
@@ -22,22 +22,8 @@
             SetServiceVersion("1.0.0");
         }
 
-<<<<<<< HEAD
-        [Theory]
+        [SkippableTheory]
         [MemberData(nameof(PackageVersions.SystemDataSqlClient), MemberType = typeof(PackageVersions))]
-=======
-        public static IEnumerable<object[]> GetSystemDataSqlClient()
-        {
-            foreach (object[] item in PackageVersions.SystemDataSqlClient)
-            {
-                yield return item.Concat(false);
-                yield return item.Concat(true);
-            }
-        }
-
-        [SkippableTheory]
-        [MemberData(nameof(GetSystemDataSqlClient))]
->>>>>>> cfd66df6
         [Trait("Category", "EndToEnd")]
         [Trait("RunOnWindows", "True")]
         public void SubmitsTracesWithNetStandard(string packageVersion)
@@ -89,13 +75,7 @@
             }
         }
 
-<<<<<<< HEAD
-        [Fact]
-=======
-        [SkippableTheory]
-        [InlineData(false)]
-        [InlineData(true)]
->>>>>>> cfd66df6
+        [SkippableFact]
         [Trait("Category", "EndToEnd")]
         [Trait("RunOnWindows", "True")]
         public void SpansDisabledByAdoNetExcludedTypes()

// <copyright file="ServiceStackRedisTests.cs" company="Datadog">
// Unless explicitly stated otherwise all files in this repository are licensed under the Apache 2 License.
// This product includes software developed at Datadog (https://www.datadoghq.com/). Copyright 2017 Datadog, Inc.
// </copyright>

using System;
using System.Collections.Generic;
using System.Linq;
using Datadog.Trace.ExtensionMethods;
using Datadog.Trace.TestHelpers;
using Xunit;
using Xunit.Abstractions;

namespace Datadog.Trace.ClrProfiler.IntegrationTests
{
    public class ServiceStackRedisTests : TestHelper
    {
        public ServiceStackRedisTests(ITestOutputHelper output)
            : base("ServiceStack.Redis", output)
        {
            SetServiceVersion("1.0.0");
        }

<<<<<<< HEAD
        [Theory]
        [MemberData(nameof(PackageVersions.ServiceStackRedis), MemberType = typeof(PackageVersions))]
=======
        public static IEnumerable<object[]> GetServiceStackRedisData()
        {
            foreach (object[] item in PackageVersions.ServiceStackRedis)
            {
                yield return item.Concat(false);
                yield return item.Concat(true);
            }
        }

        [SkippableTheory]
        [MemberData(nameof(GetServiceStackRedisData))]
>>>>>>> cfd66df6
        [Trait("Category", "EndToEnd")]
        public void SubmitsTraces(string packageVersion)
        {
            int agentPort = TcpPortProvider.GetOpenPort();

            using (var agent = new MockTracerAgent(agentPort))
            using (RunSampleAndWaitForExit(agent.Port, arguments: $"{TestPrefix}", packageVersion: packageVersion))
            {
                // note: ignore the INFO command because it's timing is unpredictable (on Linux?)
                var spans = agent.WaitForSpans(11)
                                 .Where(s => s.Type == "redis" && s.Resource != "INFO" && s.Resource != "ROLE" && s.Resource != "QUIT")
                                 .OrderBy(s => s.Start)
                                 .ToList();

                var host = Environment.GetEnvironmentVariable("SERVICESTACK_REDIS_HOST") ?? "localhost:6379";
                var port = host.Substring(host.IndexOf(':') + 1);
                host = host.Substring(0, host.IndexOf(':'));

                foreach (var span in spans)
                {
                    Assert.Equal("redis.command", span.Name);
                    Assert.Equal("Samples.ServiceStack.Redis-redis", span.Service);
                    Assert.Equal(SpanTypes.Redis, span.Type);
                    Assert.Equal(host, DictionaryExtensions.GetValueOrDefault(span.Tags, "out.host"));
                    Assert.Equal(port, DictionaryExtensions.GetValueOrDefault(span.Tags, "out.port"));
                    Assert.False(span.Tags?.ContainsKey(Tags.Version), "External service span should not have service version tag.");
                }

                var expectedFromOneRun = new TupleList<string, string>
                {
                    { "SET", $"SET {TestPrefix}ServiceStack.Redis.INCR 0" },
                    { "PING", "PING" },
                    { "DDCUSTOM", "DDCUSTOM COMMAND" },
                    { "ECHO", "ECHO Hello World" },
                    { "SLOWLOG", "SLOWLOG GET 5" },
                    { "INCR", $"INCR {TestPrefix}ServiceStack.Redis.INCR" },
                    { "INCRBYFLOAT", $"INCRBYFLOAT {TestPrefix}ServiceStack.Redis.INCR 1.25" },
                    { "TIME", "TIME" },
                    { "SELECT", "SELECT 0" },
                };

                var expected = new TupleList<string, string>();
                expected.AddRange(expectedFromOneRun);
                expected.AddRange(expectedFromOneRun);
#if NETCOREAPP3_1 || NET5_0
                expected.AddRange(expectedFromOneRun); // On .NET Core 3.1 and .NET 5 we run the routine a third time
#endif

                Assert.Equal(expected.Count, spans.Count);

                for (int i = 0; i < expected.Count; i++)
                {
                    var e1 = expected[i].Item1;
                    var e2 = expected[i].Item2;

                    var a1 = i < spans.Count
                                 ? spans[i].Resource
                                 : string.Empty;
                    var a2 = i < spans.Count
                                 ? DictionaryExtensions.GetValueOrDefault(spans[i].Tags, "redis.raw_command")
                                 : string.Empty;

                    Assert.True(e1 == a1, $@"invalid resource name for span #{i}, expected ""{e1}"", actual ""{a1}""");
                    Assert.True(e2 == a2, $@"invalid raw command for span #{i}, expected ""{e2}"" != ""{a2}""");
                }
            }
        }
    }
}<|MERGE_RESOLUTION|>--- conflicted
+++ resolved
@@ -21,22 +21,8 @@
             SetServiceVersion("1.0.0");
         }
 
-<<<<<<< HEAD
-        [Theory]
+        [SkippableTheory]
         [MemberData(nameof(PackageVersions.ServiceStackRedis), MemberType = typeof(PackageVersions))]
-=======
-        public static IEnumerable<object[]> GetServiceStackRedisData()
-        {
-            foreach (object[] item in PackageVersions.ServiceStackRedis)
-            {
-                yield return item.Concat(false);
-                yield return item.Concat(true);
-            }
-        }
-
-        [SkippableTheory]
-        [MemberData(nameof(GetServiceStackRedisData))]
->>>>>>> cfd66df6
         [Trait("Category", "EndToEnd")]
         public void SubmitsTraces(string packageVersion)
         {

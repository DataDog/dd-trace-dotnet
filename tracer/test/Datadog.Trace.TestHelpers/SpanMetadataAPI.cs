// <copyright file="SpanMetadataAPI.cs" company="Datadog">
// Unless explicitly stated otherwise all files in this repository are licensed under the Apache 2 License.
// This product includes software developed at Datadog (https://www.datadoghq.com/). Copyright 2017 Datadog, Inc.
// </copyright>

using System.Collections.Generic;
using static Datadog.Trace.TestHelpers.SpanMetadataRulesHelpers;

namespace Datadog.Trace.TestHelpers
{
#pragma warning disable SA1601 // Partial elements should be documented
    public static class SpanMetadataAPI
    {
        public static Result IsAdoNet(this MockSpan span, string metadataSchemaVersion) =>
            metadataSchemaVersion switch
            {
                "v1" => span.IsAdoNetV1(),
                _ => span.IsAdoNetV0(),
            };

        public static Result IsAerospike(this MockSpan span, string metadataSchemaVersion) =>
            metadataSchemaVersion switch
            {
                "v1" => span.IsAerospikeV1(),
                _ => span.IsAerospikeV0(),
            };

        public static Result IsAspNet(this MockSpan span, string metadataSchemaVersion) =>
            metadataSchemaVersion switch
            {
                "v1" => span.IsAspNetV1(),
                _ => span.IsAspNetV0(),
            };

        public static Result IsAspNetMvc(this MockSpan span, string metadataSchemaVersion) =>
            metadataSchemaVersion switch
            {
                "v1" => span.IsAspNetMvcV1(),
                _ => span.IsAspNetMvcV0(),
            };

        public static Result IsAspNetWebApi2(this MockSpan span, string metadataSchemaVersion) =>
            metadataSchemaVersion switch
            {
                "v1" => span.IsAspNetWebApi2V1(),
                _ => span.IsAspNetWebApi2V0(),
            };

        public static Result IsAspNetCore(this MockSpan span, string metadataSchemaVersion, ISet<string> excludeTags = null) =>
            metadataSchemaVersion switch
            {
                "v1" => span.IsAspNetCoreV1(excludeTags),
                _ => span.IsAspNetCoreV0(excludeTags),
            };

        public static Result IsAspNetCoreMvc(this MockSpan span, string metadataSchemaVersion) =>
            metadataSchemaVersion switch
            {
                "v1" => span.IsAspNetCoreMvcV1(),
                _ => span.IsAspNetCoreMvcV0(),
            };

        public static Result IsAwsDynamoDb(this MockSpan span, string metadataSchemaVersion) =>
            metadataSchemaVersion switch
            {
                "v1" => span.IsAwsDynamoDbV1(),
                _ => span.IsAwsDynamoDbV0(),
            };

        public static Result IsAwsKinesisOutbound(this MockSpan span, string metadataSchemaVersion) =>
            metadataSchemaVersion switch
            {
                "v1" => span.IsAwsKinesisOutboundV1(),
                _ => span.IsAwsKinesisOutboundV0(),
            };

        public static Result IsAwsSqsInbound(this MockSpan span, string metadataSchemaVersion) =>
            metadataSchemaVersion switch
            {
                "v1" => span.IsAwsSqsInboundV1(),
                _ => span.IsAwsSqsRequestV0(),
            };

        public static Result IsAwsSqsOutbound(this MockSpan span, string metadataSchemaVersion) =>
            metadataSchemaVersion switch
            {
                "v1" => span.IsAwsSqsOutboundV1(),
                _ => span.IsAwsSqsRequestV0(),
            };

        public static Result IsAwsSqsRequest(this MockSpan span, string metadataSchemaVersion) =>
            metadataSchemaVersion switch
            {
                "v1" => span.IsAwsSqsRequestV1(),
                _ => span.IsAwsSqsRequestV0(),
            };

        public static Result IsAwsSnsInbound(this MockSpan span, string metadataSchemaVersion) =>
            metadataSchemaVersion switch
            {
                "v1" => span.IsAwsSnsInboundV1(),
                _ => span.IsAwsSnsRequestV0(),
            };

        public static Result IsAwsSnsOutbound(this MockSpan span, string metadataSchemaVersion) =>
            metadataSchemaVersion switch
            {
                "v1" => span.IsAwsSnsOutboundV1(),
                _ => span.IsAwsSnsRequestV0(),
            };

        public static Result IsAwsSnsRequest(this MockSpan span, string metadataSchemaVersion) =>
            metadataSchemaVersion switch
            {
                "v1" => span.IsAwsSnsRequestV1(),
                _ => span.IsAwsSnsRequestV0(),
            };

<<<<<<< HEAD
        public static Result IsAwsStepFunctionsRequest(this MockSpan span, string metadataSchemaVersion) =>
            metadataSchemaVersion switch
            {
                "v1" => span.IsAwsStepFunctionsRequestV1(),
                _ => span.IsAwsStepFunctionsRequestV0(),
=======
        public static Result IsAwsEventBridgeInbound(this MockSpan span, string metadataSchemaVersion) =>
            metadataSchemaVersion switch
            {
                "v1" => span.IsAwsEventBridgeInboundV1(),
                _ => span.IsAwsEventBridgeRequestV0(),
            };

        public static Result IsAwsEventBridgeOutbound(this MockSpan span, string metadataSchemaVersion) =>
            metadataSchemaVersion switch
            {
                "v1" => span.IsAwsEventBridgeOutboundV1(),
                _ => span.IsAwsEventBridgeRequestV0(),
            };

        public static Result IsAwsEventBridgeRequest(this MockSpan span, string metadataSchemaVersion) =>
            metadataSchemaVersion switch
            {
                "v1" => span.IsAwsEventBridgeRequestV1(),
                _ => span.IsAwsEventBridgeRequestV0(),
>>>>>>> a200693c
            };

        public static Result IsAzureServiceBusInbound(this MockSpan span, string metadataSchemaVersion, ISet<string> excludeTags = null) =>
            metadataSchemaVersion switch
            {
                "v1" => span.IsAzureServiceBusInboundV1(excludeTags),
                _ => span.IsAzureServiceBusInboundV0(excludeTags),
            };

        public static Result IsAzureServiceBusOutbound(this MockSpan span, string metadataSchemaVersion, ISet<string> excludeTags = null) =>
            metadataSchemaVersion switch
            {
                "v1" => span.IsAzureServiceBusOutboundV1(excludeTags),
                _ => span.IsAzureServiceBusOutboundV0(excludeTags),
            };

        public static Result IsAzureServiceBusRequest(this MockSpan span, string metadataSchemaVersion, ISet<string> excludeTags = null) =>
            metadataSchemaVersion switch
            {
                "v1" => span.IsAzureServiceBusRequestV1(excludeTags),
                _ => span.IsAzureServiceBusRequestV0(excludeTags),
            };

        public static Result IsCosmosDb(this MockSpan span, string metadataSchemaVersion) =>
            metadataSchemaVersion switch
            {
                "v1" => span.IsCosmosDbV1(),
                _ => span.IsCosmosDbV0(),
            };

        public static Result IsCouchbase(this MockSpan span, string metadataSchemaVersion) =>
            metadataSchemaVersion switch
            {
                "v1" => span.IsCouchbaseV1(),
                _ => span.IsCouchbaseV0(),
            };

        public static Result IsElasticsearchNet(this MockSpan span, string metadataSchemaVersion) =>
            metadataSchemaVersion switch
            {
                "v1" => span.IsElasticsearchNetV1(),
                _ => span.IsElasticsearchNetV0(),
            };

        public static Result IsGraphQL(this MockSpan span, string metadataSchemaVersion) =>
            metadataSchemaVersion switch
            {
                "v1" => span.IsGraphQLV1(),
                _ => span.IsGraphQLV0(),
            };

        public static Result IsGrpcClient(this MockSpan span, string metadataSchemaVersion, ISet<string> excludeTags) =>
            metadataSchemaVersion switch
            {
                "v1" => span.IsGrpcClientV1(excludeTags),
                _ => span.IsGrpcClientV0(excludeTags),
            };

        public static Result IsGrpcServer(this MockSpan span, string metadataSchemaVersion, ISet<string> excludeTags) =>
            metadataSchemaVersion switch
            {
                "v1" => span.IsGrpcServerV1(excludeTags),
                _ => span.IsGrpcServerV0(excludeTags),
            };

        public static Result IsHotChocolate(this MockSpan span, string metadataSchemaVersion) =>
            metadataSchemaVersion switch
            {
                "v1" => span.IsHotChocolateV1(),
                _ => span.IsHotChocolateV0(),
            };

        public static Result IsHttpMessageHandler(this MockSpan span, string metadataSchemaVersion) =>
            metadataSchemaVersion switch
            {
                "v1" => span.IsHttpMessageHandlerV1(),
                _ => span.IsHttpMessageHandlerV0(),
            };

        public static Result IsKafkaInbound(this MockSpan span, string metadataSchemaVersion) =>
            metadataSchemaVersion switch
            {
                "v1" => span.IsKafkaInboundV1(),
                _ => span.IsKafkaInboundV0(),
            };

        public static Result IsKafkaOutbound(this MockSpan span, string metadataSchemaVersion) =>
            metadataSchemaVersion switch
            {
                "v1" => span.IsKafkaOutboundV1(),
                _ => span.IsKafkaOutboundV0(),
            };

        public static Result IsMongoDb(this MockSpan span, string metadataSchemaVersion) =>
            metadataSchemaVersion switch
            {
                "v1" => span.IsMongoDbV1(),
                _ => span.IsMongoDbV0(),
            };

        public static Result IsMsmqClient(this MockSpan span, string metadataSchemaVersion) =>
            metadataSchemaVersion switch
            {
                "v1" => span.IsMsmqClientV1(),
                _ => span.IsMsmqV0(),
            };

        public static Result IsMsmqInbound(this MockSpan span, string metadataSchemaVersion) =>
            metadataSchemaVersion switch
            {
                "v1" => span.IsMsmqInboundV1(),
                _ => span.IsMsmqV0(),
            };

        public static Result IsMsmqOutbound(this MockSpan span, string metadataSchemaVersion) =>
            metadataSchemaVersion switch
            {
                "v1" => span.IsMsmqOutboundV1(),
                _ => span.IsMsmqV0(),
            };

        public static Result IsMySql(this MockSpan span, string metadataSchemaVersion) =>
            metadataSchemaVersion switch
            {
                "v1" => span.IsMySqlV1(),
                _ => span.IsMySqlV0(),
            };

        public static Result IsNpgsql(this MockSpan span, string metadataSchemaVersion) =>
            metadataSchemaVersion switch
            {
                "v1" => span.IsNpgsqlV1(),
                _ => span.IsNpgsqlV0(),
            };

        public static Result IsOpenTelemetry(this MockSpan span, string metadataSchemaVersion, ISet<string> resources, ISet<string> excludeTags) =>
            metadataSchemaVersion switch
            {
                "v1" => span.IsOpenTelemetryV1(resources, excludeTags),
                _ => span.IsOpenTelemetryV0(resources, excludeTags),
            };

        public static Result IsOracle(this MockSpan span, string metadataSchemaVersion) =>
            metadataSchemaVersion switch
            {
                "v1" => span.IsOracleV1(),
                _ => span.IsOracleV0(),
            };

        public static Result IsProcess(this MockSpan span, string metadataSchemaVersion) =>
            metadataSchemaVersion switch
            {
                "v1" => span.IsProcessV1(),
                _ => span.IsProcessV0(),
            };

        public static Result IsRabbitMQAdmin(this MockSpan span, string metadataSchemaVersion) =>
            metadataSchemaVersion switch
            {
                "v1" => span.IsRabbitMQAdminV1(),
                _ => span.IsRabbitMQV0(),
            };

        public static Result IsRabbitMQInbound(this MockSpan span, string metadataSchemaVersion) =>
            metadataSchemaVersion switch
            {
                "v1" => span.IsRabbitMQInboundV1(),
                _ => span.IsRabbitMQV0(),
            };

        public static Result IsRabbitMQOutbound(this MockSpan span, string metadataSchemaVersion) =>
            metadataSchemaVersion switch
            {
                "v1" => span.IsRabbitMQOutboundV1(),
                _ => span.IsRabbitMQV0(),
            };

        public static Result IsRemotingClient(this MockSpan span, string metadataSchemaVersion) =>
            metadataSchemaVersion switch
            {
                "v1" => span.IsRemotingClientV1(),
                _ => span.IsRemotingClientV0(),
            };

        public static Result IsRemotingServer(this MockSpan span, string metadataSchemaVersion) =>
            metadataSchemaVersion switch
            {
                "v1" => span.IsRemotingServerV1(),
                _ => span.IsRemotingServerV0(),
            };

        public static Result IsServiceRemotingClient(this MockSpan span, string metadataSchemaVersion) =>
            metadataSchemaVersion switch
            {
                "v1" => span.IsServiceRemotingClientV1(),
                _ => span.IsServiceRemotingClientV0(),
            };

        public static Result IsServiceRemotingServer(this MockSpan span, string metadataSchemaVersion) =>
            metadataSchemaVersion switch
            {
                "v1" => span.IsServiceRemotingServerV1(),
                _ => span.IsServiceRemotingServerV0(),
            };

        public static Result IsServiceStackRedis(this MockSpan span, string metadataSchemaVersion) =>
            metadataSchemaVersion switch
            {
                "v1" => span.IsServiceStackRedisV1(),
                _ => span.IsServiceStackRedisV0(),
            };

        public static Result IsStackExchangeRedis(this MockSpan span, string metadataSchemaVersion) =>
            metadataSchemaVersion switch
            {
                "v1" => span.IsStackExchangeRedisV1(),
                _ => span.IsStackExchangeRedisV0(),
            };

        public static Result IsSqlite(this MockSpan span, string metadataSchemaVersion) =>
            metadataSchemaVersion switch
            {
                "v1" => span.IsSqliteV1(),
                _ => span.IsSqliteV0(),
            };

        public static Result IsSqlClient(this MockSpan span, string metadataSchemaVersion) =>
            metadataSchemaVersion switch
            {
                "v1" => span.IsSqlClientV1(),
                _ => span.IsSqlClientV0(),
            };

        public static Result IsWcf(this MockSpan span, string metadataSchemaVersion, ISet<string> excludeTags) =>
            metadataSchemaVersion switch
            {
                "v1" => span.IsWcfV1(excludeTags),
                _ => span.IsWcfV0(excludeTags),
            };

        public static Result IsWebRequest(this MockSpan span, string metadataSchemaVersion) =>
            metadataSchemaVersion switch
            {
                "v1" => span.IsWebRequestV1(),
                _ => span.IsWebRequestV0(),
            };
    }
}<|MERGE_RESOLUTION|>--- conflicted
+++ resolved
@@ -116,33 +116,32 @@
                 _ => span.IsAwsSnsRequestV0(),
             };
 
-<<<<<<< HEAD
+        public static Result IsAwsEventBridgeInbound(this MockSpan span, string metadataSchemaVersion) =>
+            metadataSchemaVersion switch
+            {
+                "v1" => span.IsAwsEventBridgeInboundV1(),
+                _ => span.IsAwsEventBridgeRequestV0(),
+            };
+
+        public static Result IsAwsEventBridgeOutbound(this MockSpan span, string metadataSchemaVersion) =>
+            metadataSchemaVersion switch
+            {
+                "v1" => span.IsAwsEventBridgeOutboundV1(),
+                _ => span.IsAwsEventBridgeRequestV0(),
+            };
+
+        public static Result IsAwsEventBridgeRequest(this MockSpan span, string metadataSchemaVersion) =>
+            metadataSchemaVersion switch
+            {
+                "v1" => span.IsAwsEventBridgeRequestV1(),
+                _ => span.IsAwsEventBridgeRequestV0(),
+            };
+
         public static Result IsAwsStepFunctionsRequest(this MockSpan span, string metadataSchemaVersion) =>
             metadataSchemaVersion switch
             {
                 "v1" => span.IsAwsStepFunctionsRequestV1(),
                 _ => span.IsAwsStepFunctionsRequestV0(),
-=======
-        public static Result IsAwsEventBridgeInbound(this MockSpan span, string metadataSchemaVersion) =>
-            metadataSchemaVersion switch
-            {
-                "v1" => span.IsAwsEventBridgeInboundV1(),
-                _ => span.IsAwsEventBridgeRequestV0(),
-            };
-
-        public static Result IsAwsEventBridgeOutbound(this MockSpan span, string metadataSchemaVersion) =>
-            metadataSchemaVersion switch
-            {
-                "v1" => span.IsAwsEventBridgeOutboundV1(),
-                _ => span.IsAwsEventBridgeRequestV0(),
-            };
-
-        public static Result IsAwsEventBridgeRequest(this MockSpan span, string metadataSchemaVersion) =>
-            metadataSchemaVersion switch
-            {
-                "v1" => span.IsAwsEventBridgeRequestV1(),
-                _ => span.IsAwsEventBridgeRequestV0(),
->>>>>>> a200693c
             };
 
         public static Result IsAzureServiceBusInbound(this MockSpan span, string metadataSchemaVersion, ISet<string> excludeTags = null) =>

// <copyright file="MockSpan.cs" company="Datadog">
// Unless explicitly stated otherwise all files in this repository are licensed under the Apache 2 License.
// This product includes software developed at Datadog (https://www.datadoghq.com/). Copyright 2017 Datadog, Inc.
// </copyright>

using System;
using System.Collections.Generic;
using System.Diagnostics;
using System.Linq;
using System.Text;
using MessagePack; // use nuget MessagePack to deserialize

namespace Datadog.Trace.TestHelpers
{
    [MessagePackObject]
    [DebuggerDisplay("{ToString(),nq}")]
    public class MockSpan
    {
        private Dictionary<string, byte[]> _metastruct;

        [Key("trace_id")]
        public ulong TraceId { get; set; }

        [Key("span_id")]
        public ulong SpanId { get; set; }

        [Key("name")]
        public string Name { get; set; }

        [Key("resource")]
        public string Resource { get; set; }

        [Key("service")]
        public string Service { get; set; }

        [Key("type")]
        public string Type { get; set; }

        [Key("start")]
        public long Start { get; set; }

        [Key("duration")]
        public long Duration { get; set; }

        [Key("parent_id")]
        public ulong? ParentId { get; set; }

        [Key("error")]
        public byte Error { get; set; }

        [Key("meta")]
        public Dictionary<string, string> Tags { get; set; }

        [Key("metrics")]
        public Dictionary<string, double> Metrics { get; set; }

<<<<<<< HEAD
        [Key("meta_struct")]
        public Dictionary<string, byte[]> MetaStruct
        {
            get
            {
                return _metastruct;
            }

            set
            {
                if (value is not null)
                {
                    _metastruct = new Dictionary<string, byte[]>();

                    foreach (var key in value.Keys)
                    {
                        // No need to store the binary data
                        _metastruct[key] = Array.Empty<byte>();
                    }
                }
            }
        }
=======
        [Key("span_links")]
        public List<MockSpanLink> SpanLinks { get; set; }
>>>>>>> 5510df51

        public string GetTag(string key)
        {
            if (Tags.TryGetValue(key, out string value))
            {
                return value;
            }

            return null;
        }

        public double? GetMetric(string key)
        {
            if (Metrics.TryGetValue(key, out double value))
            {
                return value;
            }

            return null;
        }

        public override string ToString()
        {
            return $"{{{nameof(TraceId)}: {TraceId}, {nameof(SpanId)}: {SpanId}, {nameof(Name)}: {Name}, {nameof(Resource)}: {Resource}, {nameof(Service)}: {Service}}}";
        }
    }
}<|MERGE_RESOLUTION|>--- conflicted
+++ resolved
@@ -54,7 +54,6 @@
         [Key("metrics")]
         public Dictionary<string, double> Metrics { get; set; }
 
-<<<<<<< HEAD
         [Key("meta_struct")]
         public Dictionary<string, byte[]> MetaStruct
         {
@@ -77,10 +76,9 @@
                 }
             }
         }
-=======
+
         [Key("span_links")]
         public List<MockSpanLink> SpanLinks { get; set; }
->>>>>>> 5510df51
 
         public string GetTag(string key)
         {

// <copyright file="CustomTestFramework.cs" company="Datadog">
// Unless explicitly stated otherwise all files in this repository are licensed under the Apache 2 License.
// This product includes software developed at Datadog (https://www.datadoghq.com/). Copyright 2017 Datadog, Inc.
// </copyright>

using System;
using System.Collections.Concurrent;
using System.Collections.Generic;
using System.IO;
using System.Linq;
using System.Reflection;
using System.Threading;
using System.Threading.Tasks;
using Datadog.Trace.TestHelpers.FluentAssertionsExtensions;
using Xunit;
using Xunit.Abstractions;
using Xunit.Sdk;

namespace Datadog.Trace.TestHelpers
{
    public class CustomTestFramework : XunitTestFramework
    {
        public CustomTestFramework(IMessageSink messageSink)
            : base(messageSink)
        {
            FluentAssertions.Formatting.Formatter.AddFormatter(new DiffPaneModelFormatter());

            if (bool.Parse(Environment.GetEnvironmentVariable("enable_crash_dumps") ?? "false"))
            {
                var progress = new Progress<string>(message => messageSink.OnMessage(new DiagnosticMessage(message)));

                try
                {
                    MemoryDumpHelper.InitializeAsync(progress).GetAwaiter().GetResult();
                }
                catch (Exception ex)
                {
                    messageSink.OnMessage(new DiagnosticMessage($"MemoryDumpHelper initialization failed: {ex}"));
                }
            }
        }

        public CustomTestFramework(IMessageSink messageSink, Type typeTestedAssembly)
            : this(messageSink)
        {
            var targetPath = GetMonitoringHomeTargetFrameworkFolder();

            if (targetPath != null)
            {
                var file = typeTestedAssembly.Assembly.Location;
                var destination = Path.Combine(targetPath, Path.GetFileName(file));
                File.Copy(file, destination, true);

                messageSink.OnMessage(new DiagnosticMessage("Replaced {0} with {1} to setup code coverage", destination, file));
            }
            else
            {
                var message = "Could not find the target framework directory";

                messageSink.OnMessage(new DiagnosticMessage(message));
                throw new DirectoryNotFoundException(message);
            }
        }

        internal static string GetMonitoringHomeTargetFrameworkFolder()
        {
            var tracerHome = EnvironmentHelper.GetMonitoringHomePath();
            var targetFrameworkDirectory = EnvironmentTools.GetTracerTargetFrameworkDirectory();

            var finalDirectory = Path.Combine(tracerHome, targetFrameworkDirectory);

            if (Directory.Exists(finalDirectory))
            {
                return finalDirectory;
            }

            return null;
        }

        protected virtual Task RunTestCollectionsCallback(IMessageSink diagnosticsMessageSink, IEnumerable<IXunitTestCase> testCases)
        {
            return Task.CompletedTask;
        }

        protected override ITestFrameworkExecutor CreateExecutor(AssemblyName assemblyName)
        {
            return new CustomExecutor(assemblyName, SourceInformationProvider, DiagnosticMessageSink, RunTestCollectionsCallback);
        }

        private class CustomExecutor : XunitTestFrameworkExecutor
        {
            private readonly Func<IMessageSink, IEnumerable<IXunitTestCase>, Task> _runTestCollectionsCallback;

            public CustomExecutor(AssemblyName assemblyName, ISourceInformationProvider sourceInformationProvider, IMessageSink diagnosticMessageSink, Func<IMessageSink, IEnumerable<IXunitTestCase>, Task> runTestCollectionsCallback)
                : base(assemblyName, sourceInformationProvider, diagnosticMessageSink)
            {
                _runTestCollectionsCallback = runTestCollectionsCallback;
            }

            protected override async void RunTestCases(IEnumerable<IXunitTestCase> testCases, IMessageSink executionMessageSink, ITestFrameworkExecutionOptions executionOptions)
            {
                using var assemblyRunner = new CustomAssemblyRunner(TestAssembly, testCases, DiagnosticMessageSink, executionMessageSink, executionOptions, _runTestCollectionsCallback);
                await assemblyRunner.RunAsync();
            }
        }

        private class CustomAssemblyRunner : XunitTestAssemblyRunner
        {
            private readonly Func<IMessageSink, IEnumerable<IXunitTestCase>, Task> _runTestCollectionsCallback;

            public CustomAssemblyRunner(ITestAssembly testAssembly, IEnumerable<IXunitTestCase> testCases, IMessageSink diagnosticMessageSink, IMessageSink executionMessageSink, ITestFrameworkExecutionOptions executionOptions, Func<IMessageSink, IEnumerable<IXunitTestCase>, Task> runTestCollectionsCallback)
                : base(testAssembly, testCases, diagnosticMessageSink, executionMessageSink, executionOptions)
            {
                _runTestCollectionsCallback = runTestCollectionsCallback;
            }

            protected override async Task<RunSummary> RunTestCollectionsAsync(IMessageBus messageBus, CancellationTokenSource cancellationTokenSource)
            {
                var collections = OrderTestCollections().Select(
                    pair =>
                    new
                    {
                        Collection = pair.Item1,
                        TestCases = pair.Item2,
                        DisableParallelization = IsParallelizationDisabled(pair.Item1)
                    })
                    .ToList();

<<<<<<< HEAD
                if (Environment.GetEnvironmentVariable("RANDOM_SEED") is not { } environmentSeed
                    || !int.TryParse(environmentSeed, out var seed))
                {
                    seed = new Random().Next();
                }
=======
                _runTestCollectionsCallback?.Invoke(DiagnosticMessageSink, collections.SelectMany(c => c.TestCases));

                var summary = new RunSummary();
>>>>>>> 2246c2de

                DiagnosticMessageSink.OnMessage(new DiagnosticMessage($"Using seed {seed} to randomize tests order"));

                var random = new Random(seed);
                Shuffle(collections, random);

                foreach (var collection in collections)
                {
                    Shuffle(collection.TestCases, random);
                }

                var summary = new RunSummary();
                using var runner = new ConcurrentRunner();
                var tasks = new List<Task<RunSummary>>();

                foreach (var test in collections.Where(t => !t.DisableParallelization))
                {
                    tasks.Add(runner.RunAsync(async () => await RunTestCollectionAsync(messageBus, test.Collection, test.TestCases, cancellationTokenSource)));
                }

                await Task.WhenAll(tasks);

                foreach (var task in tasks)
                {
                    summary.Aggregate(task.Result);
                }

                // Single threaded collections
                foreach (var test in collections.Where(t => t.DisableParallelization))
                {
                    summary.Aggregate(await RunTestCollectionAsync(messageBus, test.Collection, test.TestCases, cancellationTokenSource));
                }

                return summary;
            }

            protected override Task<RunSummary> RunTestCollectionAsync(IMessageBus messageBus, ITestCollection testCollection, IEnumerable<IXunitTestCase> testCases, CancellationTokenSource cancellationTokenSource)
            {
                return new CustomTestCollectionRunner(testCollection, testCases, DiagnosticMessageSink, messageBus, TestCaseOrderer, new ExceptionAggregator(Aggregator), cancellationTokenSource).RunAsync();
            }

            private static bool IsParallelizationDisabled(ITestCollection collection)
            {
                var attr = collection.CollectionDefinition?.GetCustomAttributes(typeof(CollectionDefinitionAttribute)).SingleOrDefault();
                var isIntegrationTest = collection.DisplayName.Contains("Datadog.Trace.ClrProfiler.IntegrationTests");

                if (isIntegrationTest)
                {
                    return true;
                }

                return attr?.GetNamedArgument<bool>(nameof(CollectionDefinitionAttribute.DisableParallelization)) is true;
            }

            private static void Shuffle<T>(IList<T> list, Random rng)
            {
                int n = list.Count;

                while (n > 1)
                {
                    n--;
                    int k = rng.Next(n + 1);
                    var value = list[k];
                    list[k] = list[n];
                    list[n] = value;
                }
            }
        }

        private class CustomTestCollectionRunner : XunitTestCollectionRunner
        {
            private readonly IMessageSink _diagnosticMessageSink;

            public CustomTestCollectionRunner(ITestCollection testCollection, IEnumerable<IXunitTestCase> testCases, IMessageSink diagnosticMessageSink, IMessageBus messageBus, ITestCaseOrderer testCaseOrderer, ExceptionAggregator aggregator, CancellationTokenSource cancellationTokenSource)
                : base(testCollection, testCases, diagnosticMessageSink, messageBus, testCaseOrderer, aggregator, cancellationTokenSource)
            {
                _diagnosticMessageSink = diagnosticMessageSink;
            }

            protected override Task<RunSummary> RunTestClassAsync(ITestClass testClass, IReflectionTypeInfo @class, IEnumerable<IXunitTestCase> testCases)
            {
                return new CustomTestClassRunner(testClass, @class, testCases, _diagnosticMessageSink, MessageBus, TestCaseOrderer, new ExceptionAggregator(Aggregator), CancellationTokenSource, CollectionFixtureMappings)
                   .RunAsync();
            }
        }

        private class CustomTestClassRunner : XunitTestClassRunner
        {
            public CustomTestClassRunner(ITestClass testClass, IReflectionTypeInfo @class, IEnumerable<IXunitTestCase> testCases, IMessageSink diagnosticMessageSink, IMessageBus messageBus, ITestCaseOrderer testCaseOrderer, ExceptionAggregator aggregator, CancellationTokenSource cancellationTokenSource, IDictionary<Type, object> collectionFixtureMappings)
                : base(testClass, @class, testCases, diagnosticMessageSink, messageBus, testCaseOrderer, aggregator, cancellationTokenSource, collectionFixtureMappings)
            {
            }

            protected override Task<RunSummary> RunTestMethodAsync(ITestMethod testMethod, IReflectionMethodInfo method, IEnumerable<IXunitTestCase> testCases, object[] constructorArguments)
            {
                return new CustomTestMethodRunner(testMethod, this.Class, method, testCases, this.DiagnosticMessageSink, this.MessageBus, new ExceptionAggregator(this.Aggregator), this.CancellationTokenSource, constructorArguments)
                   .RunAsync();
            }
        }

        private class CustomTestMethodRunner : XunitTestMethodRunner
        {
            private readonly IMessageSink _diagnosticMessageSink;

            public CustomTestMethodRunner(ITestMethod testMethod, IReflectionTypeInfo @class, IReflectionMethodInfo method, IEnumerable<IXunitTestCase> testCases, IMessageSink diagnosticMessageSink, IMessageBus messageBus, ExceptionAggregator aggregator, CancellationTokenSource cancellationTokenSource, object[] constructorArguments)
                : base(testMethod, @class, method, testCases, diagnosticMessageSink, messageBus, aggregator, cancellationTokenSource, constructorArguments)
            {
                _diagnosticMessageSink = diagnosticMessageSink;
            }

            protected override async Task<RunSummary> RunTestCaseAsync(IXunitTestCase testCase)
            {
                var parameters = string.Empty;

                if (testCase.TestMethodArguments != null)
                {
                    // We replace ##vso to avoid sending "commands" via the log output when we're testing CI Visibility stuff
                    // We should redact other CI's command prefixes as well in the future, but for now this is enough
                    parameters = string.Join(", ", testCase.TestMethodArguments.Select(a => a?.ToString()?.Replace("##vso", "#####") ?? "null"));
                }

                var test = $"{TestMethod.TestClass.Class.Name}.{TestMethod.Method.Name}({parameters})";

                _diagnosticMessageSink.OnMessage(new DiagnosticMessage($"STARTED: {test}"));

                using var timer = new Timer(
                    _ => _diagnosticMessageSink.OnMessage(new DiagnosticMessage($"WARNING: {test} has been running for more than 15 minutes")),
                    null,
                    TimeSpan.FromMinutes(15),
                    Timeout.InfiniteTimeSpan);

                try
                {
                    var result = await base.RunTestCaseAsync(testCase);

                    var status = result.Failed > 0 ? "FAILURE" : (result.Skipped > 0 ? "SKIPPED" : "SUCCESS");

                    _diagnosticMessageSink.OnMessage(new DiagnosticMessage($"{status}: {test} ({result.Time}s)"));

                    return result;
                }
                catch (Exception ex)
                {
                    _diagnosticMessageSink.OnMessage(new DiagnosticMessage($"ERROR: {test} ({ex.Message})"));
                    throw;
                }
            }
        }

        private class ConcurrentRunner : IDisposable
        {
            private readonly BlockingCollection<Func<Task>> _queue;

            public ConcurrentRunner()
            {
                _queue = new();

                for (int i = 0; i < Environment.ProcessorCount; i++)
                {
                    var thread = new Thread(DoWork) { IsBackground = true };
                    thread.Start();
                }
            }

            public void Dispose()
            {
                _queue.CompleteAdding();
            }

            public Task<T> RunAsync<T>(Func<Task<T>> action)
            {
                var tcs = new TaskCompletionSource<T>(TaskCreationOptions.RunContinuationsAsynchronously);

                _queue.Add(async () =>
                {
                    try
                    {
                        tcs.TrySetResult(await action());
                    }
                    catch (Exception ex)
                    {
                        tcs.TrySetException(ex);
                    }
                });

                return tcs.Task;
            }

            private void DoWork()
            {
                foreach (var item in _queue.GetConsumingEnumerable())
                {
                    item().GetAwaiter().GetResult();
                }
            }
        }
    }
}<|MERGE_RESOLUTION|>--- conflicted
+++ resolved
@@ -126,17 +126,11 @@
                     })
                     .ToList();
 
-<<<<<<< HEAD
                 if (Environment.GetEnvironmentVariable("RANDOM_SEED") is not { } environmentSeed
                     || !int.TryParse(environmentSeed, out var seed))
                 {
                     seed = new Random().Next();
                 }
-=======
-                _runTestCollectionsCallback?.Invoke(DiagnosticMessageSink, collections.SelectMany(c => c.TestCases));
-
-                var summary = new RunSummary();
->>>>>>> 2246c2de
 
                 DiagnosticMessageSink.OnMessage(new DiagnosticMessage($"Using seed {seed} to randomize tests order"));
 
@@ -147,6 +141,8 @@
                 {
                     Shuffle(collection.TestCases, random);
                 }
+
+                _runTestCollectionsCallback?.Invoke(DiagnosticMessageSink, collections.SelectMany(c => c.TestCases));
 
                 var summary = new RunSummary();
                 using var runner = new ConcurrentRunner();

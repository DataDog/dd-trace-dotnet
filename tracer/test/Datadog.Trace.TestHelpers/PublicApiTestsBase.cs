--- conflicted
+++ resolved
@@ -21,7 +21,6 @@
 {
     public abstract class PublicApiTestsBase
     {
-<<<<<<< HEAD
         private static readonly ApiGeneratorOptions ApiGeneratorOptions = new ApiGeneratorOptions
         {
             ExcludeAttributes = new[]
@@ -32,8 +31,6 @@
             },
         };
 
-=======
->>>>>>> 5df80e18
         private readonly Assembly _assembly;
         private readonly string _filePath;
 

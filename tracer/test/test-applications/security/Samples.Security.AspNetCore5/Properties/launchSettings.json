{
  "profiles": {
    "IIS Express": {
      "commandName": "IISExpress",
      "launchBrowser": true,
      "environmentVariables": {
        "ASPNETCORE_ENVIRONMENT": "Development",
        "DD_APPSEC_ENABLED": "true",
        "DD_APPSEC_BLOCKING_ENABLED": "false",
        "DD_DOTNET_TRACER_HOME": "$(SolutionDir)shared\\bin\\monitoring-home",
        "CORECLR_ENABLE_PROFILING": "1",
        "CORECLR_PROFILER": "{846F5F1C-F9AE-4B07-969E-05C26BC060D8}",
        "CORECLR_PROFILER_PATH_32": "$(SolutionDir)shared\\bin\\monitoring-home\\win-x86\\Datadog.Tracer.Native.dll",
        "CORECLR_PROFILER_PATH_64": "$(SolutionDir)shared\\bin\\monitoring-home\\win-x64\\Datadog.Tracer.Native.dll",
        "DD_VERSION": "1.0.0",
        "DD_TRACE_HEADER_TAGS": "sample.correlation.identifier, Server",
        "DD_IAST_ENABLED": "true",
        "DD_IAST_DEDUPLICATION_ENABLED": "false",
        "DD_TRACE_DEBUG": "1"
      },
      "nativeDebugging": true,
      "use64Bit": true
    },
    "Samples.Security.AspNetCore5": {
      "commandName": "Project",
      "launchBrowser": true,
      "environmentVariables": {
        "ASPNETCORE_ENVIRONMENT": "Development",
        "DD_APPSEC_ENABLED": null,
        "DD_APPSEC_BLOCKING_ENABLED": "true",
        "DD_DOTNET_TRACER_HOME": "$(SolutionDir)\\shared\\bin\\monitoring-home\\",
        "CORECLR_ENABLE_PROFILING": "1",
        "CORECLR_PROFILER": "{846F5F1C-F9AE-4B07-969E-05C26BC060D8}",
        "CORECLR_PROFILER_PATH_32": "$(SolutionDir)\\shared\\bin\\monitoring-home\\win-x86\\Datadog.Tracer.Native.dll",
        "CORECLR_PROFILER_PATH_64": "$(SolutionDir)\\shared\\bin\\monitoring-home\\win-x64\\Datadog.Tracer.Native.dll",
        "DD_VERSION": "1.0.0",
        "DD_TRACE_HEADER_TAGS": "sample.correlation.identifier, Server",
        "DD_TRACE_DEBUG": "1",
        "DD_SERVICE" : "Samples.Security.Anna5",
        "DD_ENV": "asm-samples",
        "DD_IAST_ENABLED": "true",
        "DD_IAST_DEDUPLICATION_ENABLED": "false",
        "DD_IAST_VULNERABILITIES_PER_REQUEST": "100",
        "DD_IAST_REQUEST_SAMPLING": "100",
        "DD_IAST_MAX_CONCURRENT_REQUESTS": "1",
<<<<<<< HEAD
        "DD_WRITE_INSTRUMENTATION_TO_DISK": "true",
        "DD_TAGS": "git.commit.sha:dc7c6043e840dc01cfe5f36fc5646012a636a6d7,git.repository_url:github.com/DataDog/dd-trace-dotnet",
        "DD_SERVICE": "Samples.Asm.AspNetCore5-Iast-2"
=======
        "DD_WRITE_INSTRUMENTATION_TO_DISK": "false",
        "DD_EXPERIMENTAL_API_SECURITY_ENABLED": "true",
        "DD_API_SECURITY_REQUEST_SAMPLE_RATE": "1"
>>>>>>> e11fdaf6
      },
      "Logging": {
        "LogLevel": {
          "Default": "Warning",
          "Microsoft": "Warning",
          "Microsoft.Hosting.Lifetime": "Warning"
        }
      },
      "nativeDebugging": true,
      "use64Bit": false,
      "applicationUrl": "http://localhost:5458"
    },
    "Samples.AspNetCore5.Linux": {
      "commandName": "Project",
      "launchBrowser": true,
      "environmentVariables": {
        "ASPNETCORE_ENVIRONMENT": "Development",
        "DD_ENABLE_SECURITY": "true",
        "DD_DOTNET_TRACER_HOME": "$(SolutionDir)tracer/bin/tracer-home",
        "CORECLR_ENABLE_PROFILING": "1",
        "CORECLR_PROFILER": "{846F5F1C-F9AE-4B07-969E-05C26BC060D8}",
        "CORECLR_PROFILER_PATH": "$(SolutionDir)shared/bin/monitoring-home/tracerDatadog.Trace.ClrProfiler.Native.so",
        "DD_VERSION": "1.0.0",
        "DD_TRACE_HEADER_TAGS": "sample.correlation.identifier, Server",
        "DD_TRACE_DEBUG": "0"
      },
      "Logging": {
        "LogLevel": {
          "Default": "Info",
          "Microsoft": "Info",
          "Microsoft.Hosting.Lifetime": "Info"
        }
      },
      "nativeDebugging": true,
      "use64Bit": true,
      "applicationUrl": "http://localhost:5458"
    }
  },
  "iisSettings": {
    "windowsAuthentication": false,
    "anonymousAuthentication": true,
    "iisExpress": {
      "applicationUrl": "http://localhost:5458/",
      "sslPort": 44320
    }
  }
}<|MERGE_RESOLUTION|>--- conflicted
+++ resolved
@@ -43,15 +43,9 @@
         "DD_IAST_VULNERABILITIES_PER_REQUEST": "100",
         "DD_IAST_REQUEST_SAMPLING": "100",
         "DD_IAST_MAX_CONCURRENT_REQUESTS": "1",
-<<<<<<< HEAD
-        "DD_WRITE_INSTRUMENTATION_TO_DISK": "true",
-        "DD_TAGS": "git.commit.sha:dc7c6043e840dc01cfe5f36fc5646012a636a6d7,git.repository_url:github.com/DataDog/dd-trace-dotnet",
-        "DD_SERVICE": "Samples.Asm.AspNetCore5-Iast-2"
-=======
         "DD_WRITE_INSTRUMENTATION_TO_DISK": "false",
         "DD_EXPERIMENTAL_API_SECURITY_ENABLED": "true",
         "DD_API_SECURITY_REQUEST_SAMPLE_RATE": "1"
->>>>>>> e11fdaf6
       },
       "Logging": {
         "LogLevel": {

// <copyright file="ProbesTests.cs" company="Datadog">
// Unless explicitly stated otherwise all files in this repository are licensed under the Apache 2 License.
// This product includes software developed at Datadog (https://www.datadoghq.com/). Copyright 2017 Datadog, Inc.
// </copyright>

using System;
using System.Collections.Generic;
using System.IO;
using System.Linq;
using System.Text;
using System.Threading.Tasks;
using Datadog.Trace.Configuration;
using Datadog.Trace.Debugger.Configurations.Models;
using Datadog.Trace.Debugger.Helpers;
using Datadog.Trace.Debugger.IntegrationTests.Helpers;
using Datadog.Trace.TestHelpers;
using Datadog.Trace.Vendors.Newtonsoft.Json.Linq;
using Samples.Probes.TestRuns;
using Samples.Probes.TestRuns.SmokeTests;
using VerifyTests;
using VerifyXunit;
using Xunit;
using Xunit.Abstractions;

namespace Datadog.Trace.Debugger.IntegrationTests;

[CollectionDefinition(nameof(ProbesTests), DisableParallelization = true)]
[Collection(nameof(ProbesTests))]
[UsesVerify]
public class ProbesTests : TestHelper
{
    private const string LogFileNamePrefix = "dotnet-tracer-managed-";
    private const string AddedProbesInstrumentedLogEntry = "Live Debugger.InstrumentProbes: Request to instrument added probes definitions completed.";
    private const string RemovedProbesInstrumentedLogEntry = "Live Debugger.InstrumentProbes: Request to de-instrument probes definitions completed.";

    private readonly string[] _typesToScrub = { nameof(IntPtr), nameof(Guid) };
    private readonly string[] _knownPropertiesToReplace = { "duration", "timestamp", "dd.span_id", "dd.trace_id", "id", "lineNumber", "thread_name", "thread_id", "<>t__builder", "s_taskIdCounter", "<>u__1", "stack" };

    public ProbesTests(ITestOutputHelper output)
        : base("Probes", Path.Combine("test", "test-applications", "debugger"), output)
    {
        SetServiceVersion("1.0.0");
    }

    public static IEnumerable<object[]> ProbeTests()
    {
        return DebuggerTestHelper.AllProbeTestTypes();
    }

    [SkippableFact]
    [Trait("Category", "EndToEnd")]
    [Trait("RunOnWindows", "True")]
    public async Task AsyncMethodInGenericClassTest()
    {
        Skip.If(true, "Not supported yet. Internal Jira Ticket: #DEBUG-1092.");

        var testType = typeof(AsyncMethodInGenericClassTest);
        const int expectedNumberOfSnapshots = 1;

        var guidGenerator = new DeterministicGuidGenerator();

        var probes = new[]
        {
            DebuggerTestHelper.CreateDefaultSnapshotProbe("GenericClass`1", "Run", guidGenerator)
        };

        await RunSingleTestWithApprovals(testType, isMultiPhase: false, expectedNumberOfSnapshots, probes);
    }

    [SkippableFact(Skip = "Too flakey")]
    [Trait("Category", "EndToEnd")]
    [Trait("RunOnWindows", "True")]
    public async Task TransparentCodeCtorInstrumentationTest()
    {
        var testType = typeof(CtorTransparentCodeTest);
        const int expectedNumberOfSnapshots = 1;

        var guidGenerator = new DeterministicGuidGenerator();

        var probes = new[]
        {
            DebuggerTestHelper.CreateDefaultSnapshotProbe("SecurityTransparentTest", ".ctor", guidGenerator),
            DebuggerTestHelper.CreateDefaultSnapshotProbe("CtorTransparentCodeTest", "Run", guidGenerator)
        };

        await RunSingleTestWithApprovals(testType, isMultiPhase: false, expectedNumberOfSnapshots, probes);
    }

    [SkippableTheory]
    [Trait("Category", "EndToEnd")]
    [Trait("RunOnWindows", "True")]
    [InlineData(typeof(OverloadAndSimpleNameTest))]
    public async Task InstallAndUninstallMethodProbeWithOverloadsTest(Type testType)
    {
        const int expectedNumberOfSnapshots = 9;

        var probes = GetProbeConfiguration(testType, true, new DeterministicGuidGenerator());

        if (probes.Length != 1)
        {
            throw new InvalidOperationException($"{nameof(InstallAndUninstallMethodProbeWithOverloadsTest)} expected one probe request to exist, but found {probes.Length} probes.");
        }

        await RunSingleTestWithApprovals(testType, isMultiPhase: true, expectedNumberOfSnapshots, probes.Select(p => p.Probe).ToArray());
    }

    [Fact]
    [Trait("Category", "EndToEnd")]
    [Trait("RunOnWindows", "True")]
    public async Task LineProbeEmit100SnapshotsTest()
    {
        var testType = typeof(Emit100LineProbeSnapshotsTest);
        const int expectedNumberOfSnapshots = 100;

        var probes = GetProbeConfiguration(testType, true, new DeterministicGuidGenerator());

        using var agent = EnvironmentHelper.GetMockAgent();
        SetDebuggerEnvironment(agent);
        using var sample = DebuggerTestHelper.StartSample(this, agent, testType.FullName);
        try
        {
            using var logEntryWatcher = new LogEntryWatcher($"{LogFileNamePrefix}{sample.Process.ProcessName}*");

            SetProbeConfiguration(agent, probes.Select(p => p.Probe).ToArray());
            await logEntryWatcher.WaitForLogEntry(AddedProbesInstrumentedLogEntry);

            await sample.RunCodeSample();

            var statuses = await agent.WaitForProbesStatuses(probes.Length);
            Assert.Equal(probes.Length, statuses?.Length);

            var snapshots = await agent.WaitForSnapshots(expectedNumberOfSnapshots);
            Assert.Equal(expectedNumberOfSnapshots, snapshots?.Length);
            Assert.True(snapshots.All(IsSaneSnapshot), "Not all snapshots are sane.");
            Assert.True(snapshots.Distinct().Count() == snapshots.Length, "All snapshots should be unique.");
        }
        finally
        {
            await sample.StopSample();
        }

        bool IsSaneSnapshot(string snapshot)
        {
            var shouldBeInSnapshot = new[] { "message", "logger", "stack", "probe", "snapshot", "debugger" };

            return snapshot.Length > 250 &&
                   shouldBeInSnapshot.All(snapshot.Contains);
        }
    }

    [SkippableTheory]
    [Trait("Category", "EndToEnd")]
    [Trait("RunOnWindows", "True")]
    [MemberData(nameof(ProbeTests))]
    public async Task MethodProbeTest(Type testType)
    {
        SkipOverTestIfNeeded(testType);
        await RunMethodProbeTests(testType);
    }

    [SkippableFact]
    [Trait("Category", "EndToEnd")]
    [Trait("Category", "ArmUnsupported")]
    [Trait("Category", "LinuxUnsupported")]
    [Trait("RunOnWindows", "True")]
    public async Task MethodProbeTest_NamedPipes()
    {
        if (!EnvironmentTools.IsWindows())
        {
            throw new SkipException("Can't use WindowsNamedPipes on non-Windows");
        }

        var testType = DebuggerTestHelper.FirstSupportedProbeTestType(EnvironmentHelper.GetTargetFramework());
        EnvironmentHelper.EnableWindowsNamedPipes();

        await RunMethodProbeTests(testType);
    }

#if NETCOREAPP3_1_OR_GREATER
    [SkippableFact]
    [Trait("Category", "EndToEnd")]
    [Trait("RunOnWindows", "True")]
    public async Task MethodProbeTest_UDS()
    {
        var testType = DebuggerTestHelper.FirstSupportedProbeTestType(EnvironmentHelper.GetTargetFramework());
        EnvironmentHelper.EnableUnixDomainSockets();

        await RunMethodProbeTests(testType);
    }
#endif

<<<<<<< HEAD
=======
    private static LogProbe CreateProbe(string typeName, string methodName, DeterministicGuidGenerator guidGenerator)
    {
        return new LogProbe()
        {
            Id = guidGenerator.New().ToString(),
            CaptureSnapshot = true,
            Language = TracerConstants.Language,
            Active = true,
            Where = new Where
            {
                TypeName = typeName,
                MethodName = methodName
            },
            Sampling = new Configurations.Models.Sampling { SnapshotsPerSecond = 1000000 }
        };
    }

>>>>>>> b3b35b19
    private async Task RunMethodProbeTests(Type testType)
    {
        var probes = GetProbeConfiguration(testType, false, new DeterministicGuidGenerator());

        using var agent = EnvironmentHelper.GetMockAgent();
        SetDebuggerEnvironment(agent);
        using var sample = DebuggerTestHelper.StartSample(this, agent, testType.FullName);
        try
        {
            using var logEntryWatcher = new LogEntryWatcher($"{LogFileNamePrefix}{sample.Process.ProcessName}*");

            var isSinglePhase = probes.Select(p => p.ProbeTestData.Phase).Distinct().Count() == 1;
            if (isSinglePhase)
            {
                await PerformSinglePhaseProbeTest();
            }
            else
            {
                await PerformMultiPhasesProbeTest();
            }

            async Task PerformSinglePhaseProbeTest()
            {
                var snapshotProbes = probes.Select(p => p.Probe).ToArray();
                var probeData = probes.Select(p => p.ProbeTestData).ToArray();

                await RunPhase(snapshotProbes, probeData);
            }

            async Task PerformMultiPhasesProbeTest()
            {
                var phaseNumber = 0;
                var groupedPhases =
                    probes
                       .GroupBy(p => p.ProbeTestData.Phase)
                       .OrderBy(group => group.Key);

                foreach (var groupedPhase in groupedPhases)
                {
                    phaseNumber++;

                    var snapshotProbes = groupedPhase.Select(p => p.Probe).ToArray();
                    var probeData = groupedPhase.Select(p => p.ProbeTestData).ToArray();
                    await RunPhase(snapshotProbes, probeData, isMultiPhase: true, phaseNumber);
                }
            }

            async Task RunPhase(LogProbe[] snapshotProbes, ProbeAttributeBase[] probeData, bool isMultiPhase = false, int phaseNumber = 1)
            {
                SetProbeConfiguration(agent, snapshotProbes);

                if (phaseNumber == 1)
                {
                    await logEntryWatcher.WaitForLogEntry(AddedProbesInstrumentedLogEntry);
                }
                else
                {
                    await logEntryWatcher.WaitForLogEntries(new[] { AddedProbesInstrumentedLogEntry, RemovedProbesInstrumentedLogEntry });
                }

                await sample.RunCodeSample();

                var expectedNumberOfSnapshots = DebuggerTestHelper.CalculateExpectedNumberOfSnapshots(probeData);
                string[] snapshots;
                if (expectedNumberOfSnapshots == 0)
                {
                    Assert.True(await agent.WaitForNoSnapshots(), $"Expected 0 snapshots. Actual: {agent.Snapshots.Count}.");
                }
                else
                {
                    snapshots = await agent.WaitForSnapshots(expectedNumberOfSnapshots);
                    Assert.Equal(expectedNumberOfSnapshots, snapshots?.Length);
                    await ApproveSnapshots(snapshots, testType, isMultiPhase, phaseNumber);
                    agent.ClearSnapshots();
                }

                // The Datadog-Agent is continuously receiving probe statuses.
                // We may have outdated probe statuses that were sent before the instrumentation took place.
                // To ensure consistency, we are clearing the probe statuses and requesting a fresh batch.
                // This will ensure that the next set of probe statuses received will be up-to-date and accurate.
                agent.ClearProbeStatuses();
                var statuses = await agent.WaitForProbesStatuses(probeData.Length);

                Assert.Equal(probeData.Length, statuses?.Length);
                await ApproveStatuses(statuses, testType, isMultiPhase, phaseNumber);
                agent.ClearProbeStatuses();
            }
        }
        finally
        {
            await sample.StopSample();
        }
    }

    /// <summary>
    /// Internal Jira Ticket: DEBUG-1092.
    /// </summary>
    private void SkipOverTestIfNeeded(Type testType)
    {
        if (testType == typeof(AsyncInstanceMethod) && !EnvironmentTools.IsWindows())
        {
            throw new SkipException("Can't use WindowsNamedPipes on non-Windows");
        }
    }

    private async Task RunSingleTestWithApprovals(Type testType, bool isMultiPhase, int expectedNumberOfSnapshots, params LogProbe[] probes)
    {
        using var agent = EnvironmentHelper.GetMockAgent();

        SetDebuggerEnvironment(agent);

        using var sample = DebuggerTestHelper.StartSample(this, agent, testType.FullName);
        try
        {
            using var logEntryWatcher = new LogEntryWatcher($"{LogFileNamePrefix}{sample.Process.ProcessName}*");

            SetProbeConfiguration(agent, probes);

            await logEntryWatcher.WaitForLogEntry(AddedProbesInstrumentedLogEntry);

            await sample.RunCodeSample();

            var snapshots = await agent.WaitForSnapshots(expectedNumberOfSnapshots);
            Assert.Equal(expectedNumberOfSnapshots, snapshots?.Length);
            await ApproveSnapshots(snapshots, testType, isMultiPhase: true, phaseNumber: 1);
            agent.ClearSnapshots();

            var statuses = await agent.WaitForProbesStatuses(probes.Length);
            Assert.Equal(probes.Length, statuses?.Length);
            await ApproveStatuses(statuses, testType, isMultiPhase: true, phaseNumber: 1);
            agent.ClearProbeStatuses();

            SetProbeConfiguration(agent, Array.Empty<LogProbe>());

            await logEntryWatcher.WaitForLogEntry(RemovedProbesInstrumentedLogEntry);
            Assert.True(await agent.WaitForNoSnapshots(6000), $"Expected 0 snapshots. Actual: {agent.Snapshots.Count}.");
        }
        finally
        {
            await sample.StopSample();
        }
    }

    private async Task ApproveSnapshots(string[] snapshots, Type testType, bool isMultiPhase, int phaseNumber)
    {
        await ApproveOnDisk(snapshots, testType, isMultiPhase, phaseNumber, "snapshots");
    }

    private async Task ApproveStatuses(string[] statuses, Type testType, bool isMultiPhase, int phaseNumber)
    {
        await ApproveOnDisk(statuses, testType, isMultiPhase, phaseNumber, "statuses");
    }

    private async Task ApproveOnDisk(string[] dataToApprove, Type testType, bool isMultiPhase, int phaseNumber, string path)
    {
        if (dataToApprove.Length > 1)
        {
            // Order the snapshots alphabetically so we'll be able to create deterministic approvals
            dataToApprove = dataToApprove.OrderBy(snapshot => snapshot).ToArray();
        }

        var settings = new VerifySettings();

        var testName = isMultiPhase ? $"{testType.Name}_#{phaseNumber}." : testType.Name;
        settings.UseFileName($"{nameof(ProbeTests)}.{testName}");
        settings.DisableRequireUniquePrefix();
        settings.ScrubEmptyLines();
        settings.AddScrubber(ScrubSnapshotJson);

        VerifierSettings.DerivePathInfo(
            (sourceFile, _, _, _) => new PathInfo(directory: Path.Combine(sourceFile, "..", "Approvals", path)));

        var toVerify =
            "["
           +
            string.Join(
                ",",
                dataToApprove.Select(JsonUtility.NormalizeJsonString))
           +
            "]";

        await Verifier.Verify(NormalizeLineEndings(toVerify), settings);

        void ScrubSnapshotJson(StringBuilder input)
        {
            var json = JArray.Parse(input.ToString());

            var toRemove = new List<JToken>();
            foreach (var descendant in json.DescendantsAndSelf().OfType<JObject>())
            {
                foreach (var item in descendant)
                {
                    try
                    {
                        if (_knownPropertiesToReplace.Contains(item.Key) && item.Value != null)
                        {
                            item.Value.Replace(JToken.FromObject("ScrubbedValue"));
                            continue;
                        }

                        var value = item.Value.ToString();
                        switch (item.Key)
                        {
                            case "type":
                                // Sanitizes types whose values may vary from run to run and consequently produce a different approval file.
                                if (_typesToScrub.Contains(item.Value.ToString()))
                                {
                                    item.Value.Parent.Parent["value"].Replace("ScrubbedValue");
                                }

                                break;
                            case "function":

                                // Remove stackframes from "System" namespace, or where the frame was not resolved to a method
                                if (value.StartsWith("System") || value == string.Empty)
                                {
                                    toRemove.Add(item.Value.Parent.Parent);
                                    continue;
                                }

                                // Scrub MoveNext methods from `stack` in the snapshot as it varies between Windows/Linux.
                                if (value.Contains(".MoveNext"))
                                {
                                    item.Value.Replace(string.Empty);
                                }

                                // Scrub generated DisplayClass from stack in the snapshot as it varies between .net frameworks
                                if (value.Contains("<>c__DisplayClass"))
                                {
                                    item.Value.Replace(string.Empty);
                                }

                                break;
                            case "fileName":
                            case "file":
                                // Remove the full path of file names
                                item.Value.Replace(Path.GetFileName(value));

                                break;

                            case "message":
                                if (!value.Contains("Installed probe ") && !value.Contains("Error installing probe ") &&
                                    !IsParentName(item, parentName: "throwable") &&
                                    !IsParentName(item, parentName: "exception"))
                                {
                                    // remove snapshot message (not probe status)
                                    item.Value.Replace("ScrubbedValue");
                                }

                                break;

                            case "stacktrace":
                                if (IsParentName(item, parentName: "throwable"))
                                {
                                    // take only the first frame of the exception stacktrace
                                    item.Value.Replace(new JArray(item.Value.Children().First()));
                                }

                                break;
                        }
                    }
                    catch (Exception)
                    {
                        Output.WriteLine($"Failed to sanitize snapshot. The part we are trying to sanitize: {item}");
                        Output.WriteLine($"Complete snapshot: {json}");

                        throw;
                    }

                    static bool IsParentName(KeyValuePair<string, JToken> item, string parentName)
                    {
                        return item.Value.Path.Substring(0, item.Value.Path.Length - $".{item.Key}".Length).EndsWith(parentName);
                    }
                }
            }

            foreach (var itemToRemove in toRemove)
            {
                itemToRemove.Remove();
            }

            input.Clear().Append(json);
        }

        string NormalizeLineEndings(string text) =>
            text
               .Replace(@"\r\n", @"\n")
               .Replace(@"\n\r", @"\n")
               .Replace(@"\r", @"\n")
               .Replace(@"\n", @"\r\n");
    }

    private (ProbeAttributeBase ProbeTestData, LogProbe Probe)[] GetProbeConfiguration(Type testType, bool unlisted, DeterministicGuidGenerator guidGenerator)
    {
        var probes = DebuggerTestHelper.GetAllProbes(testType, EnvironmentHelper.GetTargetFramework(), unlisted, guidGenerator);
        if (!probes.Any())
        {
            throw new SkipException($"No probes for {testType.Name}, skipping.");
        }

        return probes;
    }

    private void SetDebuggerEnvironment(MockTracerAgent agent)
    {
        SetEnvironmentVariable(ConfigurationKeys.ServiceName, EnvironmentHelper.SampleName);
        SetEnvironmentVariable(ConfigurationKeys.Rcm.PollInterval, "100");
        SetEnvironmentVariable(ConfigurationKeys.Debugger.Enabled, "1");
        SetEnvironmentVariable(ConfigurationKeys.Debugger.MaxDepthToSerialize, "3");
        SetEnvironmentVariable(ConfigurationKeys.Debugger.DiagnosticsInterval, "1");
        SetEnvironmentVariable(ConfigurationKeys.Debugger.MaxTimeToSerialize, "1000");
        SetProbeConfiguration(agent, Array.Empty<LogProbe>());
    }

    private void SetProbeConfiguration(MockTracerAgent agent, LogProbe[] snapshotProbes)
    {
        var configurations = snapshotProbes
            .Select(snapshotProbe => (snapshotProbe, $"{DefinitionPaths.LogProbe}{snapshotProbe.Id}"))
            .Select(dummy => ((object Config, string Id))dummy);

        agent.SetupRcm(Output, configurations, LiveDebuggerProduct.ProductName);
    }
}<|MERGE_RESOLUTION|>--- conflicted
+++ resolved
@@ -61,7 +61,7 @@
 
         var probes = new[]
         {
-            DebuggerTestHelper.CreateDefaultSnapshotProbe("GenericClass`1", "Run", guidGenerator)
+            DebuggerTestHelper.CreateDefaultLogProbe("GenericClass`1", "Run", guidGenerator)
         };
 
         await RunSingleTestWithApprovals(testType, isMultiPhase: false, expectedNumberOfSnapshots, probes);
@@ -79,8 +79,8 @@
 
         var probes = new[]
         {
-            DebuggerTestHelper.CreateDefaultSnapshotProbe("SecurityTransparentTest", ".ctor", guidGenerator),
-            DebuggerTestHelper.CreateDefaultSnapshotProbe("CtorTransparentCodeTest", "Run", guidGenerator)
+            DebuggerTestHelper.CreateDefaultLogProbe("SecurityTransparentTest", ".ctor", guidGenerator),
+            DebuggerTestHelper.CreateDefaultLogProbe("CtorTransparentCodeTest", "Run", guidGenerator)
         };
 
         await RunSingleTestWithApprovals(testType, isMultiPhase: false, expectedNumberOfSnapshots, probes);
@@ -189,8 +189,6 @@
     }
 #endif
 
-<<<<<<< HEAD
-=======
     private static LogProbe CreateProbe(string typeName, string methodName, DeterministicGuidGenerator guidGenerator)
     {
         return new LogProbe()
@@ -208,7 +206,6 @@
         };
     }
 
->>>>>>> b3b35b19
     private async Task RunMethodProbeTests(Type testType)
     {
         var probes = GetProbeConfiguration(testType, false, new DeterministicGuidGenerator());

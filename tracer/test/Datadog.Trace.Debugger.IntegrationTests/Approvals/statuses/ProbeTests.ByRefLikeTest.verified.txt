[
  {
    "ddsource": "dd_debugger",
    "debugger": {
      "diagnostics": {
        "exception": {
          "message": "Dynamic Instrumentation of methods that return a `ref struct` is not yet supported.",
          "stacktrace": null,
          "type": "NO_TYPE"
        },
        "probeId": "1828a3f0-e94b-eb91-81e3-12bcf19ac41a",
        "status": "ERROR"
      }
    },
<<<<<<< HEAD
    "message": "Error installing probe 1828a3f0-e94b-eb91-81e3-12bcf19ac41a.",
    "service": "Probes"
=======
    "message": "Error installing probe 17c1e39c-e46c-828e-4e02-21be0f3b5358.",
    "service": "probes"
>>>>>>> d4323253
  },
  {
    "ddsource": "dd_debugger",
    "debugger": {
      "diagnostics": {
        "exception": {
          "message": "Dynamic Instrumentation of methods in a `ref-struct` is not yet supported.",
          "stacktrace": null,
          "type": "NO_TYPE"
        },
        "probeId": "3c5a4d30-f652-b355-51d6-9589d1d290b4",
        "status": "ERROR"
      }
    },
<<<<<<< HEAD
    "message": "Error installing probe 3c5a4d30-f652-b355-51d6-9589d1d290b4.",
    "service": "Probes"
=======
    "message": "Error installing probe 3410cda1-5b13-a34e-6f84-a54adf7a0ea0.",
    "service": "probes"
>>>>>>> d4323253
  },
  {
    "ddsource": "dd_debugger",
    "debugger": {
      "diagnostics": {
        "exception": {
          "message": "Dynamic Instrumentation of methods that return a `ref struct` is not yet supported.",
          "stacktrace": null,
          "type": "NO_TYPE"
        },
        "probeId": "86a95ec1-5bda-bd57-3f8e-e610398f9334",
        "status": "ERROR"
      }
    },
<<<<<<< HEAD
    "message": "Error installing probe 86a95ec1-5bda-bd57-3f8e-e610398f9334.",
    "service": "Probes"
=======
    "message": "Error installing probe 8286d046-9740-a3e4-95cf-ff46699c73c4.",
    "service": "probes"
>>>>>>> d4323253
  },
  {
    "ddsource": "dd_debugger",
    "debugger": {
      "diagnostics": {
        "exception": null,
        "probeId": "17c1e39c-e46c-828e-4e02-21be0f3b5358",
        "status": "INSTALLED"
      }
    },
<<<<<<< HEAD
    "message": "Installed probe 17c1e39c-e46c-828e-4e02-21be0f3b5358.",
    "service": "Probes"
=======
    "message": "Installed probe 1828a3f0-e94b-eb91-81e3-12bcf19ac41a.",
    "service": "probes"
>>>>>>> d4323253
  },
  {
    "ddsource": "dd_debugger",
    "debugger": {
      "diagnostics": {
        "exception": null,
        "probeId": "3410cda1-5b13-a34e-6f84-a54adf7a0ea0",
        "status": "INSTALLED"
      }
    },
<<<<<<< HEAD
    "message": "Installed probe 3410cda1-5b13-a34e-6f84-a54adf7a0ea0.",
    "service": "Probes"
=======
    "message": "Installed probe 3c5a4d30-f652-b355-51d6-9589d1d290b4.",
    "service": "probes"
>>>>>>> d4323253
  },
  {
    "ddsource": "dd_debugger",
    "debugger": {
      "diagnostics": {
        "exception": null,
        "probeId": "8286d046-9740-a3e4-95cf-ff46699c73c4",
        "status": "INSTALLED"
      }
    },
<<<<<<< HEAD
    "message": "Installed probe 8286d046-9740-a3e4-95cf-ff46699c73c4.",
    "service": "Probes"
=======
    "message": "Installed probe 86a95ec1-5bda-bd57-3f8e-e610398f9334.",
    "service": "probes"
>>>>>>> d4323253
  }
]<|MERGE_RESOLUTION|>--- conflicted
+++ resolved
@@ -12,13 +12,8 @@
         "status": "ERROR"
       }
     },
-<<<<<<< HEAD
     "message": "Error installing probe 1828a3f0-e94b-eb91-81e3-12bcf19ac41a.",
-    "service": "Probes"
-=======
-    "message": "Error installing probe 17c1e39c-e46c-828e-4e02-21be0f3b5358.",
     "service": "probes"
->>>>>>> d4323253
   },
   {
     "ddsource": "dd_debugger",
@@ -33,13 +28,8 @@
         "status": "ERROR"
       }
     },
-<<<<<<< HEAD
     "message": "Error installing probe 3c5a4d30-f652-b355-51d6-9589d1d290b4.",
-    "service": "Probes"
-=======
-    "message": "Error installing probe 3410cda1-5b13-a34e-6f84-a54adf7a0ea0.",
     "service": "probes"
->>>>>>> d4323253
   },
   {
     "ddsource": "dd_debugger",
@@ -54,13 +44,8 @@
         "status": "ERROR"
       }
     },
-<<<<<<< HEAD
     "message": "Error installing probe 86a95ec1-5bda-bd57-3f8e-e610398f9334.",
-    "service": "Probes"
-=======
-    "message": "Error installing probe 8286d046-9740-a3e4-95cf-ff46699c73c4.",
     "service": "probes"
->>>>>>> d4323253
   },
   {
     "ddsource": "dd_debugger",
@@ -71,13 +56,8 @@
         "status": "INSTALLED"
       }
     },
-<<<<<<< HEAD
     "message": "Installed probe 17c1e39c-e46c-828e-4e02-21be0f3b5358.",
-    "service": "Probes"
-=======
-    "message": "Installed probe 1828a3f0-e94b-eb91-81e3-12bcf19ac41a.",
     "service": "probes"
->>>>>>> d4323253
   },
   {
     "ddsource": "dd_debugger",
@@ -88,13 +68,8 @@
         "status": "INSTALLED"
       }
     },
-<<<<<<< HEAD
     "message": "Installed probe 3410cda1-5b13-a34e-6f84-a54adf7a0ea0.",
-    "service": "Probes"
-=======
-    "message": "Installed probe 3c5a4d30-f652-b355-51d6-9589d1d290b4.",
     "service": "probes"
->>>>>>> d4323253
   },
   {
     "ddsource": "dd_debugger",
@@ -105,12 +80,7 @@
         "status": "INSTALLED"
       }
     },
-<<<<<<< HEAD
     "message": "Installed probe 8286d046-9740-a3e4-95cf-ff46699c73c4.",
-    "service": "Probes"
-=======
-    "message": "Installed probe 86a95ec1-5bda-bd57-3f8e-e610398f9334.",
     "service": "probes"
->>>>>>> d4323253
   }
 ]
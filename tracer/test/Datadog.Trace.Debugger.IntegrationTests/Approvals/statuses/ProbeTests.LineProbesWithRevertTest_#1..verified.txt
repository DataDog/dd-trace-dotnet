--- conflicted
+++ resolved
@@ -20,13 +20,8 @@
         "status": "INSTALLED"
       }
     },
-<<<<<<< HEAD
-    "message": "Installed probe 3410cda1-5b13-a34e-6f84-a54adf7a0ea0.",
-    "service": "Probes"
-=======
     "message": "Installed probe 1828a3f0-e94b-eb91-81e3-12bcf19ac41a.",
     "service": "probes"
->>>>>>> d4323253
   },
   {
     "ddsource": "dd_debugger",
@@ -37,13 +32,8 @@
         "status": "INSTALLED"
       }
     },
-<<<<<<< HEAD
-    "message": "Installed probe 35543785-ac9a-85ea-44af-13938dff3136.",
-    "service": "Probes"
-=======
     "message": "Installed probe 3410cda1-5b13-a34e-6f84-a54adf7a0ea0.",
     "service": "probes"
->>>>>>> d4323253
   },
   {
     "ddsource": "dd_debugger",

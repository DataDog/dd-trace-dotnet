// <copyright file="DebuggerTestHelper.cs" company="Datadog">
// Unless explicitly stated otherwise all files in this repository are licensed under the Apache 2 License.
// This product includes software developed at Datadog (https://www.datadoghq.com/). Copyright 2017 Datadog, Inc.
// </copyright>

using System;
using System.Collections.Generic;
using System.Linq;
using System.Reflection;
using System.Runtime.InteropServices;
using Datadog.Trace.Debugger.Configurations.Models;
using Datadog.Trace.Pdb;
using Datadog.Trace.TestHelpers;
using FluentAssertions;
using Samples.Probes.TestRuns;
using Xunit;

namespace Datadog.Trace.Debugger.IntegrationTests.Helpers;

internal static class DebuggerTestHelper
{
    public static IEnumerable<object[]> AllProbeTestTypes()
    {
        return typeof(IRun)
              .Assembly.GetTypes()
              .Where(t => t.GetInterface(nameof(IRun)) != null ||
                          t.GetInterface(nameof(IAsyncRun)) != null)
              .Select(t => new object[] { t });
    }

    public static Type FirstSupportedProbeTestType(string framework)
    {
        var type = typeof(IRun)
                  .Assembly.GetTypes()
                  .Where(t => t.GetInterface(nameof(IRun)) != null)
                  .FirstOrDefault(t => GetAllProbes(t, framework, unlisted: false, new DeterministicGuidGenerator()).Any());

        if (type == null)
        {
            throw new SkipException("No supported test types found.");
        }

        return type;
    }

    internal static DebuggerSampleProcessHelper StartSample(TestHelper helper, MockTracerAgent agent, string testName)
    {
        var listenPort = TcpPortProvider.GetOpenPort();

        var localHost = RuntimeInformation.IsOSPlatform(OSPlatform.Linux) ? "http://127.0.0.1" : "http://localhost";
        var listenUrl = $"{localHost}:{listenPort}/";

        var process = helper.StartSample(agent, $"--test-name {testName} --listen-url {listenUrl}", string.Empty, aspNetCorePort: 5000);
        var processHelper = new DebuggerSampleProcessHelper(listenUrl, process);

        return processHelper;
    }

    internal static int CalculateExpectedNumberOfSnapshots(ProbeAttributeBase[] probes)
    {
        return probes.Aggregate(0, (accuNumOfSnapshots, next) => accuNumOfSnapshots + next.ExpectedNumberOfSnapshots);
    }

    internal static (ProbeAttributeBase ProbeTestData, LogProbe Probe)[] GetAllProbes(Type type, string targetFramework, bool unlisted, DeterministicGuidGenerator guidGenerator)
    {
        return GetAllMethodProbes(type, targetFramework, unlisted, guidGenerator)
              .Concat(GetAllLineProbes(type, targetFramework, unlisted, guidGenerator))
              .ToArray();
    }

    internal static IEnumerable<(ProbeAttributeBase ProbeTestData, SnapshotProbe Probe)> GetAllLineProbes(Type type, string targetFramework, bool unlisted, DeterministicGuidGenerator guidGenerator)
    {
        var snapshotLineProbes = type.GetCustomAttributes<LineProbeTestDataAttribute>()
                                     .Where(att => att.Skip == false && att.Unlisted == unlisted && att.SkipOnFrameworks.Contains(targetFramework) == false)
                                     .Select(att => (att.As<ProbeAttributeBase>(), CreateSnapshotLineProbe(type, att, guidGenerator)))
                                     .ToArray();

        return snapshotLineProbes;
    }

<<<<<<< HEAD
    internal static IEnumerable<(ProbeAttributeBase ProbeTestData, SnapshotProbe Probe)> GetAllMethodProbes(Type type, string targetFramework, bool unlisted, DeterministicGuidGenerator guidGenerator)
=======
    private static LogProbe CreateSnapshotLineProbe(Type type, LineProbeTestDataAttribute line, DeterministicGuidGenerator guidGenerator)
>>>>>>> b3b35b19
    {
        var snapshotMethodProbes = GetAllTestMethods<MethodProbeTestDataAttribute>(type, targetFramework, unlisted)
           .Select(m =>
            {
                var testAttribute = m.GetCustomAttribute<MethodProbeTestDataAttribute>().As<ProbeAttributeBase>();
                var probe = CreateSnapshotMethodProbe(m, guidGenerator);

                if (testAttribute is ExpressionProbeTestDataAttribute expression)
                {
                    if (expression.ConditionJson != null)
                    {
                        probe = probe.WithWhen(expression.ConditionDsl, expression.ConditionJson, (EvaluateAt)expression.EvaluateAt);
                    }

<<<<<<< HEAD
                    if (expression.TemplateJson != null)
                    {
                        probe = probe.WithTemplate(expression.TemplateDsl, expression.TemplateJson, expression.TemplateStr, (EvaluateAt)expression.EvaluateAt);
                    }
                }

                return (testAttribute, probe);
            });

        return snapshotMethodProbes;
    }

    internal static SnapshotProbe CreateSnapshotProbe(DeterministicGuidGenerator guidGenerator)
=======
    private static LogProbe CreateSnapshotMethodProbe(MethodBase method, DeterministicGuidGenerator guidGenerator)
    {
        var probeTestData = method.GetCustomAttribute<MethodProbeTestDataAttribute>();
        var where = CreateMethodProbeWhere(method, probeTestData);
        return CreateSnapshotProbe(where, guidGenerator);
    }

    private static LogProbe CreateSnapshotProbe(Where where, DeterministicGuidGenerator guidGenerator)
>>>>>>> b3b35b19
    {
        return new LogProbe
        {
            Id = guidGenerator.New().ToString(),
            CaptureSnapshot = true,
            Language = TracerConstants.Language,
            Active = true,
        };
    }

    internal static SnapshotProbe CreateDefaultSnapshotProbe(string typeName, string methodName, DeterministicGuidGenerator guidGenerator, MethodProbeTestDataAttribute probeTestData = null)
    {
        var snapshot = CreateSnapshotProbe(guidGenerator).WithWhere(typeName, methodName, probeTestData).WithSampling().WithTemplate();
        var isFullSnapshot = probeTestData?.CaptureSnapshot ?? true;
        return isFullSnapshot ? snapshot.WithCapture() : snapshot;
    }

    internal static SnapshotProbe WithWhere(this SnapshotProbe snapshot, string typeName, string methodName, MethodProbeTestDataAttribute probeTestData = null)
    {
        var @where = new Where
        {
            TypeName = typeName,
            MethodName = methodName
        };

        if (probeTestData != null)
        {
            var signature = probeTestData.ReturnTypeName;
            if (probeTestData.ParametersTypeName?.Any() == true)
            {
                signature += "," + string.Join(",", probeTestData.ParametersTypeName);
            }

            @where.Signature = signature;
        }

        snapshot.Where = where;
        return snapshot;
    }

    internal static SnapshotProbe WithCapture(this SnapshotProbe snapshot)
    {
        var capture = new Capture
        {
            MaxCollectionSize = 1000,
            MaxFieldCount = 10000,
            MaxFieldDepth = 3,
            MaxLength = int.MaxValue,
            MaxReferenceDepth = 3
        };
        snapshot.Capture = capture;
        return snapshot;
    }

    internal static SnapshotProbe WithWhen(this SnapshotProbe snapshot, string dsl, string json, EvaluateAt evaluateAt)
    {
        snapshot.When = new DebuggerExpression(dsl, json, null);
        snapshot.EvaluateAt = evaluateAt;
        return snapshot;
    }

    internal static SnapshotProbe WithSampling(this SnapshotProbe snapshot, double snapshotsPerSeconds = 1000000)
    {
        snapshot.Sampling = new Configurations.Models.Sampling { SnapshotsPerSecond = snapshotsPerSeconds };
        return snapshot;
    }

    internal static SnapshotProbe WithTemplate(this SnapshotProbe snapshot)
    {
        if (snapshot.Segments != null)
        {
            return snapshot;
        }

        snapshot.Template = "Test {1}";
        var json = @"{
  ""json"": {
    ""Ignore"": ""1""
  }
}";
        snapshot.Segments = new DebuggerExpression[] { new(null, null, "Test"), new("1", json, null) };
        snapshot.EvaluateAt = EvaluateAt.Entry;
        return snapshot;
    }

    internal static SnapshotProbe WithTemplate(this SnapshotProbe snapshot, string dsl, string json, string str, EvaluateAt evaluateAt)
    {
        snapshot.Segments = new DebuggerExpression[] { new(dsl, json, null), new(null, null, str) };
        snapshot.EvaluateAt = evaluateAt;
        return snapshot;
    }

    private static SnapshotProbe CreateSnapshotMethodProbe(MethodBase method, DeterministicGuidGenerator guidGenerator)
    {
        var probeTestData = method.GetCustomAttribute<MethodProbeTestDataAttribute>();
        if (probeTestData == null)
        {
            throw new Xunit.Sdk.SkipException($"{nameof(MethodProbeTestDataAttribute)} has not found for method: {method.DeclaringType?.FullName}.{method.Name}");
        }

        var typeName = probeTestData.UseFullTypeName ? method.DeclaringType?.FullName : method.DeclaringType?.Name;

        if (typeName == null)
        {
            throw new Xunit.Sdk.SkipException($"{nameof(CreateSnapshotMethodProbe)} failed in getting type name for method: {method.Name}");
        }

        return CreateDefaultSnapshotProbe(typeName, method.Name, guidGenerator, probeTestData);
    }

    private static SnapshotProbe CreateSnapshotLineProbe(Type type, LineProbeTestDataAttribute line, DeterministicGuidGenerator guidGenerator)
    {
        return CreateSnapshotProbe(guidGenerator).WithLineProbeWhere(type, line).WithTemplate().WithCapture();
    }

    private static SnapshotProbe WithLineProbeWhere(this SnapshotProbe snapshot, Type type, LineProbeTestDataAttribute line)
    {
        using var reader = DatadogPdbReader.CreatePdbReader(type.Assembly);
        var symbolMethod = reader.ReadMethodSymbolInfo(type.GetMethods().First().MetadataToken);
        var filePath = symbolMethod.SequencePoints.First().Document.URL;
        var where = new Where { SourceFile = filePath, Lines = new[] { line.LineNumber.ToString() } };
        snapshot.Where = where;
        return snapshot;
    }

    private static IEnumerable<MethodBase> GetAllTestMethods<T>(Type type, string targetFramework, bool unlisted)
        where T : ProbeAttributeBase
    {
        const BindingFlags allMask =
            BindingFlags.Public |
            BindingFlags.NonPublic |
            BindingFlags.Static |
            BindingFlags.Instance;

        return type.GetNestedTypes(allMask)
                   .SelectMany(
                        nestedType =>
                            nestedType.GetMethods(allMask | BindingFlags.DeclaredOnly)
                                      .Concat(nestedType.GetConstructors(allMask | BindingFlags.DeclaredOnly).As<IEnumerable<MethodBase>>()))
                   .Concat(
                        type.GetMethods(allMask | BindingFlags.DeclaredOnly)
                            .Concat(type.GetConstructors(allMask | BindingFlags.DeclaredOnly).As<IEnumerable<MethodBase>>()))
                   .As<IEnumerable<MethodBase>>()
                   .Where(
                        m =>
                        {
                            var att = m.GetCustomAttribute<T>();
                            return att?.Skip == false && att.Unlisted == unlisted && att.SkipOnFrameworks.Contains(targetFramework) == false;
                        });
    }
}<|MERGE_RESOLUTION|>--- conflicted
+++ resolved
@@ -68,21 +68,17 @@
               .ToArray();
     }
 
-    internal static IEnumerable<(ProbeAttributeBase ProbeTestData, SnapshotProbe Probe)> GetAllLineProbes(Type type, string targetFramework, bool unlisted, DeterministicGuidGenerator guidGenerator)
+    internal static IEnumerable<(ProbeAttributeBase ProbeTestData, LogProbe Probe)> GetAllLineProbes(Type type, string targetFramework, bool unlisted, DeterministicGuidGenerator guidGenerator)
     {
         var snapshotLineProbes = type.GetCustomAttributes<LineProbeTestDataAttribute>()
                                      .Where(att => att.Skip == false && att.Unlisted == unlisted && att.SkipOnFrameworks.Contains(targetFramework) == false)
-                                     .Select(att => (att.As<ProbeAttributeBase>(), CreateSnapshotLineProbe(type, att, guidGenerator)))
+                                     .Select(att => (att.As<ProbeAttributeBase>(), CreateLogLineProbe(type, att, guidGenerator)))
                                      .ToArray();
 
         return snapshotLineProbes;
     }
 
-<<<<<<< HEAD
-    internal static IEnumerable<(ProbeAttributeBase ProbeTestData, SnapshotProbe Probe)> GetAllMethodProbes(Type type, string targetFramework, bool unlisted, DeterministicGuidGenerator guidGenerator)
-=======
-    private static LogProbe CreateSnapshotLineProbe(Type type, LineProbeTestDataAttribute line, DeterministicGuidGenerator guidGenerator)
->>>>>>> b3b35b19
+    internal static IEnumerable<(ProbeAttributeBase ProbeTestData, LogProbe Probe)> GetAllMethodProbes(Type type, string targetFramework, bool unlisted, DeterministicGuidGenerator guidGenerator)
     {
         var snapshotMethodProbes = GetAllTestMethods<MethodProbeTestDataAttribute>(type, targetFramework, unlisted)
            .Select(m =>
@@ -97,7 +93,6 @@
                         probe = probe.WithWhen(expression.ConditionDsl, expression.ConditionJson, (EvaluateAt)expression.EvaluateAt);
                     }
 
-<<<<<<< HEAD
                     if (expression.TemplateJson != null)
                     {
                         probe = probe.WithTemplate(expression.TemplateDsl, expression.TemplateJson, expression.TemplateStr, (EvaluateAt)expression.EvaluateAt);
@@ -110,17 +105,7 @@
         return snapshotMethodProbes;
     }
 
-    internal static SnapshotProbe CreateSnapshotProbe(DeterministicGuidGenerator guidGenerator)
-=======
-    private static LogProbe CreateSnapshotMethodProbe(MethodBase method, DeterministicGuidGenerator guidGenerator)
-    {
-        var probeTestData = method.GetCustomAttribute<MethodProbeTestDataAttribute>();
-        var where = CreateMethodProbeWhere(method, probeTestData);
-        return CreateSnapshotProbe(where, guidGenerator);
-    }
-
-    private static LogProbe CreateSnapshotProbe(Where where, DeterministicGuidGenerator guidGenerator)
->>>>>>> b3b35b19
+    internal static LogProbe CreateBasicLogProbeProbe(DeterministicGuidGenerator guidGenerator)
     {
         return new LogProbe
         {
@@ -131,14 +116,14 @@
         };
     }
 
-    internal static SnapshotProbe CreateDefaultSnapshotProbe(string typeName, string methodName, DeterministicGuidGenerator guidGenerator, MethodProbeTestDataAttribute probeTestData = null)
-    {
-        var snapshot = CreateSnapshotProbe(guidGenerator).WithWhere(typeName, methodName, probeTestData).WithSampling().WithTemplate();
+    internal static LogProbe CreateDefaultLogProbe(string typeName, string methodName, DeterministicGuidGenerator guidGenerator, MethodProbeTestDataAttribute probeTestData = null)
+    {
+        var snapshot = CreateBasicLogProbeProbe(guidGenerator).WithWhere(typeName, methodName, probeTestData).WithSampling().WithTemplate();
         var isFullSnapshot = probeTestData?.CaptureSnapshot ?? true;
         return isFullSnapshot ? snapshot.WithCapture() : snapshot;
     }
 
-    internal static SnapshotProbe WithWhere(this SnapshotProbe snapshot, string typeName, string methodName, MethodProbeTestDataAttribute probeTestData = null)
+    internal static LogProbe WithWhere(this LogProbe snapshot, string typeName, string methodName, MethodProbeTestDataAttribute probeTestData = null)
     {
         var @where = new Where
         {
@@ -161,7 +146,7 @@
         return snapshot;
     }
 
-    internal static SnapshotProbe WithCapture(this SnapshotProbe snapshot)
+    internal static LogProbe WithCapture(this LogProbe snapshot)
     {
         var capture = new Capture
         {
@@ -175,20 +160,20 @@
         return snapshot;
     }
 
-    internal static SnapshotProbe WithWhen(this SnapshotProbe snapshot, string dsl, string json, EvaluateAt evaluateAt)
+    internal static LogProbe WithWhen(this LogProbe snapshot, string dsl, string json, EvaluateAt evaluateAt)
     {
         snapshot.When = new DebuggerExpression(dsl, json, null);
         snapshot.EvaluateAt = evaluateAt;
         return snapshot;
     }
 
-    internal static SnapshotProbe WithSampling(this SnapshotProbe snapshot, double snapshotsPerSeconds = 1000000)
+    internal static LogProbe WithSampling(this LogProbe snapshot, double snapshotsPerSeconds = 1000000)
     {
         snapshot.Sampling = new Configurations.Models.Sampling { SnapshotsPerSecond = snapshotsPerSeconds };
         return snapshot;
     }
 
-    internal static SnapshotProbe WithTemplate(this SnapshotProbe snapshot)
+    internal static LogProbe WithTemplate(this LogProbe snapshot)
     {
         if (snapshot.Segments != null)
         {
@@ -206,14 +191,14 @@
         return snapshot;
     }
 
-    internal static SnapshotProbe WithTemplate(this SnapshotProbe snapshot, string dsl, string json, string str, EvaluateAt evaluateAt)
+    internal static LogProbe WithTemplate(this LogProbe snapshot, string dsl, string json, string str, EvaluateAt evaluateAt)
     {
         snapshot.Segments = new DebuggerExpression[] { new(dsl, json, null), new(null, null, str) };
         snapshot.EvaluateAt = evaluateAt;
         return snapshot;
     }
 
-    private static SnapshotProbe CreateSnapshotMethodProbe(MethodBase method, DeterministicGuidGenerator guidGenerator)
+    private static LogProbe CreateSnapshotMethodProbe(MethodBase method, DeterministicGuidGenerator guidGenerator)
     {
         var probeTestData = method.GetCustomAttribute<MethodProbeTestDataAttribute>();
         if (probeTestData == null)
@@ -228,15 +213,15 @@
             throw new Xunit.Sdk.SkipException($"{nameof(CreateSnapshotMethodProbe)} failed in getting type name for method: {method.Name}");
         }
 
-        return CreateDefaultSnapshotProbe(typeName, method.Name, guidGenerator, probeTestData);
-    }
-
-    private static SnapshotProbe CreateSnapshotLineProbe(Type type, LineProbeTestDataAttribute line, DeterministicGuidGenerator guidGenerator)
-    {
-        return CreateSnapshotProbe(guidGenerator).WithLineProbeWhere(type, line).WithTemplate().WithCapture();
-    }
-
-    private static SnapshotProbe WithLineProbeWhere(this SnapshotProbe snapshot, Type type, LineProbeTestDataAttribute line)
+        return CreateDefaultLogProbe(typeName, method.Name, guidGenerator, probeTestData);
+    }
+
+    private static LogProbe CreateLogLineProbe(Type type, LineProbeTestDataAttribute line, DeterministicGuidGenerator guidGenerator)
+    {
+        return CreateBasicLogProbeProbe(guidGenerator).WithLineProbeWhere(type, line).WithTemplate().WithCapture();
+    }
+
+    private static LogProbe WithLineProbeWhere(this LogProbe snapshot, Type type, LineProbeTestDataAttribute line)
     {
         using var reader = DatadogPdbReader.CreatePdbReader(type.Assembly);
         var symbolMethod = reader.ReadMethodSymbolInfo(type.GetMethods().First().MetadataToken);

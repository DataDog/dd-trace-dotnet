// <copyright file="WafIpBlockTests.cs" company="Datadog">
// Unless explicitly stated otherwise all files in this repository are licensed under the Apache 2 License.
// This product includes software developed at Datadog (https://www.datadoghq.com/). Copyright 2017 Datadog, Inc.
// </copyright>

#nullable enable
using System.Collections.Generic;
using System.IO;
using System.Linq;
using Datadog.Trace.AppSec;
using Datadog.Trace.AppSec.Rcm;
using Datadog.Trace.AppSec.Rcm.Models.AsmData;
using Datadog.Trace.AppSec.Waf;
using Datadog.Trace.RemoteConfigurationManagement;
using Datadog.Trace.Security.Unit.Tests.Utils;
using Datadog.Trace.Vendors.Newtonsoft.Json;
using FluentAssertions;
using Xunit;

namespace Datadog.Trace.Security.Unit.Tests
{
    public class WafIpBlockTests : WafLibraryRequiredTest
    {
        [Fact]
        public void TestOk()
        {
            var js = JsonSerializer.Create();
            var initResult = Waf.Create(WafLibraryInvoker!, string.Empty, string.Empty);
            using var sr = new StreamReader("rule-data1.json");
            using var jsonTextReader = new JsonTextReader(sr);
            var rulesData = js.Deserialize<List<RuleData>>(jsonTextReader);
            initResult.Waf.Should().NotBeNull();
            var configurationStatus = new ConfigurationStatus(string.Empty) { RulesDataByFile = { ["test"] = rulesData!.ToArray() } };
            configurationStatus.IncomingUpdateState.WafKeysToApply.Add(ConfigurationStatus.WafRulesDataKey);
            var res = initResult.Waf!.UpdateWafFromConfigurationStatus(configurationStatus);
            res.Success.Should().BeTrue();
            res.HasErrors.Should().BeFalse();
            using var context = initResult.Waf.CreateContext();
            var result = context!.Run(new Dictionary<string, object> { { AddressesConstants.RequestClientIp, "51.222.158.205" } }, WafTests.TimeoutMicroSeconds);
            result.Should().NotBeNull();
            result!.ReturnCode.Should().Be(WafReturnCode.Match);
            result!.Actions.Should().NotBeEmpty();
<<<<<<< HEAD
            result!.Actions!.ContainsKey(BlockingAction.BlockRequestType).Should().BeTrue();
=======
            result!.Actions!.Should().ContainKey(BlockingAction.BlockRequestType);
>>>>>>> c6569d93
            result = context.Run(
                new Dictionary<string, object> { { AddressesConstants.RequestClientIp, "188.243.182.156" } },
                WafTests.TimeoutMicroSeconds);
            result.Should().NotBeNull();
            result!.ReturnCode.Should().Be(WafReturnCode.Ok);
            result.Actions.Should().BeEmpty();
        }

        [Fact]
        public void TestMergeWithoutWaf()
        {
            var result = Waf.MergeRuleData(
                new RuleData[] { new() { Id = "id1", Type = "type1", Data = new[] { new Data { Expiration = 10, Value = "1" }, new Data { Expiration = 10, Value = "2" }, new Data { Expiration = 10, Value = "3" } } }, new() { Id = "id2", Type = "type2", Data = new[] { new Data { Expiration = 10, Value = "1" }, new Data { Expiration = null, Value = "2" }, new Data { Expiration = 10, Value = "3" } } }, new() { Id = "id3", Type = "type3", Data = new[] { new Data { Expiration = 55, Value = "1" }, new Data { Expiration = 55, Value = "2" }, new Data { Expiration = 10, Value = "3" } } }, new() { Id = "id2", Type = "type2", Data = new[] { new Data { Expiration = 30, Value = "1" }, new Data { Expiration = 30, Value = "2" }, new Data { Expiration = 30, Value = "3" } } } });

            result.Should().NotBeEmpty();
            result.Should().ContainItemsAssignableTo<RuleData>();
            result.Should().HaveCount(3);

            var expectedResult = new RuleData[] { new() { Id = "id1", Type = "type1", Data = new[] { new Data { Expiration = 10, Value = "1" }, new Data { Expiration = 10, Value = "2" }, new Data { Expiration = 10, Value = "3" } } }, new() { Id = "id2", Type = "type2", Data = new[] { new Data { Expiration = 30, Value = "1" }, new Data { Expiration = null, Value = "2" }, new Data { Expiration = 30, Value = "3" } } }, new() { Id = "id3", Type = "type3", Data = new[] { new Data { Expiration = 55, Value = "1" }, new Data { Expiration = 55, Value = "2" }, new Data { Expiration = 10, Value = "3" } } } };

            result.Should().BeEquivalentTo(expectedResult);
        }

        [Fact]
        public void TestMergeWithWaf()
        {
            var js = JsonSerializer.Create();
            var initResult = Waf.Create(WafLibraryInvoker!, string.Empty, string.Empty);

            using var waf = initResult.Waf;
            waf.Should().NotBeNull();
            using var sr = new StreamReader("rule-data1.json");
            using var sr2 = new StreamReader("rule-data2.json");
            using var jsonTextReader = new JsonTextReader(sr);
            using var jsonTextReader2 = new JsonTextReader(sr2);
            var rulesData = js.Deserialize<List<RuleData>>(jsonTextReader);
            var rulesData2 = js.Deserialize<List<RuleData>>(jsonTextReader2);
            var configurationStatus = new ConfigurationStatus(string.Empty) { RulesDataByFile = { ["test"] = rulesData!.Concat(rulesData2!).ToArray() } };
            configurationStatus.IncomingUpdateState.WafKeysToApply.Add(ConfigurationStatus.WafRulesDataKey);
            var res = initResult.Waf!.UpdateWafFromConfigurationStatus(configurationStatus);
            res.Success.Should().BeTrue();
            res.HasErrors.Should().BeFalse();
            using var context = waf!.CreateContext();
            var result = context!.Run(
                new Dictionary<string, object> { { AddressesConstants.RequestClientIp, "188.243.182.156" } },
                WafTests.TimeoutMicroSeconds);
            result.Should().NotBeNull();
            result!.ReturnCode.Should().Be(WafReturnCode.Match);
            result.Actions.Should().NotBeEmpty();
<<<<<<< HEAD
            result.Actions!.ContainsKey(BlockingAction.BlockRequestType).Should().BeTrue();
=======
            result.Actions.Should().ContainKey(BlockingAction.BlockRequestType);
>>>>>>> c6569d93
            result.BlockInfo.Should().NotBeNull();
        }
    }
}<|MERGE_RESOLUTION|>--- conflicted
+++ resolved
@@ -40,11 +40,7 @@
             result.Should().NotBeNull();
             result!.ReturnCode.Should().Be(WafReturnCode.Match);
             result!.Actions.Should().NotBeEmpty();
-<<<<<<< HEAD
-            result!.Actions!.ContainsKey(BlockingAction.BlockRequestType).Should().BeTrue();
-=======
             result!.Actions!.Should().ContainKey(BlockingAction.BlockRequestType);
->>>>>>> c6569d93
             result = context.Run(
                 new Dictionary<string, object> { { AddressesConstants.RequestClientIp, "188.243.182.156" } },
                 WafTests.TimeoutMicroSeconds);
@@ -94,11 +90,7 @@
             result.Should().NotBeNull();
             result!.ReturnCode.Should().Be(WafReturnCode.Match);
             result.Actions.Should().NotBeEmpty();
-<<<<<<< HEAD
-            result.Actions!.ContainsKey(BlockingAction.BlockRequestType).Should().BeTrue();
-=======
             result.Actions.Should().ContainKey(BlockingAction.BlockRequestType);
->>>>>>> c6569d93
             result.BlockInfo.Should().NotBeNull();
         }
     }

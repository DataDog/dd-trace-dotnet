--- conflicted
+++ resolved
@@ -161,10 +161,7 @@
 
             if (expectedActionType != null)
             {
-<<<<<<< HEAD
-=======
                 result.ShouldBlock.Should().BeTrue();
->>>>>>> c6569d93
                 result.BlockInfo.Should().NotBeNull();
                 result.Actions.Keys.Should().OnlyContain(s => s == expectedActionType);
             }

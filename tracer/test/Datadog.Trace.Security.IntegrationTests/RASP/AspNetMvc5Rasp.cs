// <copyright file="AspNetMvc5Rasp.cs" company="Datadog">
// Unless explicitly stated otherwise all files in this repository are licensed under the Apache 2 License.
// This product includes software developed at Datadog (https://www.datadoghq.com/). Copyright 2017 Datadog, Inc.
// </copyright>

#if NETFRAMEWORK
#pragma warning disable SA1402 // File may only contain a single class
#pragma warning disable SA1649 // File name must match first type name

using System.Collections.Immutable;
using System.Linq;
using System.Threading.Tasks;
using Datadog.Trace.AppSec;
using Datadog.Trace.Iast.Telemetry;
using Datadog.Trace.Security.IntegrationTests.IAST;
using Datadog.Trace.TestHelpers;
using Xunit;
using Xunit.Abstractions;

namespace Datadog.Trace.Security.IntegrationTests.Rasp;

[Collection("IisTests")]
public class AspMvc5RaspEnabledIastDisabledClassic : AspNetMvc5RaspTests
{
    public AspMvc5RaspEnabledIastDisabledClassic(IisFixture fixture, ITestOutputHelper outputHelper)
    : base(fixture, outputHelper, classicMode: true, enableIast: false)
    {
    }
}

[Collection("IisTests")]
public class AspMvc5RaspEnabledIastEnabledClassic : AspNetMvc5RaspTests
{
    public AspMvc5RaspEnabledIastEnabledClassic(IisFixture fixture, ITestOutputHelper outputHelper)
    : base(fixture, outputHelper, classicMode: true, enableIast: true)
    {
    }
}

[Collection("IisTests")]
public class AspMvc5RaspEnabledIastDisabledIntegrated : AspNetMvc5RaspTests
{
    public AspMvc5RaspEnabledIastDisabledIntegrated(IisFixture fixture, ITestOutputHelper outputHelper)
    : base(fixture, outputHelper, classicMode: false, enableIast: false)
    {
    }
}

[Collection("IisTests")]
public class AspMvc5RaspEnabledIastEnabledIntegrated : AspNetMvc5RaspTests
{
    public AspMvc5RaspEnabledIastEnabledIntegrated(IisFixture fixture, ITestOutputHelper outputHelper)
    : base(fixture, outputHelper, classicMode: false, enableIast: true)
    {
    }
}

public abstract class AspNetMvc5RaspTests : AspNetBase, IClassFixture<IisFixture>, IAsyncLifetime
{
    private readonly IisFixture _iisFixture;
    private readonly bool _enableIast;
    private readonly bool _classicMode;

    public AspNetMvc5RaspTests(IisFixture iisFixture, ITestOutputHelper output, bool classicMode, bool enableIast)
        : base(nameof(AspNetMvc5), output, "/home/shutdown", @"test\test-applications\security\aspnet")
    {
        EnableRasp();
        SetSecurity(true);
        EnableIast(enableIast);
        EnableIastTelemetry((int)IastMetricsVerbosityLevel.Off);
        EnableEvidenceRedaction(false);
        SetEnvironmentVariable("DD_IAST_DEDUPLICATION_ENABLED", "false");
        SetEnvironmentVariable("DD_IAST_REQUEST_SAMPLING", "100");
        SetEnvironmentVariable("DD_IAST_MAX_CONCURRENT_REQUESTS", "100");
        SetEnvironmentVariable("DD_IAST_VULNERABILITIES_PER_REQUEST", "100");
        DisableObfuscationQueryString();
<<<<<<< HEAD
        var externalRulesFile = "RASP\\rasp-rule-set.json";
        SetEnvironmentVariable(Configuration.ConfigurationKeys.AppSec.Rules, externalRulesFile);
=======
        SetEnvironmentVariable(Configuration.ConfigurationKeys.AppSec.Rules, "rasp-rule-set.json");
>>>>>>> 4d34ac5d

        _iisFixture = iisFixture;
        _classicMode = classicMode;
        _enableIast = enableIast;

        SetEnvironmentVariable(Configuration.ConfigurationKeys.DebugEnabled, "1");
    }

    [SkippableTheory]
    [Trait("Category", "EndToEnd")]
    [InlineData("/Iast/GetFileContent?file=/etc/password", "Lfi")]
    [InlineData("/Iast/GetFileContent?file=filename", "Lfi")]
<<<<<<< HEAD
    [InlineData("/Iast/SsrfAttack?host=127.0.0.1", "SSRF")]
=======
>>>>>>> 4d34ac5d
    [Trait("RunOnWindows", "True")]
    [Trait("LoadFromGAC", "True")]
    public async Task TestRaspRequest(string url, string exploit)
    {
        var testName = _enableIast ? "RaspIast.AspNetMvc5" : "Rasp.AspNetMvc5";
        testName += _classicMode ? ".Classic" : ".Integrated";
        IncludeAllHttpSpans = true;
        var spans = await SendRequestsAsync(_iisFixture.Agent, [url]);
        var spansFiltered = spans.Where(x => x.Type == SpanTypes.Web).ToList();
        var settings = VerifyHelper.GetSpanVerifierSettings();
        settings.UseParameters(url, exploit);
        settings.AddIastScrubbing();
        await VerifySpans(spansFiltered.ToImmutableList(), settings, testName: testName, methodNameOverride: exploit);
    }

    public async Task InitializeAsync()
    {
        await _iisFixture.TryStartIis(this, _classicMode ? IisAppType.AspNetClassic : IisAppType.AspNetIntegrated);
        SetHttpPort(_iisFixture.HttpPort);
    }

    public Task DisposeAsync() => Task.CompletedTask;
}
#endif<|MERGE_RESOLUTION|>--- conflicted
+++ resolved
@@ -74,12 +74,7 @@
         SetEnvironmentVariable("DD_IAST_MAX_CONCURRENT_REQUESTS", "100");
         SetEnvironmentVariable("DD_IAST_VULNERABILITIES_PER_REQUEST", "100");
         DisableObfuscationQueryString();
-<<<<<<< HEAD
-        var externalRulesFile = "RASP\\rasp-rule-set.json";
-        SetEnvironmentVariable(Configuration.ConfigurationKeys.AppSec.Rules, externalRulesFile);
-=======
         SetEnvironmentVariable(Configuration.ConfigurationKeys.AppSec.Rules, "rasp-rule-set.json");
->>>>>>> 4d34ac5d
 
         _iisFixture = iisFixture;
         _classicMode = classicMode;
@@ -92,10 +87,7 @@
     [Trait("Category", "EndToEnd")]
     [InlineData("/Iast/GetFileContent?file=/etc/password", "Lfi")]
     [InlineData("/Iast/GetFileContent?file=filename", "Lfi")]
-<<<<<<< HEAD
     [InlineData("/Iast/SsrfAttack?host=127.0.0.1", "SSRF")]
-=======
->>>>>>> 4d34ac5d
     [Trait("RunOnWindows", "True")]
     [Trait("LoadFromGAC", "True")]
     public async Task TestRaspRequest(string url, string exploit)

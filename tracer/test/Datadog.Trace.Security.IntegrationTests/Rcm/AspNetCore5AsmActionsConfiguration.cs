// <copyright file="AspNetCore5AsmActionsConfiguration.cs" company="Datadog">
// Unless explicitly stated otherwise all files in this repository are licensed under the Apache 2 License.
// This product includes software developed at Datadog (https://www.datadoghq.com/). Copyright 2017 Datadog, Inc.
// </copyright>

#if NETCOREAPP3_0_OR_GREATER

using System;
using System.Collections.Generic;
using System.Collections.Immutable;
using System.Threading.Tasks;
using Datadog.Trace.AppSec;
using Datadog.Trace.AppSec.Rcm.Models.Asm;
using Datadog.Trace.Configuration;
using Datadog.Trace.TestHelpers;
using Xunit;
using Xunit.Abstractions;
using Action = Datadog.Trace.AppSec.Rcm.Models.Asm.Action;

namespace Datadog.Trace.Security.IntegrationTests.Rcm;

/// <summary>
/// Product rcm named ASM, actions object being tested cf https://docs.google.com/document/d/1a_-isT9v_LiiGshzQZtzPzCK_CxMtMIil_2fOq9Z1RE
/// </summary>
public class AspNetCore5AsmActionsConfiguration : RcmBase
{
    private const string AsmProduct = "ASM";

    public AspNetCore5AsmActionsConfiguration(AspNetCoreTestFixture fixture, ITestOutputHelper outputHelper)
        : base(fixture, outputHelper, enableSecurity: true, testName: nameof(AspNetCore5AsmActionsConfiguration))
    {
        SetEnvironmentVariable(ConfigurationKeys.DebugEnabled, "0");
        SetEnvironmentVariable(Configuration.ConfigurationKeys.AppSec.Rules, DefaultRuleFile);
    }

    [SkippableTheory]
    [InlineData(BlockingAction.BlockRequestType, 200, "dummy_rule", "block")]
    [InlineData(BlockingAction.RedirectRequestType, 302, "dummy_rule", "block")]
    [InlineData(BlockingAction.BlockRequestType, 200, "dummy_custom_action", "customblock")]
    [InlineData(BlockingAction.RedirectRequestType, 302, "dummy_custom_action", "customblock")]
    [Trait("RunOnWindows", "True")]
    public async Task TestBlockingAction(string type, int statusCode, string argument, string actionName)
    {
        var url = $"/Health/?arg={argument}";
        await TryStartApp();
        var agent = Fixture.Agent;
        var settings = VerifyHelper.GetSpanVerifierSettings(type, statusCode, argument, actionName);

        // Restore the default values
<<<<<<< HEAD
        await agent.SetupRcmAndWait(Output, new[] { ((object)new Payload { Actions = new[] { new Action { Id = actionName, Type = "block_request", Parameters = new Parameter { StatusCode = 403, Type = "auto" } } } }, AsmProduct, nameof(TestBlockingAction)) });
=======
        await agent.SetupRcmAndWait(Output, new[] { ((object)new Payload { Actions = new[] { new Action { Id = actionName, Type = BlockingAction.BlockRequestType, Parameters = new Parameter { StatusCode = 404, Type = "auto" } } } }, AsmProduct, nameof(TestBlockingAction)) });
>>>>>>> c6569d93
        var spans1 = await SendRequestsAsync(agent, url);

        // New values
        await agent.SetupRcmAndWait(Output, new[] { ((object)new Payload { Actions = new[] { new Action { Id = actionName, Type = type, Parameters = new Parameter { StatusCode = statusCode, Type = "html", Location = "/redirect" } } } }, AsmProduct, nameof(TestBlockingAction)) });

        var spans2 = await SendRequestsAsync(agent, url);
        var spans = new List<MockSpan>();
        spans.AddRange(spans1);
        spans.AddRange(spans2);
        await VerifySpans(spans.ToImmutableList(), settings);
    }

    protected override string GetTestName() => Prefix + nameof(AspNetCore5AsmActionsConfiguration);
}
#endif<|MERGE_RESOLUTION|>--- conflicted
+++ resolved
@@ -47,11 +47,7 @@
         var settings = VerifyHelper.GetSpanVerifierSettings(type, statusCode, argument, actionName);
 
         // Restore the default values
-<<<<<<< HEAD
-        await agent.SetupRcmAndWait(Output, new[] { ((object)new Payload { Actions = new[] { new Action { Id = actionName, Type = "block_request", Parameters = new Parameter { StatusCode = 403, Type = "auto" } } } }, AsmProduct, nameof(TestBlockingAction)) });
-=======
         await agent.SetupRcmAndWait(Output, new[] { ((object)new Payload { Actions = new[] { new Action { Id = actionName, Type = BlockingAction.BlockRequestType, Parameters = new Parameter { StatusCode = 404, Type = "auto" } } } }, AsmProduct, nameof(TestBlockingAction)) });
->>>>>>> c6569d93
         var spans1 = await SendRequestsAsync(agent, url);
 
         // New values

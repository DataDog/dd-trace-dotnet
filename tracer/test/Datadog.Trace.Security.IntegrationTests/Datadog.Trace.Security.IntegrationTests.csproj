--- conflicted
+++ resolved
@@ -79,11 +79,7 @@
   </ItemGroup>
 
   <ItemGroup>
-<<<<<<< HEAD
-    <None Update="RASP\rasp-rule-set.json">
-=======
     <None Update="rasp-rule-set.json">
->>>>>>> 4d34ac5d
       <CopyToOutputDirectory>PreserveNewest</CopyToOutputDirectory>
     </None>
     <None Update="remote-rules.json">

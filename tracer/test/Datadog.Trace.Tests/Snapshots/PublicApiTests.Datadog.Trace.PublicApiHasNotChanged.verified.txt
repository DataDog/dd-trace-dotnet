[assembly: System.Reflection.AssemblyMetadata("RepositoryUrl", "https://github.com/DataDog/dd-trace-dotnet.git")]

namespace Datadog.Trace
{
    public sealed class AgentProcessManagerLoader
    {
        public AgentProcessManagerLoader() { }
    }
    public static class CorrelationIdentifier
    {
        public static string Env { get; }
        public static string Service { get; }
        public static ulong SpanId { get; }
        public static ulong TraceId { get; }
        public static string Version { get; }
    }
    public static class HttpHeaderNames
    {
        [System.Obsolete]
        public const string DatadogTags = "x-datadog-tags";
        public const string Origin = "x-datadog-origin";
        public const string ParentId = "x-datadog-parent-id";
        public const string SamplingPriority = "x-datadog-sampling-priority";
        public const string TraceId = "x-datadog-trace-id";
        public const string TracingEnabled = "x-datadog-tracing-enabled";
        public const string UserAgent = "User-Agent";
    }
    public interface IScope : System.IDisposable
    {
        Datadog.Trace.ISpan Span { get; }
        void Close();
    }
    public interface ISpan : System.IDisposable
    {
        Datadog.Trace.ISpanContext Context { get; }
        bool Error { get; set; }
        string OperationName { get; set; }
        string ResourceName { get; set; }
        string ServiceName { get; set; }
        ulong SpanId { get; }
        ulong TraceId { get; }
        string Type { get; set; }
        void Finish();
        void Finish(System.DateTimeOffset finishTimestamp);
        string GetTag(string key);
        void SetException(System.Exception exception);
        Datadog.Trace.ISpan SetTag(string key, string value);
    }
    public interface ISpanContext
    {
        string ServiceName { get; }
        ulong SpanId { get; }
        ulong TraceId { get; }
    }
    public interface ISpanContextExtractor
    {
        Datadog.Trace.ISpanContext? Extract<TCarrier>(TCarrier carrier, System.Func<TCarrier, string, System.Collections.Generic.IEnumerable<string?>> getter);
    }
    public interface ITracer
    {
        Datadog.Trace.IScope ActiveScope { get; }
        Datadog.Trace.Configuration.ImmutableTracerSettings Settings { get; }
        Datadog.Trace.IScope StartActive(string operationName);
        Datadog.Trace.IScope StartActive(string operationName, Datadog.Trace.SpanCreationSettings settings);
    }
    public enum SamplingPriority
    {
        UserReject = -1,
        AutoReject = 0,
        AutoKeep = 1,
        UserKeep = 2,
    }
    public class SpanContext : Datadog.Trace.ISpanContext, System.Collections.Generic.IEnumerable<System.Collections.Generic.KeyValuePair<string, string>>, System.Collections.Generic.IReadOnlyCollection<System.Collections.Generic.KeyValuePair<string, string>>, System.Collections.Generic.IReadOnlyDictionary<string, string>, System.Collections.IEnumerable
    {
        public static readonly Datadog.Trace.ISpanContext None;
        public SpanContext(ulong? traceId, ulong spanId, Datadog.Trace.SamplingPriority? samplingPriority = default, string serviceName = null) { }
        public Datadog.Trace.ISpanContext Parent { get; }
        public ulong? ParentId { get; }
        public string ServiceName { get; set; }
        public ulong SpanId { get; }
        public ulong TraceId { get; }
    }
    public class SpanContextExtractor : Datadog.Trace.ISpanContextExtractor
    {
        public SpanContextExtractor() { }
        public Datadog.Trace.ISpanContext? Extract<TCarrier>(TCarrier carrier, System.Func<TCarrier, string, System.Collections.Generic.IEnumerable<string?>> getter) { }
    }
    public struct SpanCreationSettings
    {
        public bool? FinishOnClose { get; set; }
        public Datadog.Trace.ISpanContext Parent { get; set; }
        public System.DateTimeOffset? StartTime { get; set; }
    }
    public static class SpanExtensions
    {
        public static void SetUser(this Datadog.Trace.ISpan span, Datadog.Trace.UserDetails userDetails) { }
    }
    public static class SpanKinds
    {
        public const string Client = "client";
        public const string Consumer = "consumer";
        public const string Producer = "producer";
        public const string Server = "server";
    }
    public static class SpanTypes
    {
        public const string Benchmark = "benchmark";
        public const string Build = "build";
        public const string Custom = "custom";
        public const string Db = "db";
        public const string Http = "http";
        public const string Queue = "queue";
        public const string Serverless = "serverless";
        public const string Sql = "sql";
        public const string Test = "test";
        public const string Web = "web";
    }
    public static class Tags
    {
        public const string DbName = "db.name";
        public const string DbType = "db.type";
        public const string DbUser = "db.user";
        public const string Env = "env";
        public const string ErrorMsg = "error.msg";
        public const string ErrorStack = "error.stack";
        public const string ErrorType = "error.type";
        public const string HttpMethod = "http.method";
        public const string HttpRequestHeadersHost = "http.request.headers.host";
        public const string HttpStatusCode = "http.status_code";
        public const string HttpUrl = "http.url";
        public const string InstrumentationName = "component";
        public const string InstrumentedMethod = "instrumented.method";
        public const string Language = "language";
        public const string ManualDrop = "manual.drop";
        public const string ManualKeep = "manual.keep";
        public const string MessageSize = "message.size";
        public const string OutHost = "out.host";
        public const string OutPort = "out.port";
        public const string SamplingPriority = "sampling.priority";
        public const string SpanKind = "span.kind";
        public const string SqlQuery = "sql.query";
        public const string SqlRows = "sql.rows";
        public const string Version = "version";
    }
    public class Tracer : Datadog.Trace.ITracer
    {
        [System.Obsolete("This API is deprecated. Use Tracer.Instance to obtain a Tracer instance to create" +
            " spans.")]
        public Tracer() { }
        [System.Obsolete(@"This API is deprecated, as it replaces the global settings for all Tracer instances in the application. If you were using this API to configure the global Tracer.Instance in code, use the static Tracer.Configure() to replace the global Tracer settings for the application")]
        public Tracer(Datadog.Trace.Configuration.TracerSettings settings) { }
        public Datadog.Trace.IScope ActiveScope { get; }
        public string DefaultServiceName { get; }
        public Datadog.Trace.Configuration.ImmutableTracerSettings Settings { get; }
        [set: System.Obsolete("Use Tracer.Configure to configure the global Tracer instance in code.")]
        public static Datadog.Trace.Tracer Instance { get; set; }
        protected override void Finalize() { }
        public System.Threading.Tasks.Task ForceFlushAsync() { }
        public Datadog.Trace.IScope StartActive(string operationName) { }
        public Datadog.Trace.IScope StartActive(string operationName, Datadog.Trace.SpanCreationSettings settings) { }
        public static void Configure(Datadog.Trace.Configuration.TracerSettings settings) { }
    }
    public struct UserDetails
    {
        public UserDetails(string id) { }
        public string? Email { get; set; }
        public string Id { get; set; }
        public string? Name { get; set; }
        public bool PropagateId { get; set; }
        public string? Role { get; set; }
        public string? Scope { get; set; }
        public string? SessionId { get; set; }
    }
}
namespace Datadog.Trace.Ci.Coverage.Attributes
{
    public class AvoidCoverageAttribute : System.Attribute
    {
        public AvoidCoverageAttribute() { }
    }
    public class CoveredAssemblyAttribute : System.Attribute
    {
        public CoveredAssemblyAttribute() { }
    }
}
namespace Datadog.Trace.Ci.Coverage.Metadata
{
    public abstract class ModuleCoverageMetadata
    {
        protected readonly int[][] Metadata;
        protected ModuleCoverageMetadata() { }
    }
}
namespace Datadog.Trace.ClrProfiler
{
    public sealed class InstrumentationLoader
    {
        public InstrumentationLoader() { }
    }
}
namespace Datadog.Trace.Configuration
{
    public class CompositeConfigurationSource : Datadog.Trace.Configuration.IConfigurationSource, System.Collections.Generic.IEnumerable<Datadog.Trace.Configuration.IConfigurationSource>, System.Collections.IEnumerable
    {
        public CompositeConfigurationSource() { }
        public void Add(Datadog.Trace.Configuration.IConfigurationSource source) { }
        public bool? GetBool(string key) { }
        public System.Collections.Generic.IDictionary<string, string> GetDictionary(string key) { }
        public System.Collections.Generic.IDictionary<string, string> GetDictionary(string key, bool allowOptionalMappings) { }
        public double? GetDouble(string key) { }
        public int? GetInt32(string key) { }
        public string GetString(string key) { }
        public void Insert(int index, Datadog.Trace.Configuration.IConfigurationSource item) { }
    }
    public class EnvironmentConfigurationSource : Datadog.Trace.Configuration.StringConfigurationSource
    {
        public EnvironmentConfigurationSource() { }
        public override string GetString(string key) { }
    }
    public class ExporterSettings
    {
        public const string DefaultAgentHost = "localhost";
        public const int DefaultAgentPort = 8126;
        public ExporterSettings() { }
        public ExporterSettings(Datadog.Trace.Configuration.IConfigurationSource source) { }
        public System.Uri AgentUri { get; set; }
        public int DogStatsdPort { get; set; }
        public string MetricsPipeName { get; set; }
        public string MetricsUnixDomainSocketPath { get; set; }
        public bool PartialFlushEnabled { get; set; }
        public int PartialFlushMinSpans { get; set; }
        public string TracesPipeName { get; set; }
        public int TracesPipeTimeoutMs { get; set; }
        public string TracesUnixDomainSocketPath { get; set; }
    }
    public class GlobalSettings
    {
        public bool DebugEnabled { get; }
        public static Datadog.Trace.Configuration.GlobalSettings FromDefaultSources() { }
        public static void Reload() { }
        public static void SetDebugEnabled(bool enabled) { }
    }
    public interface IConfigurationSource
    {
        bool? GetBool(string key);
        System.Collections.Generic.IDictionary<string, string> GetDictionary(string key);
        System.Collections.Generic.IDictionary<string, string> GetDictionary(string key, bool allowOptionalMappings);
        double? GetDouble(string key);
        int? GetInt32(string key);
        string GetString(string key);
    }
    public class ImmutableExporterSettings
    {
        public ImmutableExporterSettings(Datadog.Trace.Configuration.ExporterSettings settings) { }
        public ImmutableExporterSettings(Datadog.Trace.Configuration.IConfigurationSource source) { }
        public System.Uri AgentUri { get; }
        public int DogStatsdPort { get; }
        public string MetricsPipeName { get; }
        public string MetricsUnixDomainSocketPath { get; }
        public bool PartialFlushEnabled { get; }
        public int PartialFlushMinSpans { get; }
        public string TracesPipeName { get; }
        public int TracesPipeTimeoutMs { get; }
        public string TracesUnixDomainSocketPath { get; }
    }
    public class ImmutableIntegrationSettings
    {
        public bool? AnalyticsEnabled { get; }
        public double AnalyticsSampleRate { get; }
        public bool? Enabled { get; }
        public string IntegrationName { get; }
    }
    public class ImmutableIntegrationSettingsCollection
    {
        public Datadog.Trace.Configuration.ImmutableIntegrationSettings this[string integrationName] { get; }
    }
    public class ImmutableTracerSettings
    {
        public ImmutableTracerSettings(Datadog.Trace.Configuration.IConfigurationSource source) { }
        public ImmutableTracerSettings(Datadog.Trace.Configuration.TracerSettings settings) { }
        [System.Obsolete("App Analytics has been replaced by Tracing without Limits. For more information s" +
            "ee https://docs.datadoghq.com/tracing/legacy_app_analytics/")]
        public bool AnalyticsEnabled { get; }
        public string CustomSamplingRules { get; }
        public string Environment { get; }
        public Datadog.Trace.Configuration.ImmutableExporterSettings Exporter { get; }
        public double? GlobalSamplingRate { get; }
        public System.Collections.Generic.IReadOnlyDictionary<string, string> GlobalTags { get; }
        public System.Collections.Generic.IReadOnlyDictionary<string, string> GrpcTags { get; }
        public System.Collections.Generic.IReadOnlyDictionary<string, string> HeaderTags { get; }
        public Datadog.Trace.Configuration.ImmutableIntegrationSettingsCollection Integrations { get; }
        public bool KafkaCreateConsumerScopeEnabled { get; }
        public bool LogsInjectionEnabled { get; }
        public int MaxTracesSubmittedPerSecond { get; }
        public string ServiceName { get; }
        public string ServiceVersion { get; }
        public bool StartupDiagnosticLogEnabled { get; }
        public bool StatsComputationEnabled { get; }
        public bool TraceEnabled { get; }
        public bool TracerMetricsEnabled { get; }
        public static Datadog.Trace.Configuration.ImmutableTracerSettings FromDefaultSources() { }
    }
    public class IntegrationSettings
    {
        public IntegrationSettings(string integrationName, Datadog.Trace.Configuration.IConfigurationSource source) { }
        public bool? AnalyticsEnabled { get; set; }
        public double AnalyticsSampleRate { get; set; }
        public bool? Enabled { get; set; }
        public string IntegrationName { get; }
    }
    public class IntegrationSettingsCollection
    {
        public IntegrationSettingsCollection(Datadog.Trace.Configuration.IConfigurationSource source) { }
        public Datadog.Trace.Configuration.IntegrationSettings this[string integrationName] { get; }
    }
    public class JsonConfigurationSource : Datadog.Trace.Configuration.IConfigurationSource
    {
        public JsonConfigurationSource(string json) { }
        public System.Collections.Generic.IDictionary<string, string> GetDictionary(string key) { }
        public System.Collections.Generic.IDictionary<string, string> GetDictionary(string key, bool allowOptionalMappings) { }
        public T GetValue<T>(string key) { }
        public static Datadog.Trace.Configuration.JsonConfigurationSource FromFile(string filename) { }
    }
    public class NameValueConfigurationSource : Datadog.Trace.Configuration.StringConfigurationSource
    {
        public NameValueConfigurationSource(System.Collections.Specialized.NameValueCollection nameValueCollection) { }
        public override string GetString(string key) { }
    }
    public abstract class StringConfigurationSource : Datadog.Trace.Configuration.IConfigurationSource
    {
        protected StringConfigurationSource() { }
        public virtual bool? GetBool(string key) { }
        public System.Collections.Generic.IDictionary<string, string> GetDictionary(string key) { }
        public System.Collections.Generic.IDictionary<string, string> GetDictionary(string key, bool allowOptionalMappings) { }
        public double? GetDouble(string key) { }
        public virtual int? GetInt32(string key) { }
        public abstract string GetString(string key);
        public static System.Collections.Generic.IDictionary<string, string> ParseCustomKeyValues(string data) { }
        public static System.Collections.Generic.IDictionary<string, string> ParseCustomKeyValues(string data, bool allowOptionalMappings) { }
    }
    public class TracerSettings
    {
        public TracerSettings() { }
        public TracerSettings(Datadog.Trace.Configuration.IConfigurationSource source) { }
        public TracerSettings(bool useDefaultSources) { }
        [System.Obsolete("App Analytics has been replaced by Tracing without Limits. For more information s" +
            "ee https://docs.datadoghq.com/tracing/legacy_app_analytics/")]
        public bool AnalyticsEnabled { get; set; }
        public string CustomSamplingRules { get; set; }
        public bool DiagnosticSourceEnabled { get; set; }
        public System.Collections.Generic.HashSet<string> DisabledIntegrationNames { get; set; }
        public string Environment { get; set; }
        public Datadog.Trace.Configuration.ExporterSettings Exporter { get; set; }
        public double? GlobalSamplingRate { get; set; }
        public System.Collections.Generic.IDictionary<string, string> GlobalTags { get; set; }
        public System.Collections.Generic.IDictionary<string, string> GrpcTags { get; set; }
        public System.Collections.Generic.IDictionary<string, string> HeaderTags { get; set; }
        public Datadog.Trace.Configuration.IntegrationSettingsCollection Integrations { get; }
        public bool KafkaCreateConsumerScopeEnabled { get; set; }
        public bool LogsInjectionEnabled { get; set; }
        public int MaxTracesSubmittedPerSecond { get; set; }
        public string ServiceName { get; set; }
        public string ServiceVersion { get; set; }
        public bool StartupDiagnosticLogEnabled { get; set; }
        public bool StatsComputationEnabled { get; set; }
        public bool TraceEnabled { get; set; }
        public bool TracerMetricsEnabled { get; set; }
        public Datadog.Trace.Configuration.ImmutableTracerSettings Build() { }
        public void SetHttpClientErrorStatusCodes(System.Collections.Generic.IEnumerable<int> statusCodes) { }
        public void SetHttpServerErrorStatusCodes(System.Collections.Generic.IEnumerable<int> statusCodes) { }
        public void SetServiceNameMappings(System.Collections.Generic.IEnumerable<System.Collections.Generic.KeyValuePair<string, string>> mappings) { }
        public static Datadog.Trace.Configuration.CompositeConfigurationSource CreateDefaultConfigurationSource() { }
        public static Datadog.Trace.Configuration.TracerSettings FromDefaultSources() { }
    }
}
<<<<<<< HEAD
=======
namespace Datadog.Trace
{
    public static class CorrelationIdentifier
    {
        public static string Env { get; }
        public static string Service { get; }
        public static ulong SpanId { get; }
        public static ulong TraceId { get; }
        public static string Version { get; }
    }
    public static class HttpHeaderNames
    {
        [System.Obsolete]
        public const string DatadogTags = "x-datadog-tags";
        public const string Origin = "x-datadog-origin";
        public const string ParentId = "x-datadog-parent-id";
        public const string SamplingPriority = "x-datadog-sampling-priority";
        public const string TraceId = "x-datadog-trace-id";
        public const string TracingEnabled = "x-datadog-tracing-enabled";
        public const string UserAgent = "User-Agent";
    }
    public interface IScope : System.IDisposable
    {
        Datadog.Trace.ISpan Span { get; }
        void Close();
    }
    public interface ISpan : System.IDisposable
    {
        Datadog.Trace.ISpanContext Context { get; }
        bool Error { get; set; }
        string OperationName { get; set; }
        string ResourceName { get; set; }
        string ServiceName { get; set; }
        ulong SpanId { get; }
        ulong TraceId { get; }
        string Type { get; set; }
        void Finish();
        void Finish(System.DateTimeOffset finishTimestamp);
        string GetTag(string key);
        void SetException(System.Exception exception);
        Datadog.Trace.ISpan SetTag(string key, string value);
    }
    public interface ISpanContext
    {
        string ServiceName { get; }
        ulong SpanId { get; }
        ulong TraceId { get; }
    }
    public interface ISpanContextExtractor
    {
        Datadog.Trace.ISpanContext? Extract<TCarrier>(TCarrier carrier, System.Func<TCarrier, string, System.Collections.Generic.IEnumerable<string?>> getter);
    }
    public interface ITracer
    {
        Datadog.Trace.IScope ActiveScope { get; }
        Datadog.Trace.Configuration.ImmutableTracerSettings Settings { get; }
        Datadog.Trace.IScope StartActive(string operationName);
        Datadog.Trace.IScope StartActive(string operationName, Datadog.Trace.SpanCreationSettings settings);
    }
    public enum SamplingPriority
    {
        UserReject = -1,
        AutoReject = 0,
        AutoKeep = 1,
        UserKeep = 2,
    }
    public class SpanContext : Datadog.Trace.ISpanContext, System.Collections.Generic.IEnumerable<System.Collections.Generic.KeyValuePair<string, string>>, System.Collections.Generic.IReadOnlyCollection<System.Collections.Generic.KeyValuePair<string, string>>, System.Collections.Generic.IReadOnlyDictionary<string, string>, System.Collections.IEnumerable
    {
        public static readonly Datadog.Trace.ISpanContext None;
        public SpanContext(ulong? traceId, ulong spanId, Datadog.Trace.SamplingPriority? samplingPriority = default, string serviceName = null) { }
        public Datadog.Trace.ISpanContext Parent { get; }
        public ulong? ParentId { get; }
        public string ServiceName { get; set; }
        public ulong SpanId { get; }
        public ulong TraceId { get; }
    }
    public class SpanContextExtractor : Datadog.Trace.ISpanContextExtractor
    {
        public SpanContextExtractor() { }
        public Datadog.Trace.ISpanContext? Extract<TCarrier>(TCarrier carrier, System.Func<TCarrier, string, System.Collections.Generic.IEnumerable<string?>> getter) { }
    }
    public struct SpanCreationSettings
    {
        public bool? FinishOnClose { get; set; }
        public Datadog.Trace.ISpanContext Parent { get; set; }
        public System.DateTimeOffset? StartTime { get; set; }
    }
    public static class SpanExtensions
    {
        public static void SetUser(this Datadog.Trace.ISpan span, Datadog.Trace.UserDetails userDetails) { }
    }
    public static class SpanKinds
    {
        public const string Client = "client";
        public const string Consumer = "consumer";
        public const string Internal = "internal";
        public const string Producer = "producer";
        public const string Server = "server";
    }
    public static class SpanTypes
    {
        public const string Benchmark = "benchmark";
        public const string Build = "build";
        public const string Custom = "custom";
        public const string Db = "db";
        public const string Http = "http";
        public const string Queue = "queue";
        public const string Serverless = "serverless";
        public const string Sql = "sql";
        public const string Test = "test";
        public const string Web = "web";
    }
    public static class Tags
    {
        public const string DbName = "db.name";
        public const string DbType = "db.type";
        public const string DbUser = "db.user";
        public const string Env = "env";
        public const string ErrorMsg = "error.msg";
        public const string ErrorStack = "error.stack";
        public const string ErrorType = "error.type";
        public const string HttpMethod = "http.method";
        public const string HttpRequestHeadersHost = "http.request.headers.host";
        public const string HttpStatusCode = "http.status_code";
        public const string HttpUrl = "http.url";
        public const string InstrumentationName = "component";
        public const string InstrumentedMethod = "instrumented.method";
        public const string Language = "language";
        public const string ManualDrop = "manual.drop";
        public const string ManualKeep = "manual.keep";
        public const string MessageSize = "message.size";
        public const string OutHost = "out.host";
        public const string OutPort = "out.port";
        public const string SamplingPriority = "sampling.priority";
        public const string SpanKind = "span.kind";
        public const string SqlQuery = "sql.query";
        public const string SqlRows = "sql.rows";
        public const string Version = "version";
    }
    public class Tracer : Datadog.Trace.ITracer
    {
        [System.Obsolete("This API is deprecated. Use Tracer.Instance to obtain a Tracer instance to create" +
            " spans.")]
        public Tracer() { }
        [System.Obsolete(@"This API is deprecated, as it replaces the global settings for all Tracer instances in the application. If you were using this API to configure the global Tracer.Instance in code, use the static Tracer.Configure() to replace the global Tracer settings for the application")]
        public Tracer(Datadog.Trace.Configuration.TracerSettings settings) { }
        public Datadog.Trace.IScope ActiveScope { get; }
        public string DefaultServiceName { get; }
        public Datadog.Trace.Configuration.ImmutableTracerSettings Settings { get; }
        [set: System.Obsolete("Use Tracer.Configure to configure the global Tracer instance in code.")]
        public static Datadog.Trace.Tracer Instance { get; set; }
        protected override void Finalize() { }
        public System.Threading.Tasks.Task ForceFlushAsync() { }
        public Datadog.Trace.IScope StartActive(string operationName) { }
        public Datadog.Trace.IScope StartActive(string operationName, Datadog.Trace.SpanCreationSettings settings) { }
        public static void Configure(Datadog.Trace.Configuration.TracerSettings settings) { }
    }
    public struct UserDetails
    {
        public UserDetails(string id) { }
        public string? Email { get; set; }
        public string Id { get; set; }
        public string? Name { get; set; }
        public bool PropagateId { get; set; }
        public string? Role { get; set; }
        public string? Scope { get; set; }
        public string? SessionId { get; set; }
    }
}
>>>>>>> 76468cc7
namespace Datadog.Trace.ExtensionMethods
{
    public static class SpanExtensions
    {
        public static void SetTraceSamplingPriority(this Datadog.Trace.ISpan span, Datadog.Trace.SamplingPriority samplingPriority) { }
    }
}<|MERGE_RESOLUTION|>--- conflicted
+++ resolved
@@ -99,6 +99,7 @@
     {
         public const string Client = "client";
         public const string Consumer = "consumer";
+        public const string Internal = "internal";
         public const string Producer = "producer";
         public const string Server = "server";
     }
@@ -373,182 +374,10 @@
         public static Datadog.Trace.Configuration.TracerSettings FromDefaultSources() { }
     }
 }
-<<<<<<< HEAD
-=======
-namespace Datadog.Trace
-{
-    public static class CorrelationIdentifier
-    {
-        public static string Env { get; }
-        public static string Service { get; }
-        public static ulong SpanId { get; }
-        public static ulong TraceId { get; }
-        public static string Version { get; }
-    }
-    public static class HttpHeaderNames
-    {
-        [System.Obsolete]
-        public const string DatadogTags = "x-datadog-tags";
-        public const string Origin = "x-datadog-origin";
-        public const string ParentId = "x-datadog-parent-id";
-        public const string SamplingPriority = "x-datadog-sampling-priority";
-        public const string TraceId = "x-datadog-trace-id";
-        public const string TracingEnabled = "x-datadog-tracing-enabled";
-        public const string UserAgent = "User-Agent";
-    }
-    public interface IScope : System.IDisposable
-    {
-        Datadog.Trace.ISpan Span { get; }
-        void Close();
-    }
-    public interface ISpan : System.IDisposable
-    {
-        Datadog.Trace.ISpanContext Context { get; }
-        bool Error { get; set; }
-        string OperationName { get; set; }
-        string ResourceName { get; set; }
-        string ServiceName { get; set; }
-        ulong SpanId { get; }
-        ulong TraceId { get; }
-        string Type { get; set; }
-        void Finish();
-        void Finish(System.DateTimeOffset finishTimestamp);
-        string GetTag(string key);
-        void SetException(System.Exception exception);
-        Datadog.Trace.ISpan SetTag(string key, string value);
-    }
-    public interface ISpanContext
-    {
-        string ServiceName { get; }
-        ulong SpanId { get; }
-        ulong TraceId { get; }
-    }
-    public interface ISpanContextExtractor
-    {
-        Datadog.Trace.ISpanContext? Extract<TCarrier>(TCarrier carrier, System.Func<TCarrier, string, System.Collections.Generic.IEnumerable<string?>> getter);
-    }
-    public interface ITracer
-    {
-        Datadog.Trace.IScope ActiveScope { get; }
-        Datadog.Trace.Configuration.ImmutableTracerSettings Settings { get; }
-        Datadog.Trace.IScope StartActive(string operationName);
-        Datadog.Trace.IScope StartActive(string operationName, Datadog.Trace.SpanCreationSettings settings);
-    }
-    public enum SamplingPriority
-    {
-        UserReject = -1,
-        AutoReject = 0,
-        AutoKeep = 1,
-        UserKeep = 2,
-    }
-    public class SpanContext : Datadog.Trace.ISpanContext, System.Collections.Generic.IEnumerable<System.Collections.Generic.KeyValuePair<string, string>>, System.Collections.Generic.IReadOnlyCollection<System.Collections.Generic.KeyValuePair<string, string>>, System.Collections.Generic.IReadOnlyDictionary<string, string>, System.Collections.IEnumerable
-    {
-        public static readonly Datadog.Trace.ISpanContext None;
-        public SpanContext(ulong? traceId, ulong spanId, Datadog.Trace.SamplingPriority? samplingPriority = default, string serviceName = null) { }
-        public Datadog.Trace.ISpanContext Parent { get; }
-        public ulong? ParentId { get; }
-        public string ServiceName { get; set; }
-        public ulong SpanId { get; }
-        public ulong TraceId { get; }
-    }
-    public class SpanContextExtractor : Datadog.Trace.ISpanContextExtractor
-    {
-        public SpanContextExtractor() { }
-        public Datadog.Trace.ISpanContext? Extract<TCarrier>(TCarrier carrier, System.Func<TCarrier, string, System.Collections.Generic.IEnumerable<string?>> getter) { }
-    }
-    public struct SpanCreationSettings
-    {
-        public bool? FinishOnClose { get; set; }
-        public Datadog.Trace.ISpanContext Parent { get; set; }
-        public System.DateTimeOffset? StartTime { get; set; }
-    }
+namespace Datadog.Trace.ExtensionMethods
+{
     public static class SpanExtensions
     {
-        public static void SetUser(this Datadog.Trace.ISpan span, Datadog.Trace.UserDetails userDetails) { }
-    }
-    public static class SpanKinds
-    {
-        public const string Client = "client";
-        public const string Consumer = "consumer";
-        public const string Internal = "internal";
-        public const string Producer = "producer";
-        public const string Server = "server";
-    }
-    public static class SpanTypes
-    {
-        public const string Benchmark = "benchmark";
-        public const string Build = "build";
-        public const string Custom = "custom";
-        public const string Db = "db";
-        public const string Http = "http";
-        public const string Queue = "queue";
-        public const string Serverless = "serverless";
-        public const string Sql = "sql";
-        public const string Test = "test";
-        public const string Web = "web";
-    }
-    public static class Tags
-    {
-        public const string DbName = "db.name";
-        public const string DbType = "db.type";
-        public const string DbUser = "db.user";
-        public const string Env = "env";
-        public const string ErrorMsg = "error.msg";
-        public const string ErrorStack = "error.stack";
-        public const string ErrorType = "error.type";
-        public const string HttpMethod = "http.method";
-        public const string HttpRequestHeadersHost = "http.request.headers.host";
-        public const string HttpStatusCode = "http.status_code";
-        public const string HttpUrl = "http.url";
-        public const string InstrumentationName = "component";
-        public const string InstrumentedMethod = "instrumented.method";
-        public const string Language = "language";
-        public const string ManualDrop = "manual.drop";
-        public const string ManualKeep = "manual.keep";
-        public const string MessageSize = "message.size";
-        public const string OutHost = "out.host";
-        public const string OutPort = "out.port";
-        public const string SamplingPriority = "sampling.priority";
-        public const string SpanKind = "span.kind";
-        public const string SqlQuery = "sql.query";
-        public const string SqlRows = "sql.rows";
-        public const string Version = "version";
-    }
-    public class Tracer : Datadog.Trace.ITracer
-    {
-        [System.Obsolete("This API is deprecated. Use Tracer.Instance to obtain a Tracer instance to create" +
-            " spans.")]
-        public Tracer() { }
-        [System.Obsolete(@"This API is deprecated, as it replaces the global settings for all Tracer instances in the application. If you were using this API to configure the global Tracer.Instance in code, use the static Tracer.Configure() to replace the global Tracer settings for the application")]
-        public Tracer(Datadog.Trace.Configuration.TracerSettings settings) { }
-        public Datadog.Trace.IScope ActiveScope { get; }
-        public string DefaultServiceName { get; }
-        public Datadog.Trace.Configuration.ImmutableTracerSettings Settings { get; }
-        [set: System.Obsolete("Use Tracer.Configure to configure the global Tracer instance in code.")]
-        public static Datadog.Trace.Tracer Instance { get; set; }
-        protected override void Finalize() { }
-        public System.Threading.Tasks.Task ForceFlushAsync() { }
-        public Datadog.Trace.IScope StartActive(string operationName) { }
-        public Datadog.Trace.IScope StartActive(string operationName, Datadog.Trace.SpanCreationSettings settings) { }
-        public static void Configure(Datadog.Trace.Configuration.TracerSettings settings) { }
-    }
-    public struct UserDetails
-    {
-        public UserDetails(string id) { }
-        public string? Email { get; set; }
-        public string Id { get; set; }
-        public string? Name { get; set; }
-        public bool PropagateId { get; set; }
-        public string? Role { get; set; }
-        public string? Scope { get; set; }
-        public string? SessionId { get; set; }
-    }
-}
->>>>>>> 76468cc7
-namespace Datadog.Trace.ExtensionMethods
-{
-    public static class SpanExtensions
-    {
         public static void SetTraceSamplingPriority(this Datadog.Trace.ISpan span, Datadog.Trace.SamplingPriority samplingPriority) { }
     }
 }
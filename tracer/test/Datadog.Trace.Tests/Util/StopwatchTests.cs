// <copyright file="StopwatchTests.cs" company="Datadog">
// Unless explicitly stated otherwise all files in this repository are licensed under the Apache 2 License.
// This product includes software developed at Datadog (https://www.datadoghq.com/). Copyright 2017 Datadog, Inc.
// </copyright>

using System.Diagnostics;
using System.Reflection;
using System.Threading;
using Datadog.Trace.Util;
using Xunit;

namespace Datadog.Trace.Tests.Util
{
    public class StopwatchTests
    {
        [Fact]
        public void ComputesCorrectTimespan()
        {
            var sw = Stopwatch.StartNew();

            Thread.Sleep(50);

            sw.Stop();

<<<<<<< HEAD
            // Extract the internal ticks
#if NET6_0_OR_GREATER
            // Since at least .NET 6, Stopwatch.GetRawElapsedTicks is directly exposed as ElapsedTicks
            // and in .NET 10+ the GetRawElapsedTicks method doesn't exist
            var stopwatchTicks = sw.ElapsedTicks;
#else
            var stopwatchTicks = (long)typeof(Stopwatch)
                .GetMethod("GetRawElapsedTicks", BindingFlags.Instance | BindingFlags.NonPublic)
                .Invoke(sw, null);
#endif
            var elapsed = StopwatchHelpers.GetElapsed(stopwatchTicks);
=======
            var elapsed = StopwatchHelpers.GetElapsed(sw.ElapsedTicks);
>>>>>>> b225394c

            Assert.Equal(sw.Elapsed, elapsed);
        }
    }
}<|MERGE_RESOLUTION|>--- conflicted
+++ resolved
@@ -22,21 +22,7 @@
 
             sw.Stop();
 
-<<<<<<< HEAD
-            // Extract the internal ticks
-#if NET6_0_OR_GREATER
-            // Since at least .NET 6, Stopwatch.GetRawElapsedTicks is directly exposed as ElapsedTicks
-            // and in .NET 10+ the GetRawElapsedTicks method doesn't exist
-            var stopwatchTicks = sw.ElapsedTicks;
-#else
-            var stopwatchTicks = (long)typeof(Stopwatch)
-                .GetMethod("GetRawElapsedTicks", BindingFlags.Instance | BindingFlags.NonPublic)
-                .Invoke(sw, null);
-#endif
-            var elapsed = StopwatchHelpers.GetElapsed(stopwatchTicks);
-=======
             var elapsed = StopwatchHelpers.GetElapsed(sw.ElapsedTicks);
->>>>>>> b225394c
 
             Assert.Equal(sw.Elapsed, elapsed);
         }

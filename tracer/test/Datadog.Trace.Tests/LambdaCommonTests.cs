--- conflicted
+++ resolved
@@ -93,11 +93,7 @@
 
             _lambdaRequestMock.Setup(lr => lr.GetStartInvocationRequest()).Returns(httpRequest.Object);
 
-<<<<<<< HEAD
-            LambdaCommon.SendStartInvocation(_lambdaRequestMock.Object, "{}").Should().Be(null);
-=======
-            LambdaCommon.SendStartInvocation(_lambdaRequestMock.Object, "{}", new Dictionary<string, string>()).Should().Be(false);
->>>>>>> a00c2838
+            LambdaCommon.SendStartInvocation(_lambdaRequestMock.Object, "{}", new Dictionary<string, string>()).Should().Be(null);
         }
 
         [Fact]

// <copyright file="DatabaseMonitoringPropagatorTests.cs" company="Datadog">
// Unless explicitly stated otherwise all files in this repository are licensed under the Apache 2 License.
// This product includes software developed at Datadog (https://www.datadoghq.com/). Copyright 2017 Datadog, Inc.
// </copyright>

using System;
using Datadog.Trace.Agent;
using Datadog.Trace.Configuration;
using Datadog.Trace.DatabaseMonitoring;
using Datadog.Trace.ExtensionMethods;
using Datadog.Trace.Sampling;
using FluentAssertions;
using Moq;
using Xunit;
using Xunit.Abstractions;

namespace Datadog.Trace.Tests.DatabaseMonitoring
{
    public class DatabaseMonitoringPropagatorTests
    {
        private readonly Tracer _tracer;
        private readonly Mock<IAgentWriter> _writerMock;

        public DatabaseMonitoringPropagatorTests(ITestOutputHelper output)
        {
            var settings = new TracerSettings();
            _writerMock = new Mock<IAgentWriter>();
            var samplerMock = new Mock<ITraceSampler>();

            _tracer = new Tracer(settings, _writerMock.Object, samplerMock.Object, scopeManager: null, statsd: null);
        }

        [Theory]
        [InlineData("string100", SamplingPriorityValues.UserKeep, "npgsql", "", "")]
        [InlineData("full", SamplingPriorityValues.UserKeep, "sqlite", "", "")]
        [InlineData("disabled", SamplingPriorityValues.UserKeep, "sqlclient", "", "")]
        [InlineData("Service", SamplingPriorityValues.AutoReject, "npgsql", "Test.Service-postgres", "/*dddbs='Test.Service-postgres',ddps='Test.Service'*/")]
        [InlineData("full", SamplingPriorityValues.UserReject, "sqlclient", "Test.Service-sql-server", "/*dddbs='Test.Service-sql-server',ddps='Test.Service'*/")]
        [InlineData("fUlL", SamplingPriorityValues.AutoKeep, "mysql", "Test.Service-mysql", "/*dddbs='Test.Service-mysql',ddps='Test.Service',traceparent='00-00000000000000006172c1c9a829c71c-05a5f7b5320d6e4d-01'*/")]
        public void ExpectedCommentInjected(string propagationMode, int? samplingPriority, string integration, string dbServiceName, string expectedComment)
        {
            DbmPropagationLevel dbmPropagationLevel;
            Enum.TryParse(propagationMode, true, out dbmPropagationLevel);

<<<<<<< HEAD
            IntegrationId integrationId;
            Enum.TryParse(integration, true, out integrationId);

            var context = new SpanContext(traceId: 7021887840877922076, spanId: 407003698947780173, samplingPriority: samplingPriority, serviceName: dbServiceName, "origin");
            var returnedComment = DatabaseMonitoringPropagator.PropagateSpanData(dbmPropagationLevel, "Test.Service", context, integrationId);
=======
            var context = new SpanContext(traceId: (TraceId)7021887840877922076, spanId: 407003698947780173, samplingPriority: samplingPriority, serviceName: "Test.Service-mysql", "origin");
            var returnedComment = DatabaseMonitoringPropagator.PropagateSpanData(dbmPropagationLevel, "Test.Service", context);
>>>>>>> b9f5bf98

            returnedComment.Should().Be(expectedComment);
        }

        [Theory]

        [InlineData("/*dddbs='Test.Service-mysql',dde='testing',ddps='Test.Service',ddpv='1.0.0'*/", "testing", "1.0.0")]
        [InlineData("/*dddbs='Test.Service-mysql',ddps='Test.Service',ddpv='1.0.0'*/", null, "1.0.0")]
        [InlineData("/*dddbs='Test.Service-mysql',dde='testing',ddps='Test.Service'*/", "testing", null)]
        [InlineData("/*dddbs='Test.Service-mysql',ddps='Test.Service'*/", null, null)]
        public void ExpectedTagsInjected(string expectedComment, string env = null, string version = null)
        {
            var span = _tracer.StartSpan(operationName: "mysql.query", parent: SpanContext.None, serviceName: "Test.Service-mysql", traceId: (TraceId)7021887840877922076, spanId: 407003698947780173);
            span.Context.TraceContext.Environment = env;
            span.Context.TraceContext.ServiceVersion = version;
            span.SetTraceSamplingPriority(SamplingPriority.AutoKeep);

            var returnedComment = DatabaseMonitoringPropagator.PropagateSpanData(DbmPropagationLevel.Service, "Test.Service", span.Context, IntegrationId.MySql);

            returnedComment.Should().Be(expectedComment);
        }

        [Theory]
        [InlineData("/*dddbs='Test.Service%20%21%23%24%25%26%27%28%29%2A%2B%2C%2F%3A%3B%3D%3F%40%5B%5D-mysql',dde='testing',ddps='Test.Service%20%21%23%24%25%26%27%28%29%2A%2B%2C%2F%3A%3B%3D%3F%40%5B%5D',ddpv='1.0.0'*/", "Test.Service !#$%&'()*+,/:;=?@[]", "testing", "1.0.0")]
        [InlineData("/*dddbs='Test.Service-mysql',dde='te%23%27sti%2F%2Ang',ddps='Test.Service',ddpv='1.0.0'*/", "Test.Service", "te#'sti/*ng", "1.0.0")]
        [InlineData("/*dddbs='Test.Service-mysql',dde='testing',ddps='Test.Service',ddpv='1.%2A0.0'*/", "Test.Service", "testing", "1.*0.0")]
        [InlineData("/*dddbs='Test.Service%20%21%23%24%25%26%27%28%29%2A%2B%2C%2F%3A%3B%3D%3F%40%5B%5D-mysql',dde='te%23%27sti%2F%2Ang',ddps='Test.Service%20%21%23%24%25%26%27%28%29%2A%2B%2C%2F%3A%3B%3D%3F%40%5B%5D',ddpv='1.%2A0.0'*/", "Test.Service !#$%&'()*+,/:;=?@[]", "te#'sti/*ng", "1.*0.0")]
        public void ExpectedTagsEncoded(string expectedComment, string service, string env, string version)
        {
            var span = _tracer.StartSpan(operationName: "mysql.query", parent: SpanContext.None, serviceName: $"{service}-mysql", traceId: (TraceId)7021887840877922076, spanId: 407003698947780173);
            span.Context.TraceContext.Environment = env;
            span.Context.TraceContext.ServiceVersion = version;
            span.SetTraceSamplingPriority(SamplingPriority.AutoKeep);

            var returnedComment = DatabaseMonitoringPropagator.PropagateSpanData(DbmPropagationLevel.Service, service, span.Context, IntegrationId.MySql);

            returnedComment.Should().Be(expectedComment);
        }
    }
}<|MERGE_RESOLUTION|>--- conflicted
+++ resolved
@@ -42,16 +42,11 @@
             DbmPropagationLevel dbmPropagationLevel;
             Enum.TryParse(propagationMode, true, out dbmPropagationLevel);
 
-<<<<<<< HEAD
             IntegrationId integrationId;
             Enum.TryParse(integration, true, out integrationId);
 
             var context = new SpanContext(traceId: 7021887840877922076, spanId: 407003698947780173, samplingPriority: samplingPriority, serviceName: dbServiceName, "origin");
             var returnedComment = DatabaseMonitoringPropagator.PropagateSpanData(dbmPropagationLevel, "Test.Service", context, integrationId);
-=======
-            var context = new SpanContext(traceId: (TraceId)7021887840877922076, spanId: 407003698947780173, samplingPriority: samplingPriority, serviceName: "Test.Service-mysql", "origin");
-            var returnedComment = DatabaseMonitoringPropagator.PropagateSpanData(dbmPropagationLevel, "Test.Service", context);
->>>>>>> b9f5bf98
 
             returnedComment.Should().Be(expectedComment);
         }

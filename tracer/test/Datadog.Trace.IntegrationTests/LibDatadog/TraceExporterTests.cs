--- conflicted
+++ resolved
@@ -63,7 +63,13 @@
                        """
         };
 
-<<<<<<< HEAD
+        var testMetaStruct = new TestMetaStruct
+        {
+            Foo = "foo",
+            Bar = 1,
+        };
+        var metaStructBytes = MetaStructHelper.ObjectToByteArray(testMetaStruct.ToDictionary());
+
         var sampleRateResponses = new ConcurrentQueue<Dictionary<string, float>>();
 
         var discovery = DiscoveryService.Create(tracerSettings.Exporter);
@@ -78,19 +84,8 @@
         exporter.Should().BeOfType<TraceExporter>();
 
         var agentWriter = new AgentWriter(exporter, new NullStatsAggregator(), statsd, tracerSettings);
-        await using var tracer = TracerHelper.Create(tracerSettings, agentWriter: agentWriter, statsd: statsd, discoveryService: discovery);
 
-=======
->>>>>>> ff6c096b
-        var testMetaStruct = new TestMetaStruct
-        {
-            Foo = "foo",
-            Bar = 1,
-        };
-        var metaStructBytes = MetaStructHelper.ObjectToByteArray(testMetaStruct.ToDictionary());
-
-        var discovery = DiscoveryService.Create(tracerSettings.Exporter);
-        await using (var tracer = TracerHelper.Create(tracerSettings, discoveryService: discovery))
+        await using (var tracer = TracerHelper.Create(tracerSettings, agentWriter: agentWriter, statsd: statsd, discoveryService: discovery))
         {
             using (var span = tracer.StartSpan("operationName"))
             {

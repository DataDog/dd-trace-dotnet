--- conflicted
+++ resolved
@@ -183,25 +183,16 @@
 
     TargetFramework[] GetTestingFrameworks(PlatformFamily platform, bool isArm64 = false) => (platform, isArm64, IncludeAllTestFrameworks || RequiresThoroughTesting()) switch
     {
-<<<<<<< HEAD
+        // we only support linux-arm64 on .NET 5+, so we run a different subset of the TFMs for ARM64
+        (PlatformFamily.Linux, true, true) => new[] { TargetFramework.NET5_0, TargetFramework.NET6_0, TargetFramework.NET7_0, TargetFramework.NET8_0, TargetFramework.NET9_0, TargetFramework.NET10_0, },
+        (PlatformFamily.Linux, true, false) => new[] { TargetFramework.NET5_0, TargetFramework.NET6_0, TargetFramework.NET8_0, TargetFramework.NET9_0, TargetFramework.NET10_0, },
         // Don't test 2.1 for now, as the build is broken on master. If/when that's resolved, re-enable
-        (false, true) => new[] { TargetFramework.NET48, TargetFramework.NETCOREAPP3_0, TargetFramework.NETCOREAPP3_1, TargetFramework.NET5_0, TargetFramework.NET6_0, TargetFramework.NET7_0, TargetFramework.NET8_0, TargetFramework.NET9_0, TargetFramework.NET10_0 },
-        (false, false) => new[] { TargetFramework.NET48, TargetFramework.NETCOREAPP3_1, TargetFramework.NET8_0, TargetFramework.NET9_0, TargetFramework.NET10_0 },
-        // we only support linux-arm64 on .NET 5+, so we run a different subset of the TFMs for ARM64
-        (true, true) => new[] { TargetFramework.NET5_0, TargetFramework.NET6_0, TargetFramework.NET7_0, TargetFramework.NET8_0, TargetFramework.NET9_0, TargetFramework.NET10_0 },
-        (true, false) => new[] { TargetFramework.NET5_0, TargetFramework.NET6_0, TargetFramework.NET8_0, TargetFramework.NET9_0, TargetFramework.NET10_0 },
-=======
-        // we only support linux-arm64 on .NET 5+, so we run a different subset of the TFMs for ARM64
-        (PlatformFamily.Linux, true, true) => new[] { TargetFramework.NET5_0, TargetFramework.NET6_0, TargetFramework.NET7_0, TargetFramework.NET8_0, TargetFramework.NET9_0, },
-        (PlatformFamily.Linux, true, false) => new[] { TargetFramework.NET5_0, TargetFramework.NET6_0, TargetFramework.NET8_0, TargetFramework.NET9_0, },
-        // Don't test 2.1 for now, as the build is broken on master. If/when that's resolved, re-enable
-        (PlatformFamily.Windows, _, true) => new[] { TargetFramework.NET48, TargetFramework.NETCOREAPP3_0, TargetFramework.NETCOREAPP3_1, TargetFramework.NET5_0, TargetFramework.NET6_0, TargetFramework.NET7_0, TargetFramework.NET8_0, TargetFramework.NET9_0, },
-        (PlatformFamily.Windows, _, false) => new[] { TargetFramework.NET48, TargetFramework.NETCOREAPP3_1, TargetFramework.NET8_0, TargetFramework.NET9_0, },
+        (PlatformFamily.Windows, _, true) => new[] { TargetFramework.NET48, TargetFramework.NETCOREAPP3_0, TargetFramework.NETCOREAPP3_1, TargetFramework.NET5_0, TargetFramework.NET6_0, TargetFramework.NET7_0, TargetFramework.NET8_0, TargetFramework.NET9_0, TargetFramework.NET10_0, },
+        (PlatformFamily.Windows, _, false) => new[] { TargetFramework.NET48, TargetFramework.NETCOREAPP3_1, TargetFramework.NET8_0, TargetFramework.NET9_0, TargetFramework.NET10_0, },
         // Everything else e.g. MaxOS, linux-x64 etc
         // Same as Windows just without the .NET FX
-        (_, _, true) => new[] { TargetFramework.NETCOREAPP3_0, TargetFramework.NETCOREAPP3_1, TargetFramework.NET5_0, TargetFramework.NET6_0, TargetFramework.NET7_0, TargetFramework.NET8_0, TargetFramework.NET9_0, },
-        (_, _, false) => new[] { TargetFramework.NETCOREAPP3_1, TargetFramework.NET8_0, TargetFramework.NET9_0, },
->>>>>>> c32bc835
+        (_, _, true) => new[] { TargetFramework.NETCOREAPP3_0, TargetFramework.NETCOREAPP3_1, TargetFramework.NET5_0, TargetFramework.NET6_0, TargetFramework.NET7_0, TargetFramework.NET8_0, TargetFramework.NET9_0, TargetFramework.NET10_0, },
+        (_, _, false) => new[] { TargetFramework.NETCOREAPP3_1, TargetFramework.NET8_0, TargetFramework.NET9_0, TargetFramework.NET10_0, },
     };
 
     string ReleaseBranchForCurrentVersion() => new Version(Version).Major switch

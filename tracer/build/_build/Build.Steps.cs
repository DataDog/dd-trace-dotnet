using System;
using System.Collections.Generic;
using System.IO;
using System.Linq;
using System.Net.Http;
using System.Runtime.InteropServices;
using System.Text;
using System.Text.Json;
using System.Text.RegularExpressions;
using System.Threading.Tasks;
using Mono.Cecil;
using Nuke.Common;
using Nuke.Common.IO;
using Nuke.Common.ProjectModel;
using Nuke.Common.Tooling;
using Nuke.Common.Tools.DotNet;
using Nuke.Common.Tools.MSBuild;
using Nuke.Common.Tools.NuGet;
using Nuke.Common.Utilities.Collections;
using static Nuke.Common.EnvironmentInfo;
using static Nuke.Common.IO.CompressionTasks;
using static Nuke.Common.IO.FileSystemTasks;
using static Nuke.Common.IO.PathConstruction;
using static Nuke.Common.Tools.DotNet.DotNetTasks;
using static Nuke.Common.Tools.MSBuild.MSBuildTasks;
using Logger = Serilog.Log;

// #pragma warning disable SA1306
// #pragma warning disable SA1134
// #pragma warning disable SA1111
// #pragma warning disable SA1400
// #pragma warning disable SA1401

partial class Build
{
    [Solution("Datadog.Trace.sln")] readonly Solution Solution;
    AbsolutePath TracerDirectory => RootDirectory / "tracer";
    AbsolutePath SharedDirectory => RootDirectory / "shared";
    AbsolutePath ProfilerDirectory => RootDirectory / "profiler";
    AbsolutePath MsBuildProject => TracerDirectory / "Datadog.Trace.proj";

    AbsolutePath OutputDirectory => TracerDirectory / "bin";
    AbsolutePath SymbolsDirectory => OutputDirectory / "symbols";
    AbsolutePath ArtifactsDirectory => Artifacts ?? (OutputDirectory / "artifacts");
    AbsolutePath WindowsTracerHomeZip => ArtifactsDirectory / "windows-tracer-home.zip";
    AbsolutePath WindowsSymbolsZip => ArtifactsDirectory / "windows-native-symbols.zip";
    AbsolutePath OsxTracerHomeZip => ArtifactsDirectory / "macOS-tracer-home.zip";
    AbsolutePath BuildDataDirectory => TracerDirectory / "build_data";
    AbsolutePath TestLogsDirectory => BuildDataDirectory / "logs";
    AbsolutePath ToolSourceDirectory => ToolSource ?? (OutputDirectory / "runnerTool");
    AbsolutePath ToolInstallDirectory => ToolDestination ?? (ToolSourceDirectory / "install");

    AbsolutePath MonitoringHomeDirectory => MonitoringHome ?? (SharedDirectory / "bin" / "monitoring-home");

    [Solution("profiler/src/Demos/Datadog.Demos.sln")] readonly Solution ProfilerSamplesSolution;
    [Solution("Datadog.Profiler.sln")] readonly Solution ProfilerSolution;
    AbsolutePath ProfilerMsBuildProject => ProfilerDirectory / "src" / "ProfilerEngine" / "Datadog.Profiler.Native.Windows" / "Datadog.Profiler.Native.Windows.WithTests.proj";
    AbsolutePath ProfilerOutputDirectory => RootDirectory / "profiler" / "_build";
    AbsolutePath ProfilerBuildDataDirectory => ProfilerDirectory / "build_data";
    AbsolutePath ProfilerTestLogsDirectory => ProfilerBuildDataDirectory / "logs";

    AbsolutePath NativeBuildDirectory => RootDirectory / "obj";

    const string LibDdwafVersion = "1.14.0";

    string[] OlderLibDdwafVersions = new[] { "1.3.0", "1.10.0" };

    AbsolutePath LibDdwafDirectory(string libDdwafVersion = null) => (NugetPackageDirectory ?? RootDirectory / "packages") / $"libddwaf.{libDdwafVersion ?? LibDdwafVersion}";

    AbsolutePath SourceDirectory => TracerDirectory / "src";
    AbsolutePath BuildDirectory => TracerDirectory / "build";
    AbsolutePath TestsDirectory => TracerDirectory / "test";
    AbsolutePath BundleHomeDirectory => Solution.GetProject(Projects.DatadogTraceBundle).Directory / "home";
    AbsolutePath DatadogTraceDirectory => Solution.GetProject(Projects.DatadogTrace).Directory;

    readonly TargetFramework[] AppTrimmingTFMs = { TargetFramework.NETCOREAPP3_1, TargetFramework.NET6_0 };

    AbsolutePath SharedTestsDirectory => SharedDirectory / "test";

    AbsolutePath TempDirectory => (AbsolutePath)(IsWin ? Path.GetTempPath() : "/tmp/");

    readonly string[] WafWindowsArchitectureFolders = { "win-x86", "win-x64" };
    Project NativeTracerProject => Solution.GetProject(Projects.ClrProfilerNative);
    Project NativeLoaderProject => Solution.GetProject(Projects.NativeLoader);
    Project NativeLoaderTestsProject => Solution.GetProject(Projects.NativeLoaderNativeTests);

    [LazyPathExecutable(name: "cmake")] readonly Lazy<Tool> CMake;
    [LazyPathExecutable(name: "make")] readonly Lazy<Tool> Make;
    [LazyPathExecutable(name: "fpm")] readonly Lazy<Tool> Fpm;
    [LazyPathExecutable(name: "gzip")] readonly Lazy<Tool> GZip;
    [LazyPathExecutable(name: "cmd")] readonly Lazy<Tool> Cmd;
    [LazyPathExecutable(name: "chmod")] readonly Lazy<Tool> Chmod;
    [LazyPathExecutable(name: "objcopy")] readonly Lazy<Tool> ExtractDebugInfo;
    [LazyPathExecutable(name: "strip")] readonly Lazy<Tool> StripBinary;
    [LazyPathExecutable(name: "ln")] readonly Lazy<Tool> HardLinkUtil;
    [LazyPathExecutable(name: "cppcheck")] readonly Lazy<Tool> CppCheck;
    [LazyPathExecutable(name: "run-clang-tidy")] readonly Lazy<Tool> RunClangTidy;

    //OSX Tools
    readonly string[] OsxArchs = { "arm64", "x86_64" };
    [LazyPathExecutable(name: "otool")] readonly Lazy<Tool> OTool;
    [LazyPathExecutable(name: "lipo")] readonly Lazy<Tool> Lipo;

    IEnumerable<MSBuildTargetPlatform> ArchitecturesForPlatformForTracer
    {
        get
        {
            if (TargetPlatform == MSBuildTargetPlatform.x64)
            {
                if (ForceARM64BuildInWindows)
                {
                    return new[] { MSBuildTargetPlatform.x64, MSBuildTargetPlatform.x86, ARM64ECTargetPlatform };
                }
                else
                {
                    return new[] { MSBuildTargetPlatform.x64, MSBuildTargetPlatform.x86 };
                }
            }
            else if (TargetPlatform == ARM64TargetPlatform)
            {
                return new[] { MSBuildTargetPlatform.x64, MSBuildTargetPlatform.x86, ARM64ECTargetPlatform };
            }
            else if (TargetPlatform == MSBuildTargetPlatform.x86)
            {
                return new[] { MSBuildTargetPlatform.x86 };
            }

            return new[] { TargetPlatform };
        }
    }

    IEnumerable<MSBuildTargetPlatform> ArchitecturesForPlatformForProfiler
    {
        get
        {
            if (TargetPlatform == MSBuildTargetPlatform.x64)
            {
                return new[] { MSBuildTargetPlatform.x64, MSBuildTargetPlatform.x86 };
            }
            else if (TargetPlatform == MSBuildTargetPlatform.x86)
            {
                return new[] { MSBuildTargetPlatform.x86 };
            }

            return new[] { TargetPlatform };
        }
    }

    bool IsArm64 => RuntimeInformation.ProcessArchitecture == Architecture.Arm64;
    string UnixArchitectureIdentifier => IsArm64 ? "arm64" : TargetPlatform.ToString();

    IEnumerable<string> LinuxPackageTypes => IsAlpine ? new[] { "tar" } : new[] { "deb", "rpm", "tar" };

    IEnumerable<Project> ProjectsToPack => new[]
    {
        Solution.GetProject(Projects.DatadogTrace),
        Solution.GetProject(Projects.DatadogTraceOpenTracing),
        Solution.GetProject(Projects.DatadogTraceAnnotations),
        Solution.GetProject(Projects.DatadogTraceBenchmarkDotNet),
        Solution.GetProject(Projects.DatadogTraceTrimming),
    };

    Project[] ParallelIntegrationTests => new[]
    {
        Solution.GetProject(Projects.TraceIntegrationTests),
        Solution.GetProject(Projects.OpenTracingIntegrationTests),
    };

    Project[] ClrProfilerIntegrationTests => new[]
    {
        Solution.GetProject(Projects.ClrProfilerIntegrationTests),
        Solution.GetProject(Projects.AppSecIntegrationTests),
        Solution.GetProject(Projects.DdTraceIntegrationTests),
        Solution.GetProject(Projects.DdDotnetIntegrationTests)
    };

    TargetFramework[] TestingFrameworks =>
    IncludeAllTestFrameworks || HaveIntegrationsChanged
        ? new[] { TargetFramework.NET462, TargetFramework.NETCOREAPP2_1, TargetFramework.NETCOREAPP3_0, TargetFramework.NETCOREAPP3_1, TargetFramework.NET5_0, TargetFramework.NET6_0, TargetFramework.NET7_0, }
        : new[] { TargetFramework.NET462, TargetFramework.NETCOREAPP2_1, TargetFramework.NETCOREAPP3_1, TargetFramework.NET7_0, };

    bool HaveIntegrationsChanged =>
        GetGitChangedFiles(baseBranch: "origin/master")
           .Any(s => new[]
            {
                "tracer/src/Datadog.Trace/Generated/net461/Datadog.Trace.SourceGenerators/Datadog.Trace.SourceGenerators.InstrumentationDefinitions.InstrumentationDefinitionsGenerator",
                "tracer/src/Datadog.Trace/Generated/netstandard2.0/Datadog.Trace.SourceGenerators/Datadog.Trace.SourceGenerators.InstrumentationDefinitions.InstrumentationDefinitionsGenerator",
                "tracer/src/Datadog.Trace/Generated/netcoreapp3.1/Datadog.Trace.SourceGenerators/Datadog.Trace.SourceGenerators.InstrumentationDefinitions.InstrumentationDefinitionsGenerator",
                "tracer/src/Datadog.Trace/Generated/net6.0/Datadog.Trace.SourceGenerators/Datadog.Trace.SourceGenerators.InstrumentationDefinitions.InstrumentationDefinitionsGenerator",
            }.Any(s.Contains));

    readonly IEnumerable<TargetFramework> TargetFrameworks = new[]
    {
        TargetFramework.NET461,
        TargetFramework.NETSTANDARD2_0,
        TargetFramework.NETCOREAPP3_1,
        TargetFramework.NET6_0,
    };

    Target CreateRequiredDirectories => _ => _
        .Unlisted()
        .Executes(() =>
        {
            EnsureExistingDirectory(MonitoringHomeDirectory);
            EnsureExistingDirectory(ArtifactsDirectory);
            EnsureExistingDirectory(BuildDataDirectory);
            EnsureExistingDirectory(ProfilerBuildDataDirectory);
            EnsureExistingDirectory(SymbolsDirectory);
        });

    Target Restore => _ => _
        .After(Clean)
        .Unlisted()
        .Executes(() =>
        {
            if (IsWin)
            {
                NuGetTasks.NuGetRestore(s => s
                    .SetTargetPath(Solution)
                    .SetVerbosity(NuGetVerbosity.Normal)
                    .When(!string.IsNullOrEmpty(NugetPackageDirectory), o =>
                        o.SetPackagesDirectory(NugetPackageDirectory)));
            }
            else
            {
                DotNetRestore(s => s
                    .SetProjectFile(Solution)
                    .SetVerbosity(DotNetVerbosity.Normal)
                    .SetProperty("configuration", BuildConfiguration.ToString())
                    .When(!string.IsNullOrEmpty(NugetPackageDirectory), o =>
                        o.SetPackageDirectory(NugetPackageDirectory)));
            }
        });

    Target CompileNativeSrcWindows => _ => _
        .Unlisted()
        .After(CompileManagedSrc)
        .OnlyWhenStatic(() => IsWin)
        .Executes(() =>
        {
            // If we're building for x64, build for x86 too
            var platforms = ArchitecturesForPlatformForTracer;

            // Can't use dotnet msbuild, as needs to use the VS version of MSBuild
            // Build native tracer assets
            MSBuild(s => s
                .SetTargetPath(MsBuildProject)
                .SetConfiguration(BuildConfiguration)
                .SetMSBuildPath()
                .SetTargets("BuildCppSrc")
                .DisableRestore()
                .SetMaxCpuCount(null)
                .CombineWith(platforms, (m, platform) => m
                    .SetTargetPlatform(platform)));
        });

    Target CompileTracerNativeSrcLinux => _ => _
        .Unlisted()
        .After(CompileManagedSrc)
        .OnlyWhenStatic(() => IsLinux)
        .Executes(() =>
        {
            EnsureExistingDirectory(NativeBuildDirectory);

            CMake.Value(
                arguments: $"-DCMAKE_CXX_COMPILER=clang++ -DCMAKE_C_COMPILER=clang -B {NativeBuildDirectory} -S {RootDirectory} -DCMAKE_BUILD_TYPE={BuildConfiguration}");
            CMake.Value(
                arguments: $"--build {NativeBuildDirectory} --parallel {Environment.ProcessorCount} --target {FileNames.NativeTracer}");
        });

    Target CompileNativeSrcMacOs => _ => _
        .Unlisted()
        .After(CompileManagedSrc)
        .OnlyWhenStatic(() => IsOsx)
        .Executes(() =>
        {
            DeleteDirectory(NativeTracerProject.Directory / "build");

            var lstNativeBinaries = new List<string>();
            foreach (var arch in OsxArchs)
            {
                var buildDirectory = NativeBuildDirectory + "_" + arch;
                EnsureExistingDirectory(buildDirectory);

                var envVariables = new Dictionary<string, string> { ["CMAKE_OSX_ARCHITECTURES"] = arch };

                // Build native
                CMake.Value(
                    arguments: $"-B {buildDirectory} -S {RootDirectory} -DCMAKE_BUILD_TYPE={BuildConfiguration}",
                    environmentVariables: envVariables);
                CMake.Value(
                    arguments: $"--build {buildDirectory} --parallel {Environment.ProcessorCount} --target {FileNames.NativeTracer}",
                    environmentVariables: envVariables);

                var sourceFile = NativeTracerProject.Directory / "build" / "bin" / $"{NativeTracerProject.Name}.dylib";
                var destFile = NativeTracerProject.Directory / "build" / "bin" / $"{NativeTracerProject.Name}.{arch}.dylib";

                // Check section with the manager loader
                var output = OTool.Value(arguments: $"-s binary dll {sourceFile}", logOutput: false);
                var outputCount = output.Select(o => o.Type == OutputType.Std).Count();
                if (outputCount < 1000)
                {
                    throw new ApplicationException("Managed loader section doesn't have the enough size > 1000");
                }

                // Check the architecture of the build
                output = Lipo.Value(arguments: $"-archs {sourceFile}", logOutput: false);
                var strOutput = string.Join('\n', output.Where(o => o.Type == OutputType.Std).Select(o => o.Text));
                if (!strOutput.Contains(arch, StringComparison.OrdinalIgnoreCase))
                {
                    throw new ApplicationException($"Invalid architecture, expected: '{arch}', actual: '{strOutput}'");
                }

                // Copy binary to the temporal destination
                CopyFile(sourceFile, destFile, FileExistsPolicy.Overwrite);
                DeleteFile(sourceFile);
                DeleteFile(NativeTracerProject.Directory / "build" / "bin" / $"{NativeTracerProject.Name}.static.a");

                // Add library to the list
                lstNativeBinaries.Add(destFile);
            }

            // Create universal shared library with all architectures in a single file
            var destination = NativeTracerProject.Directory / "build" / "bin" / $"{NativeTracerProject.Name}.dylib";
            DeleteFile(destination);
            Console.WriteLine($"Creating universal binary for {destination}");
            var strNativeBinaries = string.Join(' ', lstNativeBinaries);
            Lipo.Value(arguments: $"{strNativeBinaries} -create -output {destination}");
        });

    Target CompileNativeSrc => _ => _
        .Unlisted()
        .Description("Compiles the native loader")
        .DependsOn(CompileNativeSrcWindows)
        .DependsOn(CompileNativeSrcMacOs)
        .DependsOn(CompileTracerNativeSrcLinux);

    Target CppCheckNativeSrcUnix => _ => _
        .Unlisted()
        .OnlyWhenStatic(() => IsLinux || IsOsx)
        .Executes(() =>
        {
            var (arch, ext) = GetUnixArchitectureAndExtension();
            CppCheck.Value(arguments: $"--inconclusive --project={NativeTracerProject.Path} --output-file={BuildDataDirectory}/{NativeTracerProject.Name}-cppcheck-{arch}.xml --xml --enable=all --suppress=\"noExplicitConstructor\" --suppress=\"cstyleCast\" --suppress=\"duplicateBreak\" --suppress=\"unreadVariable\" --suppress=\"functionConst\" --suppress=\"funcArgNamesDifferent\" --suppress=\"variableScope\" --suppress=\"useStlAlgorithm\" --suppress=\"functionStatic\" --suppress=\"initializerList\" --suppress=\"redundantAssignment\" --suppress=\"redundantInitialization\" --suppress=\"shadowVariable\" --suppress=\"constParameter\" --suppress=\"unusedPrivateFunction\" --suppress=\"unusedFunction\" --suppress=\"missingInclude\" --suppress=\"unmatchedSuppression\" --suppress=\"knownConditionTrueFalse\"");
            CppCheck.Value(arguments: $"--inconclusive --project={NativeTracerProject.Path} --output-file={BuildDataDirectory}/{NativeTracerProject.Name}-cppcheck-{arch}.txt --enable=all --suppress=\"noExplicitConstructor\" --suppress=\"cstyleCast\" --suppress=\"duplicateBreak\" --suppress=\"unreadVariable\" --suppress=\"functionConst\" --suppress=\"funcArgNamesDifferent\" --suppress=\"variableScope\" --suppress=\"useStlAlgorithm\" --suppress=\"functionStatic\" --suppress=\"initializerList\" --suppress=\"redundantAssignment\" --suppress=\"redundantInitialization\" --suppress=\"shadowVariable\" --suppress=\"constParameter\" --suppress=\"unusedPrivateFunction\" --suppress=\"unusedFunction\" --suppress=\"missingInclude\" --suppress=\"unmatchedSuppression\" --suppress=\"knownConditionTrueFalse\"");
        });

    Target CppCheckNativeSrc => _ => _
        .Unlisted()
        .Description("Runs CppCheck over the native tracer project")
        .DependsOn(CppCheckNativeSrcUnix);

    Target CompileManagedSrc => _ => _
        .Unlisted()
        .Description("Compiles the managed code in the src directory")
        .After(CreateRequiredDirectories)
        .After(Restore)
        .Executes(() =>
        {
            var include = TracerDirectory.GlobFiles(
                "src/**/*.csproj"
            );

            var exclude = TracerDirectory.GlobFiles(
                "src/Datadog.Trace.Bundle/Datadog.Trace.Bundle.csproj",
                "src/Datadog.Trace.Tools.Runner/*.csproj",
                "src/**/Datadog.InstrumentedAssembly*.csproj",
                "src/Datadog.AutoInstrumentation.Generator/*.csproj"
            );

            var toBuild = include.Except(exclude);

            DotnetBuild(toBuild, noDependencies: false);
        });


    Target CompileTracerNativeTestsWindows => _ => _
        .Unlisted()
        .After(CompileNativeSrc)
        .OnlyWhenStatic(() => IsWin)
        .Executes(() =>
        {
            // If we're building for x64, build for x86 too
            var platforms =
                Equals(TargetPlatform, MSBuildTargetPlatform.x64)
                    ? new[] { MSBuildTargetPlatform.x64, MSBuildTargetPlatform.x86 }
                    : new[] { MSBuildTargetPlatform.x86 };

            // Can't use dotnet msbuild, as needs to use the VS version of MSBuild
            MSBuild(s => s
                .SetTargetPath(MsBuildProject)
                .SetConfiguration(BuildConfiguration)
                .SetMSBuildPath()
                .SetTargets("BuildCppTests")
                .DisableRestore()
                .SetMaxCpuCount(null)
                .CombineWith(platforms, (m, platform) => m
                    .SetTargetPlatform(platform)));
        });

    Target CompileTracerNativeTestsLinux => _ => _
        .Unlisted()
        .After(CompileNativeSrc)
        .OnlyWhenStatic(() => IsLinux)
        .Executes(() =>
        {
            EnsureExistingDirectory(NativeBuildDirectory);

            CMake.Value(
                arguments: $"-DCMAKE_CXX_COMPILER=clang++ -DCMAKE_C_COMPILER=clang -B {NativeBuildDirectory} -S {RootDirectory} -DCMAKE_BUILD_TYPE={BuildConfiguration}");
            CMake.Value(
                arguments: $"--build {NativeBuildDirectory} --parallel {Environment.ProcessorCount} --target {FileNames.NativeTracerTests}");
        });

    Target CompileNativeTests => _ => _
        .Unlisted()
        .Description("Compiles the native unit tests (native loader, profiler)")
        .DependsOn(CompileTracerNativeTestsWindows)
        .DependsOn(CompileTracerNativeTestsLinux)
        .DependsOn(CompileNativeLoaderTestsWindows)
        .DependsOn(CompileNativeLoaderTestsLinux)
        .DependsOn(CompileProfilerNativeTestsWindows);

    Target DownloadLibDdwaf => _ => _.Unlisted().After(CreateRequiredDirectories).Executes(() => DownloadWafVersion());

    async Task DownloadWafVersion(string libddwafVersion = null, string uncompressFolderTarget = null)
    {
        var libDdwafUri = new Uri(
            $"https://www.nuget.org/api/v2/package/libddwaf/{libddwafVersion ?? LibDdwafVersion}"
        );
        var libDdwafZip = TempDirectory / "libddwaf.zip";

        using (var client = new HttpClient())
        {
            var response = await client.GetAsync(libDdwafUri);

            response.EnsureSuccessStatusCode();

            await using var file = File.Create(libDdwafZip);
            await using var stream = await response.Content.ReadAsStreamAsync();
            await stream.CopyToAsync(file);
        }

        uncompressFolderTarget ??= LibDdwafDirectory(libddwafVersion);
        Console.WriteLine($"{libDdwafZip} downloaded. Extracting to {uncompressFolderTarget}...");

        UncompressZip(libDdwafZip, uncompressFolderTarget);
    }

    Target CopyLibDdwaf => _ => _
        .Unlisted()
        .After(Clean)
        .After(DownloadLibDdwaf)
        .Executes(() =>
        {
            if (IsWin)
            {
                foreach (var architecture in WafWindowsArchitectureFolders)
                {
                    var source = LibDdwafDirectory() / "runtimes" / architecture / "native" / "ddwaf.dll";
                    var dest = MonitoringHomeDirectory / architecture;
                    CopyFileToDirectory(source, dest, FileExistsPolicy.Overwrite);
                }
            }
            else if (IsLinux)
            {
                var (sourceArch, ext) = GetLibDdWafUnixArchitectureAndExtension();
                var (destArch, _) = GetUnixArchitectureAndExtension();

                var ddwafFileName = $"libddwaf.{ext}";

                var source = LibDdwafDirectory() / "runtimes" / sourceArch / "native" / ddwafFileName;
                var dest = MonitoringHomeDirectory / destArch;
                CopyFileToDirectory(source, dest, FileExistsPolicy.Overwrite);
            }
            else if (IsOsx)
            {
                var (sourceArch, ext) = GetLibDdWafUnixArchitectureAndExtension();
                var ddwafFileName = $"libddwaf.{ext}";

                var source = LibDdwafDirectory() / "runtimes" / sourceArch / "native" / ddwafFileName;
                var dest = MonitoringHomeDirectory / "osx";
                CopyFileToDirectory(source, dest, FileExistsPolicy.Overwrite);
            }
        });

    Target CopyNativeFilesForAppSecUnitTests => _ => _
                .Unlisted()
                .After(Clean)
                .After(DownloadLibDdwaf)
                .Executes(async () =>
                {
                    var project = Solution.GetProject(Projects.AppSecUnitTests);
                    var testDir = project.Directory;
                    var frameworks = project.GetTargetFrameworks();

                    var testBinFolder = testDir / "bin" / BuildConfiguration;

                    // dotnet test runs under x86 for net461, even on x64 platforms
                    // so copy both, just to be safe
                    if (IsWin)
                    {
                        foreach (var arch in WafWindowsArchitectureFolders)
                        {
                            var source = MonitoringHomeDirectory / arch;
                            foreach (var fmk in frameworks)
                            {
                                var dest = testBinFolder / fmk / arch;
                                CopyDirectoryRecursively(source, dest, DirectoryExistsPolicy.Merge, FileExistsPolicy.Overwrite);
                                foreach (var olderLibDdwafVersion in OlderLibDdwafVersions)
                                {
                                    var oldVersionTempPath = TempDirectory / $"libddwaf.{olderLibDdwafVersion}";
                                    var oldVersionPath = oldVersionTempPath / "runtimes" / arch / "native" / "ddwaf.dll";
                                    await DownloadWafVersion(olderLibDdwafVersion, oldVersionTempPath);
                                    CopyFile(oldVersionPath, dest / $"ddwaf-{olderLibDdwafVersion}.dll", FileExistsPolicy.Overwrite);
                                }
                            }
                        }
                    }
                    else
                    {
                        var (arch, _) = GetUnixArchitectureAndExtension();
                        var (archWaf, ext) = GetLibDdWafUnixArchitectureAndExtension();

                        foreach (var fmk in frameworks)
                        {
                            // We have to copy into the _root_ test bin folder here, not the arch sub-folder.
                            // This is because these tests try to load the WAF.
                            // Loading the WAF requires using the native tracer as a proxy, which means either
                            // - The native tracer must be loaded first, so it can rewrite the PInvoke calls
                            // - The native tracer must be side-by-side with the running dll
                            // As this is a managed-only unit test, the native tracer _must_ be in the root folder
                            // For simplicity, we just copy all the native dlls there
                            var dest = testBinFolder / fmk;

                            // use the files from the monitoring native folder
                            CopyDirectoryRecursively(MonitoringHomeDirectory / (IsOsx ? "osx" : arch), dest, DirectoryExistsPolicy.Merge, FileExistsPolicy.Overwrite);
                            foreach (var olderLibDdwafVersion in OlderLibDdwafVersions)
                            {
                                var patchedArchWaf = (IsOsx && olderLibDdwafVersion != "1.10.0") ? archWaf + "-x64" : archWaf;
                                var oldVersionTempPath = TempDirectory / $"libddwaf.{olderLibDdwafVersion}";
                                var oldVersionPath = oldVersionTempPath / "runtimes" / patchedArchWaf / "native" / $"libddwaf.{ext}";
                                await DownloadWafVersion(olderLibDdwafVersion, oldVersionTempPath);
                                CopyFile(oldVersionPath, dest / $"libddwaf-{olderLibDdwafVersion}.{ext}", FileExistsPolicy.Overwrite);
                            }
                        }
                    }
                });

    Target PublishManagedTracer => _ => _
        .Unlisted()
        .After(CompileManagedSrc)
        .Executes(() =>
        {
            var targetFrameworks = IsWin
                ? TargetFrameworks
                : TargetFrameworks.Where(framework => !framework.ToString().StartsWith("net4"));

            // Publish Datadog.Trace.MSBuild which includes Datadog.Trace and Datadog.Trace.AspNet
            DotNetPublish(s => s
                .SetProject(Solution.GetProject(Projects.DatadogTraceMsBuild))
                .SetConfiguration(BuildConfiguration)
                .SetTargetPlatformAnyCPU()
                .EnableNoBuild()
                .EnableNoRestore()
                .CombineWith(targetFrameworks, (p, framework) => p
                    .SetFramework(framework)
                    .SetOutput(MonitoringHomeDirectory / framework)));
        });

    Target PublishNativeSymbolsWindows => _ => _
      .Unlisted()
      .OnlyWhenStatic(() => IsWin)
      .After(CompileNativeSrc, PublishManagedTracer)
      .Executes(() =>
       {
           foreach (var architecture in ArchitecturesForPlatformForTracer)
           {
               var source = NativeTracerProject.Directory / "bin" / BuildConfiguration / architecture.ToString() /
                            $"{NativeTracerProject.Name}.pdb";
               var dest = SymbolsDirectory / $"win-{architecture}" / Path.GetFileName(source);
               CopyFile(source, dest, FileExistsPolicy.Overwrite);
           }
       });

    Target PublishNativeTracerWindows => _ => _
        .Unlisted()
        .OnlyWhenStatic(() => IsWin)
        .After(CompileNativeSrc, PublishManagedTracer)
        .Executes(() =>
        {
            foreach (var architecture in ArchitecturesForPlatformForTracer)
            {
                // Copy native tracer assets
                var source = NativeTracerProject.Directory / "bin" / BuildConfiguration / architecture.ToString() /
                             $"{NativeTracerProject.Name}.dll";
                var dest = MonitoringHomeDirectory / $"win-{architecture}";
                CopyFileToDirectory(source, dest, FileExistsPolicy.Overwrite);
            }
        });

    Target PublishNativeTracerUnix => _ => _
        .Unlisted()
        .OnlyWhenStatic(() => IsLinux)
        .After(CompileNativeSrc, PublishManagedTracer)
        .Executes(() =>
        {
            var (arch, extension) = GetUnixArchitectureAndExtension();

            // Copy Native file
            CopyFileToDirectory(
                NativeTracerProject.Directory / "build" / "bin" / $"{NativeTracerProject.Name}.{extension}",
                MonitoringHomeDirectory / arch,
                FileExistsPolicy.Overwrite);
        });

    Target PublishNativeTracerOsx => _ => _
        .Unlisted()
        .OnlyWhenStatic(() => IsOsx)
        .After(CompileNativeSrc, PublishManagedTracer)
        .Executes(() =>
        {
            // Copy the universal binary to the output folder
            CopyFileToDirectory(
                NativeTracerProject.Directory / "build" / "bin" / $"{NativeTracerProject.Name}.dylib",
                MonitoringHomeDirectory / "osx",
                FileExistsPolicy.Overwrite,
                true);
        });

    Target PublishNativeTracer => _ => _
        .Unlisted()
        .DependsOn(PublishNativeTracerWindows)
        .DependsOn(PublishNativeTracerUnix)
        .DependsOn(PublishNativeTracerOsx);

    Target BuildMsi => _ => _
        .Unlisted()
        .Description("Builds the .msi files from the repo")
        .After(BuildTracerHome, BuildProfilerHome, BuildNativeLoader)
        .OnlyWhenStatic(() => IsWin)
        .Executes(() =>
        {
            MSBuild(s => s
                    .SetTargetPath(SharedDirectory / "src" / "msi-installer" / "WindowsInstaller.wixproj")
                    .SetConfiguration(BuildConfiguration)
                    .SetMSBuildPath()
                    .AddProperty("RunWixToolsOutOfProc", true)
                    .SetProperty("MonitoringHomeDirectory", MonitoringHomeDirectory)
                    .SetMaxCpuCount(null)
                    .CombineWith(ArchitecturesForPlatformForTracer, (o, arch) => o
                        .SetProperty("MsiOutputPath", ArtifactsDirectory / arch.ToString())
                        .SetTargetPlatform(arch)),
                degreeOfParallelism: 2);
        });

    Target CreateBundleHome => _ => _
        .Unlisted()
        .After(BuildTracerHome)
        .Executes(() =>
        {
            // clean directory of everything except the text files
            BundleHomeDirectory
               .GlobFiles("*.*")
               .Where(filepath => Path.GetExtension(filepath) != ".txt")
               .ForEach(DeleteFile);

            // Copy existing files from tracer home to the Bundle location
            CopyDirectoryRecursively(MonitoringHomeDirectory, BundleHomeDirectory, DirectoryExistsPolicy.Merge, FileExistsPolicy.Overwrite);

            // Add the create log path script
            CopyFileToDirectory(BuildDirectory / "artifacts" / FileNames.CreateLogPathScript, BundleHomeDirectory);
        });

    Target ExtractDebugInfoLinux => _ => _
        .Unlisted()
        .After(BuildProfilerHome, BuildTracerHome, BuildNativeLoader)
        .Executes(() =>
        {
            // extract debug info from everything in monitoring home and copy it to the linux symbols directory
            var files = MonitoringHomeDirectory.GlobFiles("linux-*/*.so");

            foreach (var file in files)
            {
                var outputDir = SymbolsDirectory / new FileInfo(file).Directory!.Name;
                EnsureExistingDirectory(outputDir);
                var outputFile = outputDir / Path.GetFileNameWithoutExtension(file);
                var debugOutputFile = outputFile + ".debug";

                Logger.Information($"Extracting debug symbol for {file} to {outputFile}.debug");
                ExtractDebugInfo.Value(arguments: $"--only-keep-debug {file} {debugOutputFile}");

                Logger.Information($"Stripping out unneeded information from {file}");
                StripBinary.Value(arguments: $"--strip-unneeded {file}");

                Logger.Information($"Add .gnu_debuglink for {file} targeting {debugOutputFile}");
                ExtractDebugInfo.Value(arguments: $"--add-gnu-debuglink={debugOutputFile} {file}");
            }
        });

    Target ZipSymbols => _ => _
        .Unlisted()
        .After(BuildTracerHome)
        .DependsOn(PublishNativeSymbolsWindows)
        .OnlyWhenStatic(() => IsWin)
        .Executes(() =>
        {
            CompressZip(SymbolsDirectory, WindowsSymbolsZip, fileMode: FileMode.Create);
        });

    Target ZipMonitoringHome => _ => _
       .DependsOn(ZipMonitoringHomeWindows)
       .DependsOn(ZipMonitoringHomeLinux)
       .DependsOn(ZipMonitoringHomeOsx);

    Target ZipMonitoringHomeWindows => _ => _
        .Unlisted()
        .After(BuildTracerHome, BuildProfilerHome, BuildNativeLoader, SignDlls)
        .OnlyWhenStatic(() => IsWin)
        .Executes(() =>
        {
            CompressZip(MonitoringHomeDirectory, WindowsTracerHomeZip, fileMode: FileMode.Create);
        });

    Target PrepareMonitoringHomeLinux => _ => _
        .Unlisted()
        .After(BuildTracerHome, BuildProfilerHome, BuildNativeLoader)
        .OnlyWhenStatic(() => IsLinux)
        .Requires(() => Version)
        .Executes(() =>
        {
            var fpm = Fpm.Value;
            var gzip = GZip.Value;
            var chmod = Chmod.Value;

            // For legacy back-compat reasons, we _must_ add certain files to their expected locations
            // in the linux packages, as customers may have environment variables pointing to them
            // we do this work in the temp folder to avoid "messing" with the artifacts directory
            var (arch, ext) = GetUnixArchitectureAndExtension();
            var assetsDirectory = TemporaryDirectory / arch;
            EnsureCleanDirectory(assetsDirectory);
            CopyDirectoryRecursively(MonitoringHomeDirectory, assetsDirectory, DirectoryExistsPolicy.Merge);

            // For back-compat reasons, we must always have the Datadog.ClrProfiler.Native.so file in the root folder
            // as it's set in the COR_PROFILER_PATH etc env var
            // so create a symlink to avoid bloating package sizes
            var archSpecificFile = assetsDirectory / arch / $"{FileNames.NativeLoader}.{ext}";
            var linkLocation = assetsDirectory / $"{FileNames.NativeLoader}.{ext}";
            HardLinkUtil.Value($"-v {archSpecificFile} {linkLocation}");

            // For back-compat reasons, we have to keep the libddwaf.so file in the root folder
            // because the way AppSec probes the paths won't find the linux-musl-x64 target currently
            archSpecificFile = assetsDirectory / arch / FileNames.AppSecLinuxWaf;
            linkLocation = assetsDirectory / FileNames.AppSecLinuxWaf;
            HardLinkUtil.Value($"-v {archSpecificFile} {linkLocation}");

            // we must always have the Datadog.Linux.ApiWrapper.x64.so file in the continuousprofiler subfolder
            // as it's set in the LD_PRELOAD env var
            var continuousProfilerDir = assetsDirectory / "continuousprofiler";
            EnsureExistingDirectory(continuousProfilerDir);
            archSpecificFile = assetsDirectory / arch / FileNames.ProfilerLinuxApiWrapper;
            linkLocation = continuousProfilerDir / FileNames.ProfilerLinuxApiWrapper;
            HardLinkUtil.Value($"-v {archSpecificFile} {linkLocation}");

            // Copy the loader.conf to the root folder, this is required for when the "root" native loader is used,
            // It needs to include the architecture in the paths to the native dlls
            //
            // The regex replaces (for example):
            //      PROFILER;{BD1A650D-AC5D-4896-B64F-D6FA25D6B26A};linux-x64;./Datadog.Profiler.Native.so
            // with (adds folder prefix):
            //      PROFILER;{BD1A650D-AC5D-4896-B64F-D6FA25D6B26A};linux-x64;./linux-x64/Datadog.Profiler.Native.so
            var loaderConfContents = File.ReadAllText(MonitoringHomeDirectory / arch / FileNames.LoaderConf);
            loaderConfContents = Regex.Replace(
                input: loaderConfContents,
                pattern: @";(linux-.*?);\.\/Datadog\.",
                replacement: $@";$1;./{arch}/Datadog.");
            File.WriteAllText(assetsDirectory / FileNames.LoaderConf, contents: loaderConfContents);

            // Copy createLogPath.sh script and set the permissions
            CopyFileToDirectory(BuildDirectory / "artifacts" / FileNames.CreateLogPathScript, assetsDirectory);
            chmod.Invoke($"+x {assetsDirectory / FileNames.CreateLogPathScript}");
        });

    Target ZipMonitoringHomeLinux => _ => _
        .Unlisted()
        .After(BuildTracerHome, BuildProfilerHome, BuildNativeLoader)
        .DependsOn(PrepareMonitoringHomeLinux)
        .OnlyWhenStatic(() => IsLinux)
        .Requires(() => Version)
        .Executes(() =>
        {
            var fpm = Fpm.Value;
            var gzip = GZip.Value;

            var (arch, ext) = GetUnixArchitectureAndExtension();
            var assetsDirectory = TemporaryDirectory / arch;
            var workingDirectory = ArtifactsDirectory / $"linux-{UnixArchitectureIdentifier}";
            EnsureCleanDirectory(workingDirectory);

            const string packageName = "datadog-dotnet-apm";
            foreach (var packageType in LinuxPackageTypes)
            {
                var args = new List<string>()
                {
                    "-f",
                    "-s dir",
                    $"-t {packageType}",
                    $"-n {packageName}",
                    $"-v {Version}",
                    packageType == "tar" ? "" : "--prefix /opt/datadog",
                    $"--chdir {assetsDirectory}",
                    "createLogPath.sh",
                    "netstandard2.0/",
                    "netcoreapp3.1/",
                    "net6.0/",
                    "Datadog.Trace.ClrProfiler.Native.so",
                    "libddwaf.so",
                    "continuousprofiler/",
                    "loader.conf",
                    $"{arch}/",
                };

                var arguments = string.Join(" ", args);
                fpm(arguments, workingDirectory: workingDirectory);
            }

            gzip($"-f {packageName}.tar", workingDirectory: workingDirectory);

            var suffix = RuntimeInformation.ProcessArchitecture == Architecture.X64
                ? string.Empty
                : $".{RuntimeInformation.ProcessArchitecture.ToString().ToLower()}";

            var versionedName = IsAlpine
                ? $"{packageName}-{Version}-musl{suffix}.tar.gz"
                : $"{packageName}-{Version}{suffix}.tar.gz";

            RenameFile(
                workingDirectory / $"{packageName}.tar.gz",
                workingDirectory / versionedName);
        });

    Target ZipMonitoringHomeOsx => _ => _
        .Unlisted()
        .After(BuildTracerHome, BuildNativeLoader)
        .OnlyWhenStatic(() => IsOsx)
        .Executes(() =>
        {
            // As a naive approach let's do the same as windows, create a zip folder
            CompressZip(MonitoringHomeDirectory, OsxTracerHomeZip, fileMode: FileMode.Create);
        });

    Target CompileInstrumentationVerificationLibrary => _ => _
        .Unlisted()
        .After(Restore, CompileManagedSrc)
        .Executes(() =>
        {
            DotnetBuild(TracerDirectory.GlobFiles("src/**/Datadog.InstrumentedAssembly*.csproj"), noDependencies: false);
        });

    Target CompileManagedTestHelpers => _ => _
        .Unlisted()
        .After(Restore)
        .After(CompileManagedSrc)
        .DependsOn(CompileInstrumentationVerificationLibrary)
        .Executes(() =>
        {
            //we need to build in this exact order
            DotnetBuild(TracerDirectory.GlobFiles("test/**/*TestHelpers.csproj"));
            DotnetBuild(TracerDirectory.GlobFiles("test/**/*TestHelpers.AutoInstrumentation.csproj"));
        });

    Target CompileManagedUnitTests => _ => _
        .Unlisted()
        .After(Restore)
        .After(CompileManagedSrc)
        .After(BuildRunnerTool)
        .DependsOn(CopyNativeFilesForAppSecUnitTests)
        .DependsOn(CompileManagedTestHelpers)
        .Executes(() =>
        {
            DotnetBuild(TracerDirectory.GlobFiles("test/**/*.Tests.csproj"));
        });

    Target RunManagedUnitTests => _ => _
        .Unlisted()
        .After(CompileManagedUnitTests)
        .Executes(() =>
        {
            EnsureExistingDirectory(TestLogsDirectory);

            var testProjects = TracerDirectory.GlobFiles("test/**/*.Tests.csproj")
                .Select(x => Solution.GetProject(x))
                .ToList();

            testProjects.ForEach(EnsureResultsDirectory);
            var filter = string.IsNullOrWhiteSpace(Filter) && IsArm64 ? "(Category!=ArmUnsupported)&(Category!=AzureFunctions)" : Filter;
            var exceptions = new List<Exception>();
            try
            {
                foreach (var targetFramework in TestingFrameworks.Where(x => x == Framework || Framework is null))
                {
                    try
                    {
                        DotNetTest(x => x
                            .EnableNoRestore()
                            .EnableNoBuild()
                            .SetFilter(filter)
                            .SetConfiguration(BuildConfiguration)
                            .SetTargetPlatformAnyCPU()
                            .SetDDEnvironmentVariables("dd-tracer-dotnet")
                            .SetFramework(targetFramework)
                            .EnableCrashDumps()
                            .SetLogsDirectory(TestLogsDirectory)
                            .When(CodeCoverage, ConfigureCodeCoverage)
                            .When(!string.IsNullOrWhiteSpace(Filter), c => c.SetFilter(Filter))
                            .CombineWith(testProjects, (x, project) => x
                                .EnableTrxLogOutput(GetResultsDirectory(project))
                                .WithDatadogLogger()
                                .SetProjectFile(project)));
                    }
                    catch (Exception ex)
                    {
                        Logger.Error($"Error testing {targetFramework}");
                        exceptions.Add(ex);
                    }
                }

                if (exceptions.Any())
                {
                    throw new AggregateException("Error in one or more test runs", exceptions);
                }
            }
            finally
            {
                CopyDumpsToBuildData();
            }
        });

    Target RunTracerNativeTestsWindows => _ => _
        .Unlisted()
        .After(CompileTracerNativeTestsWindows)
        .OnlyWhenStatic(() => IsWin)
        .Executes(() =>
        {
            var workingDirectory = TestsDirectory / "Datadog.Tracer.Native.Tests" / "bin" / BuildConfiguration.ToString() / TargetPlatform.ToString();
            var exePath = workingDirectory / "Datadog.Tracer.Native.Tests.exe";
            var testExe = ToolResolver.GetLocalTool(exePath);
            testExe("--gtest_output=xml", workingDirectory: workingDirectory);
        });

    Target RunTracerNativeTestsLinux => _ => _
        .Unlisted()
        .After(CompileTracerNativeTestsLinux)
        .OnlyWhenStatic(() => IsLinux)
        .Executes(() =>
        {
            var workingDirectory = TestsDirectory / FileNames.NativeTracerTests / "bin";
            EnsureExistingDirectory(workingDirectory);

            var exePath = workingDirectory / FileNames.NativeTracerTests;
            Chmod.Value.Invoke("+x " + exePath);

            var testExe = ToolResolver.GetLocalTool(exePath);
            testExe("--gtest_output=xml", workingDirectory: workingDirectory);
        });

    Target RunNativeTests => _ => _
        .Unlisted()
        .DependsOn(RunTracerNativeTestsWindows)
        .DependsOn(RunTracerNativeTestsLinux)
        .DependsOn(RunNativeLoaderTestsWindows)
        .DependsOn(RunNativeLoaderTestsLinux)
        .DependsOn(RunProfilerNativeUnitTestsWindows)
        .DependsOn(RunProfilerNativeUnitTestsLinux);

    Target CompileDependencyLibs => _ => _
        .Unlisted()
        .After(Restore)
        .After(CompileManagedSrc)
        .Executes(() =>
        {
            var projects = TracerDirectory.GlobFiles(
                "test/test-applications/integrations/dependency-libs/**/*.csproj",
                "test/test-applications/integrations/**/*.vbproj"
            );

            DotnetBuild(projects, noDependencies: false);
        });

    Target CompileRegressionDependencyLibs => _ => _
        .Unlisted()
        .After(Restore)
        .After(CompileManagedSrc)
        .Executes(() =>
        {
            var projects = TracerDirectory.GlobFiles(
                "test/test-applications/regression/dependency-libs/**/Datadog.StackExchange.Redis*.csproj"
            );

            DotnetBuild(projects, noDependencies: false);
        });

    Target CompileRegressionSamples => _ => _
        .Unlisted()
        .DependsOn(HackForMissingMsBuildLocation)
        .After(Restore)
        .After(CompileRegressionDependencyLibs)
        .Requires(() => Framework)
        .Executes(() =>
        {
            var regressionLibs = Solution.GetProject(Projects.DataDogThreadTest).Directory.Parent
                .GlobFiles("**/*.csproj")
                .Where(absPath =>
                {
                    var path = absPath.ToString();
                    return (path, Solution.GetProject(path).TryGetTargetFrameworks()) switch
                    {
                        _ when path.Contains("ExpenseItDemo") => false,
                        _ when path.Contains("StackExchange.Redis.AssemblyConflict.LegacyProject") => false,
                        _ when path.Contains("MismatchedTracerVersions") => false,
                        _ when path.Contains("dependency-libs") => false,
                        _ when !string.IsNullOrWhiteSpace(SampleName) => path.Contains(SampleName, StringComparison.OrdinalIgnoreCase),
                        (_, { } targets) => targets.Contains(Framework),
                        _ => true,
                    };
                });

            // Allow restore here, otherwise things go wonky with runtime identifiers
            // in some target frameworks. No, I don't know why
            DotnetBuild(regressionLibs, framework: Framework, noRestore: false);
        });

    Target CompileFrameworkReproductions => _ => _
        .Unlisted()
        .Description("Builds .NET Framework projects (non SDK-based projects)")
        .After(CompileRegressionDependencyLibs)
        .After(CompileDependencyLibs)
        .Requires(() => IsWin)
        .Executes(() =>
        {
            // We have to use the full MSBuild here, as dotnet msbuild doesn't copy the EDMX assets for embedding correctly
            // seems similar to https://github.com/dotnet/sdk/issues/8360
            MSBuild(s => s
                .SetTargetPath(MsBuildProject)
                .SetMSBuildPath()
                .DisableRestore()
                .EnableNoDependencies()
                .SetConfiguration(BuildConfiguration)
                .SetTargetPlatformAnyCPU()
                .SetTargets("BuildFrameworkReproductions")
                .SetMaxCpuCount(null));
        });

    Target CompileIntegrationTests => _ => _
        .Unlisted()
        .After(CompileManagedSrc)
        .After(CompileManagedTestHelpers)
        .After(CompileRegressionSamples)
        .After(CompileFrameworkReproductions)
        .After(PublishIisSamples)
        .After(BuildRunnerTool)
        .Requires(() => Framework)
        .Requires(() => MonitoringHomeDirectory != null)
        .Executes(() =>
        {
            if (!Framework.ToString().StartsWith("net46"))
            {
                // we need to build RazorPages before integration tests for .net46x
                DotnetBuild(Solution.GetProject(Projects.RazorPages), framework: Framework);
            }

            var projects = TracerDirectory
                    .GlobFiles("test/*.IntegrationTests/*.IntegrationTests.csproj")
                    .Where(path => !((string)path).Contains(Projects.DebuggerIntegrationTests))
                    .Where(project => Solution.GetProject(project).GetTargetFrameworks().Contains(Framework))
                ;

            DotnetBuild(projects, framework: Framework);
        });

    Target CompileSamplesWindows => _ => _
        .Unlisted()
        .DependsOn(HackForMissingMsBuildLocation)
        .After(CompileDependencyLibs)
        .After(CompileFrameworkReproductions)
        .Requires(() => MonitoringHomeDirectory != null)
        .Requires(() => Framework)
        .Executes(() =>
        {
            if (TestAllPackageVersions)
            {
                // TODO this is hacky as I couldn't figure out what was going on here so I opted to just delete everything each time
                //      for some reason projects that declare specific TargetFrameworks in the project file
                //      will duplicate their package versions
                //      e.g. Samples.GraphQL4\bin\4.1.0\Debug\net7.0\bin\4.3.0
                //      this will go on and create a ton of folders/files
                //      my hacky workaround for this at the moment is to simply remove the bin/obj directories beforehand
                //      GrpcDotNet, GraphQL4, and HotChocolate samples had this issue
                Logger.Information("Cleaning up sample projects that use multiple package versions");

                var multiPackageProjects = new List<string>();
                var samplesFile = BuildDirectory / "PackageVersionsGeneratorDefinitions.json";
                using var fs = File.OpenRead(samplesFile);
                var json = JsonDocument.Parse(fs);
                multiPackageProjects = json.RootElement
                                           .EnumerateArray()
                                           .Select(e => e.GetProperty("SampleProjectName").GetString())
                                           .Distinct()
                                           .Where(name => name switch
                                           {
                                               "Samples.MySql" => false, // the "non package version" is _ALSO_ tested separately
                                               _ => true
                                           })
                                           .ToList();
                var patterns = new List<string>();

                foreach (var dir in multiPackageProjects)
                {
                    patterns.Add($"test/test-applications/integrations/{dir}/bin");
                    patterns.Add($"test/test-applications/integrations/{dir}/obj");
                }

                TracerDirectory.GlobDirectories(patterns.ToArray()).ForEach(x => DeleteDirectory(x));

                // these are defined in the Datadog.Trace.proj - they only build the projects that have multiple package versions of their NuGet
                var targets = new[] { "RestoreSamplesForPackageVersionsOnly", "RestoreAndBuildSamplesForPackageVersionsOnly" };

                // /nowarn:NU1701 - Package 'x' was restored using '.NETFramework,Version=v4.6.1' instead of the project target framework '.NETCoreApp,Version=v2.1'.
                // /nowarn:NETSDK1138 - Package 'x' was restored using '.NETFramework,Version=v4.6.1' instead of the project target framework '.NETCoreApp,Version=v2.1'.
                foreach (var target in targets)
                {
                    MSBuild(x => x
                        .SetTargetPath(MsBuildProject)
                        .SetTargets(target)
                        .SetConfiguration(BuildConfiguration)
                        .EnableNoDependencies()
                        .SetProperty("TargetFramework", Framework.ToString())
                        .SetProperty("BuildInParallel", "true")
                        .SetProperty("CheckEolTargetFramework", "false")
                        .When(!string.IsNullOrEmpty(NugetPackageDirectory), o => o.SetProperty("RestorePackagesPath", NugetPackageDirectory))
                        .SetProcessArgumentConfigurator(arg => arg.Add("/nowarn:NU1701"))
                        .When(TestAllPackageVersions, o => o.SetProperty("TestAllPackageVersions", "true"))
                        .When(IncludeMinorPackageVersions, o => o.SetProperty("IncludeMinorPackageVersions", "true"))
                    );
                }
            }
            else
            {
                // This does some "unnecessary" rebuilding and restoring
                var includeIntegration = TracerDirectory.GlobFiles("test/test-applications/integrations/**/*.csproj");
                // Don't build aspnet full framework sample in this step
                var includeSecurity = TracerDirectory.GlobFiles("test/test-applications/security/*/*.csproj");

                var exclude = TracerDirectory.GlobFiles("test/test-applications/integrations/dependency-libs/**/*.csproj")
                                             .Concat(TracerDirectory.GlobFiles("test/test-applications/debugger/dependency-libs/**/*.csproj"))
                                             .Concat(TracerDirectory.GlobFiles("test/test-applications/integrations/Samples.AzureServiceBus/*.csproj"));
    
                var projects = includeIntegration
                    .Concat(includeSecurity)
                    .Select(x => Solution.GetProject(x))
                    .Where(project =>
                    (project, project.TryGetTargetFrameworks(), project.RequiresDockerDependency()) switch
                    {
                        _ when exclude.Contains(project.Path) => false,
                        _ when !string.IsNullOrWhiteSpace(SampleName) => project.Path.ToString().Contains(SampleName, StringComparison.OrdinalIgnoreCase),
                        (_, _, DockerDependencyType.All) => false, // can't use docker on Windows
                        (_, { } targets, _) => targets.Contains(Framework),
                        _ => true,
                    }
                );

                // /nowarn:NU1701 - Package 'x' was restored using '.NETFramework,Version=v4.6.1' instead of the project target framework '.NETCoreApp,Version=v2.1'.
                DotNetBuild(config => config
                    .SetConfiguration(BuildConfiguration)
                    .SetTargetPlatformAnyCPU()
                    .EnableNoDependencies()
                    .SetProperty("BuildInParallel", "true")
                    .SetProcessArgumentConfigurator(arg => arg.Add("/nowarn:NU1701"))
                    .CombineWith(projects, (s, project) => s
                        // we have to build this one for all frameworks (because of reasons)
                        .When(!project.Name.Contains("MultiDomainHost"), x => x.SetFramework(Framework))
                        .SetProjectFile(project)));

                var projectsToPublish = includeIntegration
                   .Select(x => Solution.GetProject(x))
                   .Where(x => x.Name switch
                    {
                        "Samples.Trimming" => Framework == TargetFramework.NET6_0 || Framework == TargetFramework.NET7_0,
                        _ => false,
                    });

                var rid = IsArm64 ? "win-arm64" : "win-x64";
                DotNetPublish(config => config
                   .SetConfiguration(BuildConfiguration)
                   .SetFramework(Framework)
                   .SetRuntime(rid)
                   .CombineWith(projectsToPublish, (s, project) => s.SetProject(project)));
            }
        });

    Target PublishIisSamples => _ => _
        .Unlisted()
        .After(CompileManagedTestHelpers)
        .After(CompileRegressionSamples)
        .After(CompileFrameworkReproductions)
        .OnlyWhenStatic(() => IsWin)
        .Executes(() =>
        {
            var aspnetFolder = TestsDirectory / "test-applications" / "aspnet";
            var securityAspnetFolder = TestsDirectory / "test-applications" / "security" / "aspnet";

            var aspnetProjects = aspnetFolder.GlobFiles("**/*.csproj");
            var securityAspnetProjects = securityAspnetFolder.GlobFiles("**/*.csproj");

            var publishProfile = aspnetFolder / "PublishProfiles" / "FolderProfile.pubxml";

            MSBuild(x => x
                .SetMSBuildPath()
                // .DisableRestore()
                .EnableNoDependencies()
                .SetConfiguration(BuildConfiguration)
                .SetTargetPlatformAnyCPU()
                .SetProperty("DeployOnBuild", true)
                .SetProperty("PublishProfile", publishProfile)
                .SetMaxCpuCount(null)
                .CombineWith(aspnetProjects.Concat(securityAspnetProjects), (c, project) => c
                    .SetTargetPath(project))
            );
        });

    Target RunWindowsIntegrationTests => _ => _
        .Unlisted()
        .After(BuildTracerHome)
        .After(CompileIntegrationTests)
        .After(CompileSamplesWindows)
        .After(CompileFrameworkReproductions)
        .After(BuildWindowsIntegrationTests)
        .Requires(() => IsWin)
        .Requires(() => Framework)
        .Triggers(PrintSnapshotsDiff)
        .Executes(async () =>
        {
            var isDebugRun = await IsDebugRun();
            EnsureExistingDirectory(TestLogsDirectory);
            ParallelIntegrationTests.ForEach(EnsureResultsDirectory);
            ClrProfilerIntegrationTests.ForEach(EnsureResultsDirectory);

            try
            {
                DotNetTest(config => config
                    .SetDotnetPath(TargetPlatform)
                    .SetConfiguration(BuildConfiguration)
                    .SetTargetPlatformAnyCPU()
                    .SetFramework(Framework)
                    //.WithMemoryDumpAfter(timeoutInMinutes: 30)
                    .EnableCrashDumps()
                    .EnableNoRestore()
                    .EnableNoBuild()
                    .SetTestTargetPlatform(TargetPlatform)
                    .SetIsDebugRun(isDebugRun)
                    .SetProcessEnvironmentVariable("MonitoringHomeDirectory", MonitoringHomeDirectory)
                    .SetLogsDirectory(TestLogsDirectory)
                    .When(!string.IsNullOrWhiteSpace(Filter), c => c.SetFilter(Filter))
                    .When(TestAllPackageVersions, o => o.SetProcessEnvironmentVariable("TestAllPackageVersions", "true"))
                    .When(CodeCoverage, ConfigureCodeCoverage)
                    .CombineWith(ParallelIntegrationTests, (s, project) => s
                        .EnableTrxLogOutput(GetResultsDirectory(project))
                        .WithDatadogLogger()
                        .SetProjectFile(project)), degreeOfParallelism: 4);


                // TODO: I think we should change this filter to run on Windows by default
                // (RunOnWindows!=False|Category=Smoke)&LoadFromGAC!=True&IIS!=True
                DotNetTest(config => config
                    .SetDotnetPath(TargetPlatform)
                    .SetConfiguration(BuildConfiguration)
                    .SetTargetPlatformAnyCPU()
                    .SetFramework(Framework)
                    //.WithMemoryDumpAfter(timeoutInMinutes: 30)
                    .EnableNoRestore()
                    .EnableNoBuild()
                    .SetFilter(string.IsNullOrWhiteSpace(Filter) ? "RunOnWindows=True&LoadFromGAC!=True&IIS!=True&Category!=AzureFunctions" : Filter)
                    .SetTestTargetPlatform(TargetPlatform)
                    .SetIsDebugRun(isDebugRun)
                    .SetProcessEnvironmentVariable("MonitoringHomeDirectory", MonitoringHomeDirectory)
                    .SetLogsDirectory(TestLogsDirectory)
                    .When(TestAllPackageVersions, o => o.SetProcessEnvironmentVariable("TestAllPackageVersions", "true"))
                    .When(CodeCoverage, ConfigureCodeCoverage)
                    .CombineWith(ClrProfilerIntegrationTests, (s, project) => s
                        .EnableTrxLogOutput(GetResultsDirectory(project))
                        .WithDatadogLogger()
                        .SetProjectFile(project)));
            }
            finally
            {
                CopyDumpsToBuildData();
            }
        });

    Target CompileAzureFunctionsSamplesWindows => _ => _
        .Unlisted()
        .DependsOn(HackForMissingMsBuildLocation)
        .After(CompileFrameworkReproductions)
        .Requires(() => MonitoringHomeDirectory != null)
        .Requires(() => Framework)
        .Executes(() =>
        {
            // This does some "unnecessary" rebuilding and restoring
            var azureFunctions = TracerDirectory.GlobFiles("test/test-applications/azure-functions/**/*.csproj");

            var projects = azureFunctions
                .Where(path =>
                {
                    var project = Solution.GetProject(path);
                    return project.TryGetTargetFrameworks() switch
                    {
                        { } targets => targets.Contains(Framework),
                        _ => true,
                    };
                });


            DotnetBuild(projects, noRestore: false);
        });

    Target RunWindowsAzureFunctionsTests => _ => _
        .Unlisted()
        .After(BuildTracerHome)
        .After(CompileIntegrationTests)
        .After(CompileAzureFunctionsSamplesWindows)
        .After(BuildWindowsIntegrationTests)
        .Requires(() => IsWin)
        .Requires(() => Framework)
        .Triggers(PrintSnapshotsDiff)
        .Executes(async () =>
        {
            var isDebugRun = await IsDebugRun();
            var project = Solution.GetProject(Projects.ClrProfilerIntegrationTests);
            EnsureExistingDirectory(TestLogsDirectory);
            EnsureResultsDirectory(project);

            try
            {
                DotNetTest(config => config
                    .SetDotnetPath(TargetPlatform)
                    .SetConfiguration(BuildConfiguration)
                    .SetTargetPlatformAnyCPU()
                    .SetFramework(Framework)
                    //.WithMemoryDumpAfter(timeoutInMinutes: 30)
                    .EnableNoRestore()
                    .EnableNoBuild()
                    .SetFilter(string.IsNullOrWhiteSpace(Filter) ? "RunOnWindows=True&Category=AzureFunctions" : Filter)
                    .SetTestTargetPlatform(TargetPlatform)
                    .SetIsDebugRun(isDebugRun)
                    .SetProcessEnvironmentVariable("MonitoringHomeDirectory", MonitoringHomeDirectory)
                    .SetLogsDirectory(TestLogsDirectory)
                    .When(CodeCoverage, ConfigureCodeCoverage)
                    .EnableTrxLogOutput(GetResultsDirectory(project))
                    .WithDatadogLogger()
                    .SetProjectFile(project));
            }
            finally
            {
                CopyDumpsToBuildData();
            }
        });

    Target RunWindowsRegressionTests => _ => _
        .Unlisted()
        .After(BuildTracerHome)
        .After(CompileIntegrationTests)
        .After(CompileRegressionSamples)
        .After(CompileFrameworkReproductions)
        .After(BuildNativeLoader)
        .Requires(() => IsWin)
        .Requires(() => Framework)
        .Executes(async () =>
        {
            var isDebugRun = await IsDebugRun();
            EnsureExistingDirectory(TestLogsDirectory);
            ClrProfilerIntegrationTests.ForEach(EnsureResultsDirectory);

            try
            {
                DotNetTest(config => config
                    .SetDotnetPath(TargetPlatform)
                    .SetConfiguration(BuildConfiguration)
                    .SetTargetPlatformAnyCPU()
                    .SetFramework(Framework)
                    .EnableCrashDumps()
                    .EnableNoRestore()
                    .EnableNoBuild()
                    .SetFilter(string.IsNullOrWhiteSpace(Filter) ? "Category=Smoke&LoadFromGAC!=True&Category!=AzureFunctions" : Filter)
                    .SetTestTargetPlatform(TargetPlatform)
                    .SetIsDebugRun(isDebugRun)
                    .SetProcessEnvironmentVariable("MonitoringHomeDirectory", MonitoringHomeDirectory)
                    .SetLogsDirectory(TestLogsDirectory)
                    .When(CodeCoverage, ConfigureCodeCoverage)
                    .CombineWith(ClrProfilerIntegrationTests, (s, project) => s
                        .EnableTrxLogOutput(GetResultsDirectory(project))
                        .WithDatadogLogger()
                        .SetProjectFile(project)));
            }
            finally
            {
                CopyDumpsToBuildData();
            }
        });


    Target RunWindowsTracerIisIntegrationTests => _ => _
        .After(BuildTracerHome)
        .After(CompileIntegrationTests)
        .After(CompileFrameworkReproductions)
        .After(PublishIisSamples)
        .Triggers(PrintSnapshotsDiff)
        .Requires(() => Framework)
        .Executes(async () => await RunWindowsIisIntegrationTests(
                      Solution.GetProject(Projects.ClrProfilerIntegrationTests)));

    Target RunWindowsSecurityIisIntegrationTests => _ => _
        .After(BuildTracerHome)
        .After(CompileIntegrationTests)
        .After(CompileFrameworkReproductions)
        .After(PublishIisSamples)
        .Triggers(PrintSnapshotsDiff)
        .Requires(() => Framework)
        .Executes(async () => await RunWindowsIisIntegrationTests(
                      Solution.GetProject(Projects.AppSecIntegrationTests)));

    async Task RunWindowsIisIntegrationTests(Project project)
    {
        var isDebugRun = await IsDebugRun();
        EnsureResultsDirectory(project);
        try
        {
            // Different filter from RunWindowsIntegrationTests
            DotNetTest(config => config
                                .SetDotnetPath(TargetPlatform)
                                .SetConfiguration(BuildConfiguration)
                                .SetTargetPlatformAnyCPU()
                                .SetFramework(Framework)
                                .EnableNoRestore()
                                .EnableNoBuild()
                                .SetFilter(string.IsNullOrWhiteSpace(Filter) ? "(RunOnWindows=True)&LoadFromGAC=True&Category!=AzureFunctions" : Filter)
                                .SetTestTargetPlatform(TargetPlatform)
                                .SetIsDebugRun(isDebugRun)
                                .SetProcessEnvironmentVariable("MonitoringHomeDirectory", MonitoringHomeDirectory)
                                .SetLogsDirectory(TestLogsDirectory)
                                .When(CodeCoverage, ConfigureCodeCoverage)
                                .EnableTrxLogOutput(GetResultsDirectory(project))
                                .WithDatadogLogger()
                                .SetProjectFile(project));
        }
        finally
        {
            CopyDumpsToBuildData();
        }
    }

    Target RunWindowsMsiIntegrationTests => _ => _
        .After(BuildTracerHome)
        .After(CompileIntegrationTests)
        .After(CompileFrameworkReproductions)
        .After(PublishIisSamples)
        .Triggers(PrintSnapshotsDiff)
        .Requires(() => Framework)
        .Executes(async () =>
        {
            var isDebugRun = await IsDebugRun();
            var project = Solution.GetProject(Projects.ClrProfilerIntegrationTests);
            var resultsDirectory = GetResultsDirectory(project);
            EnsureCleanDirectory(resultsDirectory);
            try
            {
                // Different filter from RunWindowsIntegrationTests
                DotNetTest(config => config
                    .SetDotnetPath(TargetPlatform)
                    .SetConfiguration(BuildConfiguration)
                    .SetTargetPlatformAnyCPU()
                    .SetFramework(Framework)
                    .EnableNoRestore()
                    .EnableNoBuild()
                    .SetFilter(string.IsNullOrWhiteSpace(Filter) ? "(RunOnWindows=True)&MSI=True&Category!=AzureFunctions" : Filter)
                    .SetTestTargetPlatform(TargetPlatform)
                    .SetIsDebugRun(isDebugRun)
                    .SetProcessEnvironmentVariable("MonitoringHomeDirectory", MonitoringHomeDirectory)
                    .SetLogsDirectory(TestLogsDirectory)
                    .When(CodeCoverage, ConfigureCodeCoverage)
                    .EnableTrxLogOutput(resultsDirectory)
                    .WithDatadogLogger()
                    .SetProjectFile(project));
            }
            finally
            {
                CopyDumpsToBuildData();
            }
        });

    Target HackForMissingMsBuildLocation => _ => _
       .Unlisted()
       .Executes(() =>
        {
            // This shouldn't be necessary, but without it we get msbuild location errors on Linux/macOs :shrug: 
            ProjectModelTasks.Initialize();
        });

    Target CompileSamplesLinuxOrOsx => _ => _
        .Unlisted()
        .DependsOn(HackForMissingMsBuildLocation)
        .After(CompileManagedSrc)
        .After(CompileRegressionDependencyLibs)
        .After(CompileDependencyLibs)
        .After(CompileManagedTestHelpers)
        .Requires(() => MonitoringHomeDirectory != null)
        .Requires(() => Framework)
        .Executes(() =>
        {
            MakeGrpcToolsExecutable();

            // There's nothing specifically linux-y here, it's just that we only build a subset of projects
            // for testing on linux.
            var sampleProjects = TracerDirectory.GlobFiles("test/test-applications/integrations/*/*.csproj");
            var securitySampleProjects = TracerDirectory.GlobFiles("test/test-applications/security/*/*.csproj");
            var regressionProjects = TracerDirectory.GlobFiles("test/test-applications/regression/*/*.csproj");
            var instrumentationProjects = TracerDirectory.GlobFiles("test/test-applications/instrumentation/*/*.csproj");

            // These samples are currently skipped.
            var projectsToSkip = new[]
            {
                "Samples.AzureServiceBus", // We are not running in CI because we haven't set up an emulator
                "Samples.Msmq",  // Doesn't run on Linux
                "Samples.Owin.WebApi2", // Doesn't run on Linux
                "Samples.RateLimiter", // I think we _should_ run this one (assuming it has tests)
                "Samples.SqlServer.NetFramework20",
                "Samples.TracingWithoutLimits", // I think we _should_ run this one (assuming it has tests)
                "Samples.Wcf",
                "Samples.WebRequest.NetFramework20",
                "DogStatsD.RaceCondition",
                "StackExchange.Redis.AssemblyConflict.LegacyProject",
                "Samples.OracleMDA", // We don't test these yet
                "Samples.OracleMDA.Core", // We don't test these yet
                "MismatchedTracerVersions",
                "IBM.Data.DB2.DBCommand",
                "Sandbox.AutomaticInstrumentation", // Doesn't run on Linux
                "Sandbox.LegacySecurityPolicy", // Doesn't run on Linux
                "Samples.Trimming",
            };

            // These sample projects are built using RestoreAndBuildSamplesForPackageVersions
            // so no point building them now
            var multiPackageProjects = new List<string>();
            if (TestAllPackageVersions)
            {
                var samplesFile = BuildDirectory / "PackageVersionsGeneratorDefinitions.json";
                using var fs = File.OpenRead(samplesFile);
                var json = JsonDocument.Parse(fs);
                multiPackageProjects = json.RootElement
                                           .EnumerateArray()
                                           .Select(e => e.GetProperty("SampleProjectName").GetString())
                                           .Distinct()
                                           .Where(name => name switch
                                            {
                                                "Samples.MySql" => false, // the "non package version" is _ALSO_ tested separately
                                                _ => true
                                            })
                                           .ToList();
            }

            var projectsToBuild = sampleProjects
                .Concat(securitySampleProjects)
                .Concat(regressionProjects)
                .Concat(instrumentationProjects)
                .Select(path => (path, project: Solution.GetProject(path)))
                .Where(x => (IncludeTestsRequiringDocker, x.project) switch
                {
                    // filter out or to integration tests that have docker dependencies
                    (null, _) => true,
                    (_, null) => true,
                    (_, { } p) when p.Name.Contains("Samples.AspNetCoreRazorPages") => true, // always have to build this one
                    (_, { } p) when !string.IsNullOrWhiteSpace(SampleName) => p.Name.Contains(SampleName, StringComparison.OrdinalIgnoreCase),
                    (false, { } p) => p.RequiresDockerDependency() == DockerDependencyType.None,
                    (true, { } p) => p.RequiresDockerDependency() != DockerDependencyType.None,
                })
                .Where(x =>
                           x.project?.Name switch
                                  {
                                      var name when projectsToSkip.Contains(name) => false,
                                      var name when multiPackageProjects.Contains(name) => false,
                                      "Samples.AspNetCoreRazorPages" => true,
                                      _ when !string.IsNullOrWhiteSpace(SampleName) => x.project?.Name?.Contains(SampleName, StringComparison.OrdinalIgnoreCase) ?? false,
                                      _ => x.project.TryGetTargetFrameworks().Contains(Framework),
                                  })
                .Select(x => x.path)
                .ToArray();

            // do the build and publish separately to avoid dependency issues

            DotnetBuild(projectsToBuild, framework: Framework, noRestore: false);

            DotNetPublish(x => x
                    .EnableNoRestore()
                    .EnableNoBuild()
                    .EnableNoDependencies()
                    .SetConfiguration(BuildConfiguration)
                    .SetFramework(Framework)
                    .SetNoWarnDotNetCore3()
                    .When(TestAllPackageVersions, o => o.SetProperty("TestAllPackageVersions", "true"))
                    .When(IncludeMinorPackageVersions, o => o.SetProperty("IncludeMinorPackageVersions", "true"))
                    .When(!string.IsNullOrEmpty(NugetPackageDirectory), o => o.SetPackageDirectory(NugetPackageDirectory))
                    .CombineWith(projectsToBuild, (c, project) => c
                        .SetProject(project)));

            // We have to explicitly publish the trimming sample separately (written so we can add to this later if needs be)
            var projectsToPublish = sampleProjects
               .Select(x => Solution.GetProject(x))
               .Where(x => x?.Name switch
                {
                    "Samples.Trimming" => x.TryGetTargetFrameworks().Contains(Framework),
                    _ => false,
                })
               .Where(x => (IncludeTestsRequiringDocker, x) switch
                {
                    // filter out or to integration tests that have docker dependencies
                    (null, _) => true,
                    (_, null) => true,
                    (_, { } p) when !string.IsNullOrWhiteSpace(SampleName) => p.Name.Contains(SampleName, StringComparison.OrdinalIgnoreCase),
                    (false, { } p) => p.RequiresDockerDependency() == DockerDependencyType.None,
                    (true, { } p) => p.RequiresDockerDependency() != DockerDependencyType.None,
                });

            var rid = (IsLinux, IsArm64) switch
            {
                (true, false) => IsAlpine ? "linux-musl-x64" : "linux-x64",
                (true, true) => IsAlpine ? "linux-musl-arm64" : "linux-arm64",
                (false, false) => "osx-x64",
                (false, true) => "osx-arm64",
            };
            DotNetPublish(config => config
               .SetConfiguration(BuildConfiguration)
               .SetFramework(Framework)
               .SetRuntime(rid)
               .CombineWith(projectsToPublish, (s, project) => s.SetProject(project)));
        });

    Target CompileMultiApiPackageVersionSamples => _ => _
        .Unlisted()
        .DependsOn(HackForMissingMsBuildLocation)
        .After(CompileManagedSrc)
        .After(CompileRegressionDependencyLibs)
        .After(CompileDependencyLibs)
        .After(CompileManagedTestHelpers)
        .After(CompileSamplesLinuxOrOsx)
        .Requires(() => MonitoringHomeDirectory != null)
        .Requires(() => Framework)
        .Executes(() =>
        {
            // Build and restore for all versions
            // Annoyingly this rebuilds everything again and again.
            var targets = new[] { "RestoreSamplesForPackageVersionsOnly", "RestoreAndBuildSamplesForPackageVersionsOnly" };

            // /nowarn:NU1701 - Package 'x' was restored using '.NETFramework,Version=v4.6.1' instead of the project target framework '.NETCoreApp,Version=v2.1'.
            // /nowarn:NETSDK1138 - Package 'x' was restored using '.NETFramework,Version=v4.6.1' instead of the project target framework '.NETCoreApp,Version=v2.1'.
            var sampleName = string.IsNullOrWhiteSpace(SampleName) ? string.Empty : SampleName;
            foreach (var target in targets)
            {
                // TODO: When IncludeTestsRequiringDocker is set, only build required samples
                DotNetMSBuild(x => x
                    .SetTargetPath(MsBuildProject)
                    .SetTargets(target)
                    .SetConfiguration(BuildConfiguration)
                    .EnableNoDependencies()
                    .SetProperty("TargetFramework", Framework.ToString())
                    .SetProperty("BuildInParallel", "true")
                    .SetProperty("CheckEolTargetFramework", "false")
                    .SetProperty("SampleName", sampleName)
                    .When(IncludeTestsRequiringDocker.HasValue, o => o.SetProperty("IncludeTestsRequiringDocker", IncludeTestsRequiringDocker!.Value ? "true" : "false"))
                    .When(IsArm64, o => o.SetProperty("IsArm64", "true"))
                    .When(IsAlpine, o => o.SetProperty("IsAlpine", "true"))
                    .When(!string.IsNullOrEmpty(NugetPackageDirectory), o => o.SetProperty("RestorePackagesPath", NugetPackageDirectory))
                    .SetProcessArgumentConfigurator(arg => arg.Add("/nowarn:NU1701"))
                    .When(TestAllPackageVersions, o => o.SetProperty("TestAllPackageVersions", "true"))
                    .When(IncludeMinorPackageVersions, o => o.SetProperty("IncludeMinorPackageVersions", "true"))
                );

                MakeGrpcToolsExecutable(); // for use in the second target
            }
        });

    Target CompileLinuxOrOsxIntegrationTests => _ => _
        .Unlisted()
        .After(CompileManagedSrc)
        .After(CompileRegressionDependencyLibs)
        .After(CompileDependencyLibs)
        .After(CompileManagedTestHelpers)
        .After(CompileSamplesLinuxOrOsx)
        .After(CompileMultiApiPackageVersionSamples)
        .After(BuildRunnerTool)
        .Requires(() => MonitoringHomeDirectory != null)
        .Requires(() => Framework)
        .Executes(() =>
        {
            // Build the actual integration test projects for Any CPU
            var integrationTestProjects =
                TracerDirectory
                   .GlobFiles("test/*.IntegrationTests/*.csproj")
                   .Where(path => !((string)path).Contains(Projects.DebuggerIntegrationTests))
                   .Where(path => !((string)path).Contains(Projects.DdDotnetIntegrationTests));

            DotnetBuild(integrationTestProjects, framework: Framework, noRestore: false);

            IntegrationTestLinuxOrOsxProfilerDirFudge(Projects.ClrProfilerIntegrationTests);
            IntegrationTestLinuxOrOsxProfilerDirFudge(Projects.AppSecIntegrationTests);
        });

    Target CompileLinuxDdDotnetIntegrationTests => _ => _
        .Unlisted()
        .After(CompileManagedSrc)
        .After(CompileRegressionDependencyLibs)
        .After(CompileDependencyLibs)
        .After(CompileManagedTestHelpers)
        .After(CompileSamplesLinuxOrOsx)
        .After(CompileMultiApiPackageVersionSamples)
        .Requires(() => MonitoringHomeDirectory != null)
        .Executes(() =>
        {
            DotnetBuild(Solution.GetProject(Projects.DdDotnetIntegrationTests), noRestore: false);
        });

    Target RunLinuxDdDotnetIntegrationTests => _ => _
        .After(CompileLinuxOrOsxIntegrationTests)
        .Description("Runs the linux dd-dotnet integration tests")
        .Requires(() => !IsWin)
<<<<<<< HEAD
        .Executes(async () =>
=======
        .Executes(() =>
>>>>>>> e6ef5975
        {
            var project = Solution.GetProject(Projects.DdTraceIntegrationTests);

            EnsureExistingDirectory(TestLogsDirectory);
            EnsureResultsDirectory(project);

            try
            {
                DotNetTest(config => config
                    .SetConfiguration(BuildConfiguration)
                    .EnableNoRestore()
                    .EnableNoBuild()
                    .EnableCrashDumps()
                    .SetProcessEnvironmentVariable("MonitoringHomeDirectory", MonitoringHomeDirectory)
                    .SetTestTargetPlatform(TargetPlatform)
                    .SetLogsDirectory(TestLogsDirectory)
                    .When(CodeCoverage, ConfigureCodeCoverage)
                    .SetProjectFile(Projects.DdTraceIntegrationTests)
                    .EnableTrxLogOutput(project)
                    .WithDatadogLogger());
            }
            finally
            {
                CopyDumpsToBuildData();
            }
        });

    Target RunLinuxIntegrationTests => _ => _
        .After(CompileLinuxOrOsxIntegrationTests)
        .Description("Runs the linux integration tests")
        .Requires(() => Framework)
        .Requires(() => !IsWin)
        .Triggers(PrintSnapshotsDiff)
        .Executes(async () =>
        {
            var isDebugRun = await IsDebugRun();
            EnsureExistingDirectory(TestLogsDirectory);
            ParallelIntegrationTests.ForEach(EnsureResultsDirectory);
            ClrProfilerIntegrationTests.ForEach(EnsureResultsDirectory);

            var dockerFilter = IncludeTestsRequiringDocker switch
            {
                true => "&(RequiresDockerDependency=true)",
                false => "&(RequiresDockerDependency!=true)",
                null => string.Empty,
            };

            var armFilter = IsArm64 ? "&(Category!=ArmUnsupported)" : string.Empty;

            var filter = string.IsNullOrWhiteSpace(Filter) switch
            {
                false => $"({Filter}){dockerFilter}{armFilter}",
                true => $"(Category!=LinuxUnsupported)&(Category!=Lambda)&(Category!=AzureFunctions){dockerFilter}{armFilter}",
            };

            try
            {
                // Run these ones in parallel
                DotNetTest(config => config
                        .SetConfiguration(BuildConfiguration)
                        .EnableNoRestore()
                        .EnableNoBuild()
                        .SetFramework(Framework)
                        //.WithMemoryDumpAfter(timeoutInMinutes: 30)
                        .EnableCrashDumps()
                        .SetFilter(filter)
                        .SetIsDebugRun(isDebugRun)
                        .SetProcessEnvironmentVariable("MonitoringHomeDirectory", MonitoringHomeDirectory)
                        .SetTestTargetPlatform(TargetPlatform)
                        .SetLogsDirectory(TestLogsDirectory)
                        .When(TestAllPackageVersions, o => o.SetProcessEnvironmentVariable("TestAllPackageVersions", "true"))
                        .When(IncludeMinorPackageVersions, o => o.SetProperty("IncludeMinorPackageVersions", "true"))
                        .When(IncludeTestsRequiringDocker is not null, o => o.SetProperty("IncludeTestsRequiringDocker", IncludeTestsRequiringDocker.Value ? "true" : "false"))
                        .When(CodeCoverage, ConfigureCodeCoverage)
                        .CombineWith(ParallelIntegrationTests, (s, project) => s
                            .EnableTrxLogOutput(GetResultsDirectory(project))
                            .WithDatadogLogger()
                            .SetProjectFile(project)),
                    degreeOfParallelism: 2);

                // Run this one separately so we can tail output
                DotNetTest(config => config
                    .SetConfiguration(BuildConfiguration)
                    .EnableNoRestore()
                    .EnableNoBuild()
                    .SetFramework(Framework)
                    //.WithMemoryDumpAfter(timeoutInMinutes: 30)
                    .EnableCrashDumps()
                    .SetFilter(filter)
                    .SetProcessEnvironmentVariable("MonitoringHomeDirectory", MonitoringHomeDirectory)
                    .SetTestTargetPlatform(TargetPlatform)
                    .SetLogsDirectory(TestLogsDirectory)
                    .When(TestAllPackageVersions, o => o.SetProcessEnvironmentVariable("TestAllPackageVersions", "true"))
                    .When(IncludeMinorPackageVersions, o => o.SetProperty("IncludeMinorPackageVersions", "true"))
                    .When(IncludeTestsRequiringDocker is not null, o => o.SetProperty("IncludeTestsRequiringDocker", IncludeTestsRequiringDocker.Value ? "true" : "false"))
                    .When(CodeCoverage, ConfigureCodeCoverage)
                    .CombineWith(ClrProfilerIntegrationTests, (s, project) => s
                        .EnableTrxLogOutput(GetResultsDirectory(project))
                        .WithDatadogLogger()
                        .SetProjectFile(project))
                );
            }
            finally
            {
                CopyDumpsToBuildData();
            }
        });

    Target RunOsxIntegrationTests => _ => _
        .After(CompileLinuxOrOsxIntegrationTests)
        .Description("Runs the osx integration tests")
        .Requires(() => Framework)
        .Requires(() => IsOsx)
        .Triggers(PrintSnapshotsDiff)
        .Executes(async () =>
        {
            var isDebugRun = await IsDebugRun();
            EnsureExistingDirectory(TestLogsDirectory);
            ParallelIntegrationTests.ForEach(EnsureResultsDirectory);
            ClrProfilerIntegrationTests.ForEach(EnsureResultsDirectory);

            var dockerFilter = IncludeTestsRequiringDocker switch
            {
                true => "&(RequiresDockerDependency=true)",
                false => "&(RequiresDockerDependency!=true)",
                null => string.Empty,
            };

            var armFilter = IsArm64 ? "&(Category!=ArmUnsupported)" : string.Empty;

            var filter = string.IsNullOrWhiteSpace(Filter) switch
            {
                false => Filter,
                true => $"(Category!=LinuxUnsupported)&(Category!=Lambda)&(Category!=AzureFunctions){dockerFilter}{armFilter}",
            };

            var targetPlatform = IsArm64 ? (MSBuildTargetPlatform)"arm64" : TargetPlatform;

            try
            {
                // Run these ones in parallel
                DotNetTest(config => config
                        .SetConfiguration(BuildConfiguration)
                        .EnableNoRestore()
                        .EnableNoBuild()
                        .SetFramework(Framework)
                        //.WithMemoryDumpAfter(timeoutInMinutes: 30)
                        .EnableCrashDumps()
                        .SetFilter(filter)
                        .SetIsDebugRun(isDebugRun)
                        .SetProcessEnvironmentVariable("MonitoringHomeDirectory", MonitoringHomeDirectory)
                        .SetLocalOsxEnvironmentVariables()
                        .SetTestTargetPlatform(targetPlatform)
                        .SetLogsDirectory(TestLogsDirectory)
                        .When(TestAllPackageVersions, o => o.SetProcessEnvironmentVariable("TestAllPackageVersions", "true"))
                        .When(IncludeMinorPackageVersions, o => o.SetProperty("IncludeMinorPackageVersions", "true"))
                        .When(IncludeTestsRequiringDocker is not null, o => o.SetProperty("IncludeTestsRequiringDocker", IncludeTestsRequiringDocker.Value ? "true" : "false"))
                        .When(CodeCoverage, ConfigureCodeCoverage)
                        .CombineWith(ParallelIntegrationTests, (s, project) => s
                            .EnableTrxLogOutput(GetResultsDirectory(project))
                            .WithDatadogLogger()
                            .SetProjectFile(project)),
                    degreeOfParallelism: 2);

                // Run this one separately so we can tail output
                DotNetTest(config => config
                    .SetConfiguration(BuildConfiguration)
                    .EnableNoRestore()
                    .EnableNoBuild()
                    .SetFramework(Framework)
                    //.WithMemoryDumpAfter(timeoutInMinutes: 30)
                    .EnableCrashDumps()
                    .SetFilter(filter)
                    .SetProcessEnvironmentVariable("MonitoringHomeDirectory", MonitoringHomeDirectory)
                    .SetLocalOsxEnvironmentVariables()
                    .SetTestTargetPlatform(targetPlatform)
                    .SetLogsDirectory(TestLogsDirectory)
                    .When(TestAllPackageVersions, o => o.SetProcessEnvironmentVariable("TestAllPackageVersions", "true"))
                    .When(IncludeMinorPackageVersions, o => o.SetProperty("IncludeMinorPackageVersions", "true"))
                    .When(IncludeTestsRequiringDocker is not null, o => o.SetProperty("IncludeTestsRequiringDocker", IncludeTestsRequiringDocker.Value ? "true" : "false"))
                    .When(CodeCoverage, ConfigureCodeCoverage)
                    .CombineWith(ClrProfilerIntegrationTests, (s, project) => s
                        .EnableTrxLogOutput(GetResultsDirectory(project))
                        .WithDatadogLogger()
                        .SetProjectFile(project))
                );
            }
            finally
            {
                CopyDumpsToBuildData();
            }
        });

    Target InstallDdTraceTool => _ => _
         .Description("Installs the dd-trace tool")
         .OnlyWhenDynamic(() => (ToolSource != null))
         .Executes(() =>
         {
             try
             {
                 DotNetToolUninstall(s => s
                     .SetToolInstallationPath(ToolInstallDirectory)
                     .SetPackageName("dd-trace")
                     .DisableProcessLogOutput());
             }
             catch
             {
                 // This step is expected to fail if the tool is not already installed
                 Logger.Information("Could not uninstall the dd-trace tool. It's probably not installed.");
             }

             DotNetToolInstall(s => s
                .SetToolInstallationPath(ToolInstallDirectory)
                .SetSources(ToolSourceDirectory)
                .SetProcessArgumentConfigurator(args => args.Add("--no-cache"))
                .SetPackageName("dd-trace"));
         });

    Target BuildToolArtifactTests => _ => _
         .Description("Builds the tool artifacts tests")
         .After(CompileManagedTestHelpers)
         .After(InstallDdTraceTool)
         .Executes(() =>
          {
              DotnetBuild(Solution.GetProject(Projects.DdTraceArtifactsTests));
          });

    Target BuildDdDotnetArtifactTests => _ => _
     .Description("Builds the dd-dotnet artifacts tests")
     .After(CompileManagedTestHelpers)
<<<<<<< HEAD
     .Requires(() => Framework)
=======
>>>>>>> e6ef5975
     .Executes(() =>
     {
         DotnetBuild(Solution.GetProject(Projects.DdDotnetArtifactsTests), Framework);

         // Compile the required samples
         var sampleProjects = new List<AbsolutePath>
         {
             TracerDirectory / "test/test-applications/integrations/Samples.Console/Samples.Console.csproj",
             TracerDirectory / "test/test-applications/integrations/Samples.VersionConflict.1x/Samples.VersionConflict.1x.csproj"
         };

         if (!IsWin)
         {
             sampleProjects.Add(TracerDirectory / "test/test-applications/integrations/Samples.AspNetCoreMinimalApis/Samples.AspNetCoreMinimalApis.csproj");
         }

         // do the build and publish separately to avoid dependency issues
         DotnetBuild(sampleProjects, framework: Framework, noRestore: false);

         DotNetPublish(x => x
            .EnableNoRestore()
            .EnableNoBuild()
            .EnableNoDependencies()
            .SetConfiguration(BuildConfiguration)
            .SetFramework(Framework)
            .SetNoWarnDotNetCore3()
            .When(!string.IsNullOrEmpty(NugetPackageDirectory), o => o.SetPackageDirectory(NugetPackageDirectory))
            .CombineWith(sampleProjects, (c, project) => c
                .SetProject(project)));
     });

    Target RunToolArtifactTests => _ => _
       .Description("Runs the tool artifacts tests")
       .After(BuildToolArtifactTests)
       .Executes(async () =>
        {
            var isDebugRun = await IsDebugRun();
            var project = Solution.GetProject(Projects.DdTraceArtifactsTests);

            DotNetTest(config => config
                .SetProjectFile(project)
                .SetConfiguration(BuildConfiguration)
                .EnableNoRestore()
                .EnableNoBuild()
                .SetIsDebugRun(isDebugRun)
                .SetProcessEnvironmentVariable("MonitoringHomeDirectory", MonitoringHomeDirectory)
                .SetProcessEnvironmentVariable("ToolInstallDirectory", ToolInstallDirectory)
                .SetLogsDirectory(TestLogsDirectory)
                .EnableTrxLogOutput(GetResultsDirectory(project))
                .WithDatadogLogger());
        });

    Target RunDdDotnetArtifactTests => _ => _
       .Description("Runs the dd-dotnet artifacts tests")
       .After(BuildDdDotnetArtifactTests)
       .Executes(async () =>
       {
           var isDebugRun = await IsDebugRun();
           var project = Solution.GetProject(Projects.DdDotnetArtifactsTests);

           DotNetTest(config => config
                   .SetProjectFile(project)
                   .SetConfiguration(BuildConfiguration)
                   .SetFramework(Framework)
                   .SetTestTargetPlatform(TargetPlatform)
                   .EnableNoRestore()
                   .EnableNoBuild()
                   .SetIsDebugRun(isDebugRun)
                   .SetProcessEnvironmentVariable("MonitoringHomeDirectory", MonitoringHomeDirectory)
                   .SetLogsDirectory(TestLogsDirectory)
                   .EnableTrxLogOutput(GetResultsDirectory(project))
                   .WithDatadogLogger());
       });

    Target CopyServerlessArtifacts => _ => _
       .Description("Copies monitoring-home into the serverless artifacts directory")
       .Unlisted()
       .After(CompileSamplesLinuxOrOsx, CompileMultiApiPackageVersionSamples)
       .Executes(() =>
        {

            var projectFile = TracerDirectory.GlobFiles("test/test-applications/integrations/*/Samples.AWS.Lambda.csproj").FirstOrDefault();
            var target = projectFile / ".." / "bin" / "artifacts" / "monitoring-home";

            CopyDirectoryRecursively(MonitoringHomeDirectory, target, DirectoryExistsPolicy.Merge, FileExistsPolicy.Overwrite);
        });

    Target CreateRootDescriptorsFile => _ => _
       .Description("Create RootDescriptors.xml file")
       .DependsOn(CompileManagedSrc)
       .Executes(() =>
        {
            var loaderTypes = GetTypeReferences(SourceDirectory / "bin" / "ProfilerResources" / "netcoreapp2.0" / "Datadog.Trace.ClrProfiler.Managed.Loader.dll");
            List<(string Assembly, string Type)> datadogTraceTypes = new();
            foreach (var tfm in AppTrimmingTFMs)
            {
                datadogTraceTypes.AddRange(GetTypeReferences(DatadogTraceDirectory / "bin" / BuildConfiguration / tfm / Projects.DatadogTrace + ".dll"));
            }

            var types = loaderTypes
                       .Concat(datadogTraceTypes)
                       .Distinct()
                       .OrderBy(t => t.Assembly)
                       .ThenBy(t => t.Type);

            var sb = new StringBuilder(65_536);
            sb.AppendLine("<linker>");
            foreach (var module in types.GroupBy(g => g.Assembly))
            {
                if (module.Count() == 1 && module.First().Type == null)
                {
                    sb.AppendLine($"   <assembly fullname=\"{module.Key}\" />");
                }
                else
                {
                    sb.AppendLine($"   <assembly fullname=\"{module.Key}\">");
                    foreach (var type in module)
                    {
                        if (!string.IsNullOrEmpty(type.Type))
                        {
                            sb.AppendLine($"      <type fullname=\"{type.Type}\" />");
                        }
                    }

                    sb.AppendLine("""   </assembly>""");
                }
            }

            sb.AppendLine("</linker>");

            var projectFolder = Solution.GetProject(Projects.DatadogTraceTrimming).Directory;
            var descriptorFilePath = projectFolder / "build" / $"{Projects.DatadogTraceTrimming}.xml";
            File.WriteAllText(descriptorFilePath, sb.ToString());
            Serilog.Log.Information("File saved: {File}", descriptorFilePath);

            static List<(string Assembly, string Type)> GetTypeReferences(string dllPath)
            {
                // We check if the assembly file exists.
                if (!File.Exists(dllPath))
                {
                    throw new FileNotFoundException($"Error extracting types for trimming support. Assembly file was not found. Path: {dllPath}", dllPath);
                }

                // Open dll to extract all referenced types from the assembly (TypeRef table)
                using var asmDefinition = Mono.Cecil.AssemblyDefinition.ReadAssembly(dllPath);
                var lst = new List<(string Assembly, string Type)>(asmDefinition.MainModule.GetTypeReferences().Select(t => (t.Scope.Name, t.FullName)));

                // Get target assemblies from Calltarget integrations.
                // We need to play safe and select the complete assembly and not the type due to the impossibility
                // to extract the target types from DuckTyping proxies. 
                lst.AddRange(GetTargetAssembliesFromAttributes(asmDefinition));
                return lst;
            }

            static IEnumerable<(string Assembly, string Type)> GetTargetAssembliesFromAttributes(AssemblyDefinition asmDefinition)
            {
                foreach (var type in asmDefinition.MainModule.Types)
                {
                    if (type.HasCustomAttributes)
                    {
                        foreach (var attr in type.CustomAttributes)
                        {
                            // Extract InstrumentMethodAttribute (CallTarget integrations)
                            // We need to check both properties `AssemblyName` and `AssemblyNames` 
                            // because the actual data is embedded to the argument parameter in the assembly
                            // (doesn't work as a normally property works at runtime)
                            if (attr.AttributeType.FullName == "Datadog.Trace.ClrProfiler.InstrumentMethodAttribute")
                            {
                                foreach (var prp in attr.Properties)
                                {
                                    if (prp.Name == "AssemblyName" && prp.Argument.Value.ToString() is { Length: > 0 } asmValue)
                                    {
                                        yield return (asmValue, null);
                                    }

                                    if (prp.Name == "AssemblyNames" && prp.Argument.Value is Mono.Cecil.CustomAttributeArgument[] attributeArguments)
                                    {
                                        foreach (var attrArg in attributeArguments)
                                        {
                                            if (attrArg.Value?.ToString() is { Length: > 0 } attrArgValue)
                                            {
                                                yield return (attrArgValue, null);
                                            }
                                        }
                                    }
                                }
                            }
                        }
                    }
                }

                // Extract AdoNetClientInstrumentMethodsAttribute (ADO.NET CallTarget integrations)
                // We look for the target integration assembly.
                if (asmDefinition.MainModule.Assembly.HasCustomAttributes)
                {
                    foreach (var attr in asmDefinition.MainModule.Assembly.CustomAttributes)
                    {
                        if (attr.AttributeType.FullName == "Datadog.Trace.ClrProfiler.AutoInstrumentation.AdoNet.AdoNetClientInstrumentMethodsAttribute")
                        {
                            foreach (var prp in attr.Properties)
                            {
                                if (prp.Name == "AssemblyName" && prp.Argument.Value.ToString() is { Length: > 0 } asmValue)
                                {
                                    yield return (asmValue, null);
                                }
                            }
                        }
                    }
                }
            }
        });

    Target CheckBuildLogsForErrors => _ => _
       .Unlisted()
       .Description("Reads the logs from build_data and checks for error lines")
       .Executes(() =>
       {
           // we expect to see _some_ errors, so explicitly ignore them
           var knownPatterns = new List<Regex>
           {
               new(@".*Unable to resolve method MongoDB\..*", RegexOptions.Compiled),
               new(@".*at CallTargetNativeTest\.NoOp\.Noop\dArgumentsIntegration\.OnAsyncMethodEnd.*", RegexOptions.Compiled),
               new(@".*at CallTargetNativeTest\.NoOp\.Noop\dArgumentsIntegration\.OnMethodBegin.*", RegexOptions.Compiled),
               new(@".*at CallTargetNativeTest\.NoOp\.Noop\dArgumentsIntegration\.OnMethodEnd.*", RegexOptions.Compiled),
               new(@".*at CallTargetNativeTest\.NoOp\.Noop\dArgumentsVoidIntegration\.OnMethodBegin.*", RegexOptions.Compiled),
               new(@".*at CallTargetNativeTest\.NoOp\.Noop\dArgumentsVoidIntegration\.OnMethodEnd.*", RegexOptions.Compiled),
               new(@".*System.Threading.ThreadAbortException: Thread was being aborted\.", RegexOptions.Compiled),
               new(@".*System.InvalidOperationException: Module Samples.Trimming.dll has no HINSTANCE.*", RegexOptions.Compiled),
               // CI Visibility known errors
               new (@".*The Git repository couldn't be automatically extracted.*", RegexOptions.Compiled),
               new (@".*DD_GIT_REPOSITORY_URL is set with.*", RegexOptions.Compiled),
               new (@".*The Git commit sha couldn't be automatically extracted.*", RegexOptions.Compiled),
               new (@".*DD_GIT_COMMIT_SHA must be a full-length git SHA.*", RegexOptions.Compiled),
               new (@".*Timeout occurred when flushing spans.*", RegexOptions.Compiled),
               new (@".*ITR: .*", RegexOptions.Compiled),
               // This one is annoying but we _think_ due to a dodgy named pipes implementation, so ignoring for now
               new(@".*An error occurred while sending data to the agent at \\\\\.\\pipe\\trace-.*The operation has timed out.*", RegexOptions.Compiled),
               new(@".*An error occurred while sending data to the agent at \\\\\.\\pipe\\metrics-.*The operation has timed out.*", RegexOptions.Compiled),
           };

           CheckLogsForErrors(knownPatterns, allFilesMustExist: false, minLogLevel: LogLevel.Error);
       });

    Target CheckSmokeTestsForErrors => _ => _
       .Unlisted()
       .Description("Reads the logs from build_data and checks for error lines in the smoke test logs")
       .Executes(() =>
       {
           var knownPatterns = new List<Regex>();

           if (IsAlpine)
           {
               // AppSec complains about not loading initially on alpine, but can be ignored
               knownPatterns.Add(new(@".*'dddlopen' dddlerror returned: Library linux-vdso\.so\.1 is not already loaded", RegexOptions.Compiled));
           }

           if (IsArm64)
           {
               // Profiler is not yet supported on Arm64
               knownPatterns.Add(new(@".*Profiler is deactivated because it runs on an unsupported architecture", RegexOptions.Compiled));
               knownPatterns.Add(new(@".*Error getting IClassFactory from: .*/Datadog\.Profiler\.Native\.so", RegexOptions.Compiled));
               knownPatterns.Add(new(@".*DynamicDispatcherImpl::LoadClassFactory: Error trying to load continuous profiler class factory.*", RegexOptions.Compiled));
               knownPatterns.Add(new(@".*Error loading all cor profiler class factories\.", RegexOptions.Compiled));
           }

           // profiler occasionally throws this if shutting down
           knownPatterns.Add(new(@".*LinuxStackFramesCollector::CollectStackSampleImplementation: Unable to send signal .*Error code: No such process", RegexOptions.Compiled));
           // profiler throws this on .NET 7 - currently allowed
           knownPatterns.Add(new(@".*Profiler call failed with result Unspecified-Failure \(80131351\): pInfo..GetModuleInfo\(moduleId, nullptr, 0, nullptr, nullptr, .assemblyId\)", RegexOptions.Compiled));
           // avoid any issue with CLR events that are not supported before 5.1 or .NET Framework
           knownPatterns.Add(new(@".*Event-based profilers \(Allocation, LockContention\) are not supported for", RegexOptions.Compiled));

           CheckLogsForErrors(knownPatterns, allFilesMustExist: true, minLogLevel: LogLevel.Warning);
       });

    private void CheckLogsForErrors(List<Regex> knownPatterns, bool allFilesMustExist, LogLevel minLogLevel)
    {
        var logDirectory = BuildDataDirectory / "logs";
        if (!logDirectory.Exists())
        {
            Logger.Information($"Skipping log parsing, directory '{logDirectory}' not found");
            if (allFilesMustExist)
            {
                ExitCode = 1;
                return;
            }
        }

        var managedFiles = logDirectory.GlobFiles("**/dotnet-tracer-managed-*");
        var managedErrors = managedFiles
                           .SelectMany(ParseManagedLogFiles)
                           .Where(IsProblematic)
                           .ToList<ParsedLogLine>();

        var nativeTracerFiles = logDirectory.GlobFiles("**/dotnet-tracer-native-*");
        var nativeTracerErrors = nativeTracerFiles
                                .SelectMany(ParseNativeTracerLogFiles)
                                .Where(IsProblematic)
                                .ToList();

        var nativeProfilerFiles = logDirectory.GlobFiles("**/DD-DotNet-Profiler-Native-*");
        var nativeProfilerErrors = nativeProfilerFiles
                                  .SelectMany(ParseNativeProfilerLogFiles)
                                  .Where(IsProblematic)
                                  .ToList();

        var nativeLoaderFiles = logDirectory.GlobFiles("**/dotnet-native-loader-*");
        var nativeLoaderErrors = nativeLoaderFiles
                                  .SelectMany(ParseNativeProfilerLogFiles) // native loader has same format as profiler
                                  .Where(IsProblematic)
                                  .ToList();

        var hasRequiredFiles = !allFilesMustExist
                            || (managedFiles.Count > 0
                             && nativeTracerFiles.Count > 0
                             && nativeProfilerFiles.Count > 0
                             && nativeLoaderFiles.Count > 0);

        if (hasRequiredFiles
         && managedErrors.Count == 0
         && nativeTracerErrors.Count == 0
         && nativeProfilerErrors.Count == 0
         && nativeLoaderErrors.Count == 0)
        {
            Logger.Information("No problems found in managed or native logs");
            return;
        }

        Logger.Warning("Found the following problems in log files:");
        var allErrors = managedErrors
                       .Concat(nativeTracerErrors)
                       .Concat(nativeProfilerErrors)
                       .Concat(nativeLoaderErrors)
                       .GroupBy(x => x.FileName);

        foreach (var erroredFile in allErrors)
        {
            var errors = erroredFile.Where(x => !ContainsCanary(x)).ToList();
            if (errors.Any())
            {
                Logger.Information("");
                Logger.Error($"Found errors in log file '{erroredFile.Key}':");
                foreach (var error in errors)
                {
                    Logger.Error($"{error.Timestamp:hh:mm:ss} [{error.Level}] {error.Message}");
                }
            }

            var canaries = erroredFile.Where(ContainsCanary).ToList();
            if (canaries.Any())
            {
                Logger.Information("");
                Logger.Error($"Found usage of canary environment variable in log file '{erroredFile.Key}':");
                foreach (var canary in canaries)
                {
                    Logger.Error($"{canary.Timestamp:hh:mm:ss} [{canary.Level}] {canary.Message}");
                }
            }
        }

        ExitCode = 1;

        bool IsProblematic(ParsedLogLine logLine)
        {
            if (ContainsCanary(logLine))
            {
                return true;
            }

            if (logLine.Level < minLogLevel)
            {
                return false;
            }

            foreach (var pattern in knownPatterns)
            {
                if (pattern.IsMatch(logLine.Message))
                {
                    return false;
                }
            }

            return true;
        }

        bool ContainsCanary(ParsedLogLine logLine)
            => logLine.Message.Contains("SUPER_SECRET_CANARY")
                || logLine.Message.Contains("MySuperSecretCanary");

        static List<ParsedLogLine> ParseManagedLogFiles(AbsolutePath logFile)
        {
            var regex = new Regex(@"^(\d\d\d\d\-\d\d\-\d\d\W\d\d\:\d\d\:\d\d\.\d\d\d\W\+\d\d\:\d\d)\W\[(.*?)\]\W(.*)", RegexOptions.Compiled);
            var allLines = File.ReadAllLines(logFile);
            var allLogs = new List<ParsedLogLine>(allLines.Length);
            ParsedLogLine currentLine = null;

            foreach (var line in allLines)
            {
                if (string.IsNullOrWhiteSpace(line))
                {
                    continue;
                }

                var match = regex.Match(line);

                if (match.Success)
                {
                    if (currentLine is not null)
                    {
                        allLogs.Add(currentLine);
                        currentLine = null;
                    }

                    try
                    {
                        // start of a new log line
                        var timestamp = DateTimeOffset.Parse(match.Groups[1].Value);
                        var level = ParseManagedLogLevel(match.Groups[2].Value);
                        var message = match.Groups[3].Value;
                        currentLine = new ParsedLogLine(timestamp, level, message, logFile);
                    }
                    catch (Exception ex)
                    {
                        Logger.Information($"Error parsing line: '{line}. {ex}");
                    }
                }
                else
                {
                    if (currentLine is null)
                    {
                        Logger.Warning("Incomplete log line: " + line);
                    }
                    else
                    {
                        currentLine = currentLine with { Message = $"{currentLine.Message}{Environment.NewLine}{line}" };
                    }
                }
            }

            if (currentLine is not null)
            {
                allLogs.Add(currentLine);
            }

            return allLogs;
        }

        static List<ParsedLogLine> ParseNativeTracerLogFiles(AbsolutePath logFile)
        {
            var regex = new Regex(@"^(\d\d\/\d\d\/\d\d\W\d\d\:\d\d\:\d\d\.\d\d\d\W\w\w)\W\[.*?\]\W\[(.*?)\](.*)", RegexOptions.Compiled);
            return ParseNativeLogs(regex, "MM/dd/yy hh:mm:ss.fff tt", logFile);
        }

        static List<ParsedLogLine> ParseNativeProfilerLogFiles(AbsolutePath logFile)
        {
            var regex = new Regex(@"^\[(\d\d\d\d-\d\d-\d\d\W\d\d\:\d\d\:\d\d\.\d\d\d)\W\|\W([^ ]+)\W[^\]]+\W(.*)", RegexOptions.Compiled);
            return ParseNativeLogs(regex, "yyyy-MM-dd H:mm:ss.fff", logFile);
        }

        static List<ParsedLogLine> ParseNativeLogs(Regex regex, string dateFormat, AbsolutePath logFile)
        {
            var allLines = File.ReadAllLines(logFile);
            var allLogs = new List<ParsedLogLine>(allLines.Length);
            ParsedLogLine currentLine = null;

            foreach (var line in allLines)
            {
                if (string.IsNullOrWhiteSpace(line))
                {
                    continue;
                }

                var match = regex.Match(line);
                if (match.Success)
                {
                    if (currentLine is not null)
                    {
                        allLogs.Add(currentLine);
                        currentLine = null;
                    }

                    try
                    {
                        // native logs are on one line
                        var timestamp = DateTimeOffset.ParseExact(match.Groups[1].Value, dateFormat, null);
                        var level = ParseNativeLogLevel(match.Groups[2].Value);
                        var message = match.Groups[3].Value;
                        currentLine = new ParsedLogLine(timestamp, level, message, logFile);
                    }
                    catch (Exception ex)
                    {
                        Logger.Information($"Error parsing line: '{line}. {ex}");
                    }
                }
                else
                {
                    if (currentLine is null)
                    {
                        Logger.Warning("Incomplete log line: " + line);
                    }
                    else
                    {
                        currentLine = currentLine with { Message = $"{currentLine.Message}{Environment.NewLine}{line}" };
                    }
                }
            }

            if (currentLine is not null)
            {
                allLogs.Add(currentLine);
            }

            return allLogs;
        }

        static LogLevel ParseManagedLogLevel(string value)
            => value switch
            {
                "VRB" => LogLevel.Trace,
                "DBG" => LogLevel.Trace,
                "INF" => LogLevel.Normal,
                "WRN" => LogLevel.Warning,
                "ERR" => LogLevel.Error,
                _ => LogLevel.Normal, // Concurrency issues can sometimes garble this so ignore it
            };

        static LogLevel ParseNativeLogLevel(string value)
            => value switch
            {
                "trace" => LogLevel.Trace,
                "debug" => LogLevel.Trace,
                "info" => LogLevel.Normal,
                "warning" => LogLevel.Warning,
                "error" => LogLevel.Error,
                _ => LogLevel.Normal, // Concurrency issues can sometimes garble this so ignore it
            };
    }

    private void MakeGrpcToolsExecutable()
    {
        var packageDirectory = NugetPackageDirectory;
        if (string.IsNullOrEmpty(NugetPackageDirectory))
        {
            Logger.Information("NugetPackageDirectory not set, querying for global-package location");
            var packageLocation = "global-packages";
            var output = DotNet($"nuget locals {packageLocation} --list");

            var expected = $"{packageLocation}: ";
            var location = output
                              .Where(x => x.Type == OutputType.Std)
                              .Select(x => x.Text)
                              .FirstOrDefault(x => x.StartsWith(expected))
                             ?.Substring(expected.Length);

            if (string.IsNullOrEmpty(location))
            {
                Logger.Information("Couldn't determine global-package location, skipping chmod +x on grpc.tools");
                return;
            }

            packageDirectory = (AbsolutePath)(location);
        }

        Logger.Information($"Using '{packageDirectory}' for NuGet package location");

        // GRPC runs a tool for codegen, which apparently isn't automatically marked as executable
        var grpcTools = GlobFiles(packageDirectory / "grpc.tools", "**/tools/linux_*/*");
        foreach (var toolPath in grpcTools)
        {
            Chmod.Value.Invoke(" +x " + toolPath);
        }
    }

    private AbsolutePath GetResultsDirectory(Project proj) => BuildDataDirectory / "results" / proj.Name;

    private void EnsureResultsDirectory(Project proj) => EnsureCleanDirectory(GetResultsDirectory(proj));

    private (string Arch, string Ext) GetLibDdWafUnixArchitectureAndExtension() =>
        (IsOsx) switch
        {
            (true) => ($"osx", "dylib"), // LibDdWaf is universal binary on osx
            (false) => ($"linux-{UnixArchitectureIdentifier}", "so"),
        };

    private (string Arch, string Ext) GetUnixArchitectureAndExtension() =>
        (IsOsx, IsAlpine) switch
        {
            (true, _) => ($"osx-{UnixArchitectureIdentifier}", "dylib"),
            (false, false) => ($"linux-{UnixArchitectureIdentifier}", "so"),
            (false, true) => ($"linux-musl-{UnixArchitectureIdentifier}", "so"),
        };

    // the integration tests need their own copy of the profiler, this achieved through build.props on Windows, but doesn't seem to work under Linux
    private void IntegrationTestLinuxOrOsxProfilerDirFudge(string project)
    {
        // Not sure if/why this is necessary, and we can't just point to the correct output location
        var src = MonitoringHomeDirectory;
        var testProject = Solution.GetProject(project).Directory;
        var dest = testProject / "bin" / BuildConfiguration / Framework / "profiler-lib";
        CopyDirectoryRecursively(src, dest, DirectoryExistsPolicy.Merge, FileExistsPolicy.Overwrite);

        // not sure exactly where this is supposed to go, may need to change the original build
        if (IsLinux)
        {
            foreach (var linuxDir in MonitoringHomeDirectory.GlobDirectories("linux-*"))
            {
                CopyDirectoryRecursively(linuxDir, dest, DirectoryExistsPolicy.Merge, FileExistsPolicy.Overwrite);
            }
        }
        else if (IsOsx)
        {
            foreach (var osxDir in MonitoringHomeDirectory.GlobDirectories("osx"))
            {
                CopyDirectoryRecursively(osxDir, dest, DirectoryExistsPolicy.Merge, FileExistsPolicy.Overwrite);
            }
        }
    }

    private void CopyDumpsToBuildData()
    {
        CopyDumpsTo(BuildDataDirectory);
    }

    private void CopyDumpsTo(AbsolutePath root)
    {
        if (Directory.Exists(TempDirectory))
        {
            foreach (var dump in GlobFiles(TempDirectory, "coredump*", "*.dmp"))
            {
                MoveFileToDirectory(dump, root / "dumps", FileExistsPolicy.Overwrite);
            }
        }

        foreach (var file in Directory.EnumerateFiles(TracerDirectory, "*.dmp", SearchOption.AllDirectories))
        {
            CopyFileToDirectory(file, root, FileExistsPolicy.OverwriteIfNewer);
        }
    }

    private DotNetTestSettings ConfigureCodeCoverage(DotNetTestSettings settings)
    {
        var strongNameKeyPath = Solution.Directory / "Datadog.Trace.snk";

        return settings.SetDataCollector("XPlat Code Coverage")
                .SetProcessArgumentConfigurator(
                     args =>
                         args.Add("--")
                             .Add("RunConfiguration.DisableAppDomain=true") // https://github.com/coverlet-coverage/coverlet/issues/347
                             .Add("DataCollectionRunSettings.DataCollectors.DataCollector.Configuration.SkipAutoProps=true")
                             .Add("DataCollectionRunSettings.DataCollectors.DataCollector.Configuration.Format=cobertura")
                             .Add($"DataCollectionRunSettings.DataCollectors.DataCollector.Configuration.StrongNameKey=\"{strongNameKeyPath}\"")
                             .Add("DataCollectionRunSettings.DataCollectors.DataCollector.Configuration.Exclude=\"[*]Datadog.Trace.Vendors.*,[Datadog.Trace]System.*,[Datadog.Trace]Mono.*\",")
                             .Add("DataCollectionRunSettings.DataCollectors.DataCollector.Configuration.Include=\"[Datadog.Trace.ClrProfiler.*]*,[Datadog.Trace]*,[Datadog.Trace.AspNet]*\""));
    }

    protected override void OnTargetRunning(string target)
    {
        if (PrintDriveSpace)
        {
            foreach (var drive in DriveInfo.GetDrives().Where(d => d.IsReady))
            {
                Logger.Information($"Drive space available on '{drive.Name}': {PrettyPrint(drive.AvailableFreeSpace)} / {PrettyPrint(drive.TotalSize)}");
            }
        }
        base.OnTargetRunning(target);

        static string PrettyPrint(long bytes)
        {
            var power = Math.Min((int)Math.Log(bytes, 1000), 4);
            var normalised = bytes / Math.Pow(1000, power);
            return power switch
            {
                4 => $"{normalised:F}TB",
                3 => $"{normalised:F}GB",
                2 => $"{normalised:F}MB",
                1 => $"{normalised:F}KB",
                _ => $"{bytes}B",
            };
        }
    }

    private record ParsedLogLine(DateTimeOffset Timestamp, LogLevel Level, string Message, AbsolutePath FileName);

    private void DotnetBuild(
        Project project,
        TargetFramework framework = null,
        bool noRestore = true,
        bool noDependencies = true
        )
    {
        DotnetBuild(new[] { project.Path }, framework, noRestore, noDependencies);
    }

    private void DotnetBuild(
        IEnumerable<AbsolutePath> projPaths,
        TargetFramework framework = null,
        bool noRestore = true,
        bool noDependencies = true)
    {
        DotNetBuild(s => s
            .SetConfiguration(BuildConfiguration)
            .SetTargetPlatformAnyCPU()
            .When(noRestore, settings => settings.EnableNoRestore())
            .When(noDependencies, settings => settings.EnableNoDependencies())
            .When(framework is not null, settings => settings.SetFramework(framework))
            .When(DebugType is not null, settings => settings.SetProperty(nameof(DebugType), DebugType))
            .When(Optimize is not null, settings => settings.SetProperty(nameof(Optimize), Optimize))
            .When(!string.IsNullOrEmpty(NugetPackageDirectory), o => o.SetPackageDirectory(NugetPackageDirectory))
            .When(TestAllPackageVersions, o => o.SetProperty("TestAllPackageVersions", "true"))
            .When(IncludeMinorPackageVersions, o => o.SetProperty("IncludeMinorPackageVersions", "true"))
            .SetNoWarnDotNetCore3()
            .SetProcessArgumentConfigurator(arg => arg.Add("/nowarn:NU1701")) //nowarn:NU1701 - Package 'x' was restored using '.NETFramework,Version=v4.6.1' instead of the project target framework '.NETCoreApp,Version=v2.1'.
            .CombineWith(projPaths, (settings, projPath) => settings.SetProjectFile(projPath)));
    }
}<|MERGE_RESOLUTION|>--- conflicted
+++ resolved
@@ -1731,11 +1731,7 @@
         .After(CompileLinuxOrOsxIntegrationTests)
         .Description("Runs the linux dd-dotnet integration tests")
         .Requires(() => !IsWin)
-<<<<<<< HEAD
-        .Executes(async () =>
-=======
-        .Executes(() =>
->>>>>>> e6ef5975
+        .Executes(() =>
         {
             var project = Solution.GetProject(Projects.DdTraceIntegrationTests);
 
@@ -1966,10 +1962,7 @@
     Target BuildDdDotnetArtifactTests => _ => _
      .Description("Builds the dd-dotnet artifacts tests")
      .After(CompileManagedTestHelpers)
-<<<<<<< HEAD
      .Requires(() => Framework)
-=======
->>>>>>> e6ef5975
      .Executes(() =>
      {
          DotnetBuild(Solution.GetProject(Projects.DdDotnetArtifactsTests), Framework);

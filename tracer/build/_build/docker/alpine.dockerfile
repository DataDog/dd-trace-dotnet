--- conflicted
+++ resolved
@@ -54,11 +54,8 @@
         gdb \
         musl-dbg \
         cppcheck \
-<<<<<<< HEAD
-		build-base \
-=======
+        build-base \
         libldap \
->>>>>>> b1f45e9e
     && gem install --version 1.6.0 --user-install git \
     && gem install --version 2.7.6 dotenv \
     && gem install --version 1.14.2 --minimal-deps --no-document fpm

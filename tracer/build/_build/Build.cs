using System;
using System.IO;
using System.Linq;
using Nuke.Common;
using Nuke.Common.CI;
using Nuke.Common.IO;
using Nuke.Common.Tooling;
using Nuke.Common.Tools.DotNet;
using Nuke.Common.Tools.MSBuild;
using Nuke.Common.Utilities.Collections;
using static Nuke.Common.EnvironmentInfo;
using static Nuke.Common.IO.FileSystemTasks;
using static Nuke.Common.Tools.DotNet.DotNetTasks;

// #pragma warning disable SA1306
// #pragma warning disable SA1134
// #pragma warning disable SA1111
// #pragma warning disable SA1400
// #pragma warning disable SA1401

[ShutdownDotNetAfterServerBuild]
partial class Build : NukeBuild
{
    /// Support plugins are available for:
    ///   - JetBrains ReSharper        https://nuke.build/resharper
    ///   - JetBrains Rider            https://nuke.build/rider
    ///   - Microsoft VisualStudio     https://nuke.build/visualstudio
    ///   - Microsoft VSCode           https://nuke.build/vscode

    [Parameter("Configuration to build - Default is 'Release'")]
    readonly Configuration BuildConfiguration = Configuration.Release;

    [Parameter("Platform to build - x86 or x64. Default is x64")]
    readonly MSBuildTargetPlatform TargetPlatform = MSBuildTargetPlatform.x64;

    [Parameter("The TargetFramework to execute when running or building a sample app, or linux integration tests")]
    readonly TargetFramework Framework;

    [Parameter("Should all versions of integration NuGet packages be tested")]
    readonly bool TestAllPackageVersions;

    [Parameter("Should minor versions of integration NuGet packages be included")]
    readonly bool IncludeMinorPackageVersions;

    [Parameter("The location to create the monitoring home directory. Default is ./shared/bin/monitoring-home ")]
    readonly AbsolutePath MonitoringHome;
    [Parameter("The location to create the tracer home directory. Default is ./shared/bin/monitoring-home/tracer ")]
    readonly AbsolutePath TracerHome;
    [Parameter("The location to create the dd-trace home directory. Default is ./bin/dd-tracer-home ")]
    readonly AbsolutePath DDTracerHome;
    [Parameter("The location to place NuGet packages and other packages. Default is ./bin/artifacts ")]
    readonly AbsolutePath Artifacts;

    [Parameter("The location to the find the profiler build artifacts. Default is ./shared/bin/monitoring-home/continousprofiler")]
    readonly AbsolutePath ProfilerHome;

    [Parameter("The location to restore Nuget packages (optional) ")]
    readonly AbsolutePath NugetPackageDirectory;

    [Parameter("Is the build running on Alpine linux? Default is 'false'")]
    readonly bool IsAlpine = false;

    [Parameter("The current version of the source and build")]
    readonly string Version = "2.10.0";

    [Parameter("Whether the current build version is a prerelease(for packaging purposes)")]
    readonly bool IsPrerelease = false;

    [Parameter("The new build version to set")]
    readonly string NewVersion;

    [Parameter("Whether the new build version is a prerelease(for packaging purposes)")]
    readonly bool? NewIsPrerelease;

    [Parameter("Prints the available drive space before executing each target. Defaults to false")]
    readonly bool PrintDriveSpace = false;

    [Parameter("Override the default test filters for integration tests. (Optional)")]
    readonly string Filter;

    [Parameter("Enables code coverage")]
    readonly bool CodeCoverage;

    [Parameter("The directory containing the tool .nupkg file")]
    readonly AbsolutePath ToolSource;

    [Parameter("The directory to install the tool to")]
    readonly AbsolutePath ToolDestination;

    Target Info => _ => _
        .Description("Describes the current configuration")
        .Before(Clean, Restore, BuildTracerHome)
        .Executes(() =>
        {
            Logger.Info($"Configuration: {BuildConfiguration}");
            Logger.Info($"Platform: {TargetPlatform}");
            Logger.Info($"Framework: {Framework}");
            Logger.Info($"TestAllPackageVersions: {TestAllPackageVersions}");
            Logger.Info($"TracerHomeDirectory: {TracerHomeDirectory}");
            Logger.Info($"ArtifactsDirectory: {ArtifactsDirectory}");
            Logger.Info($"NugetPackageDirectory: {NugetPackageDirectory}");
            Logger.Info($"IsAlpine: {IsAlpine}");
            Logger.Info($"Version: {Version}");
        });

    Target Clean => _ => _
        .Description("Cleans all build output")
        .Executes(() =>
        {
            if (IsWin)
            {
                // These are created as part of the CreatePlatformlessSymlinks target and cause havok
                // when deleting directories otherwise
                DeleteReparsePoints(SourceDirectory);
                DeleteReparsePoints(TestsDirectory);
            }
            SourceDirectory.GlobDirectories("**/bin", "**/obj").ForEach(x => DeleteDirectory(x));
            TestsDirectory.GlobDirectories("**/bin", "**/obj").ForEach(x => DeleteDirectory(x));
            DistributionHomeDirectory.GlobFiles("**").Where(x => !x.ToString().Contains("readme.txt")).ForEach(x => DeleteFile(x));
            EnsureCleanDirectory(OutputDirectory);
            EnsureCleanDirectory(TracerHomeDirectory);
            EnsureCleanDirectory(DDTracerHomeDirectory);
            EnsureCleanDirectory(ArtifactsDirectory);
            EnsureCleanDirectory(NativeProfilerProject.Directory / "build");
            EnsureCleanDirectory(NativeProfilerProject.Directory / "deps");
            EnsureCleanDirectory(BuildDataDirectory);
            EnsureCleanDirectory(ExplorationTestsDirectory);
            DeleteFile(WindowsTracerHomeZip);

            EnsureCleanDirectory(ProfilerOutputDirectory);

            void DeleteReparsePoints(string path)
            {
                new DirectoryInfo(path)
                   .GetDirectories("*", SearchOption.AllDirectories)
                   .Where(x => x.Attributes.HasFlag(FileAttributes.ReparsePoint))
                   .ForEach(dir => Cmd.Value(arguments: $"cmd /c rmdir \"{dir}\""));
            }
        });

    Target CleanObjFiles => _ => _
         .Unlisted()
         .Description("Deletes all build output files, but preserves folders to work around AzDo issues")
         .Executes(() =>
          {
              TestsDirectory.GlobFiles("**/bin/*", "**/obj/*").ForEach(DeleteFile);
          });

    Target BuildTracerHome => _ => _
        .Description("Builds the native and managed src, and publishes the tracer home directory")
        .After(Clean)
        .DependsOn(CreateRequiredDirectories)
        .DependsOn(Restore)
        .DependsOn(CompileManagedSrc)
        .DependsOn(PublishManagedProfiler)
        .DependsOn(CompileNativeSrc)
        .DependsOn(PublishNativeProfiler)
        .DependsOn(DownloadLibDdwaf)
        .DependsOn(CopyLibDdwaf)
        .DependsOn(CreateDdTracerHome);

    Target BuildProfilerHome => _ => _
        .Description("Builds the Profiler native and managed src, and publishes the profiler home directory")
        .After(Clean)
<<<<<<< HEAD
        .DependsOn(CompileProfilerNativeSrc);
=======
        .DependsOn(CompileProfilerManagedSrc)
        .DependsOn(CompileProfilerNativeSrc)
        .DependsOn(PublishProfiler);
>>>>>>> c4e19795

    Target BuildNativeLoader => _ => _
        .Description("Builds the Native Loader, and publishes to the monitoring home directory")
        .After(Clean)
        .DependsOn(CompileNativeLoader)
        .DependsOn(PublishNativeLoader);

    Target PackageTracerHome => _ => _
        .Description("Builds NuGet packages, MSIs, and zip files, from already built source")
        .After(Clean, BuildTracerHome, BuildProfilerHome, BuildNativeLoader)
        .DependsOn(CreateRequiredDirectories)
        .DependsOn(ZipMonitoringHome)
        .DependsOn(BuildMsi)
        .DependsOn(PackNuGet);

    Target BuildAndRunManagedUnitTests => _ => _
        .Description("Builds the managed unit tests and runs them")
        .After(Clean, BuildTracerHome, BuildProfilerHome)
        .DependsOn(CreateRequiredDirectories)
        .DependsOn(BuildRunnerTool)
        .DependsOn(CompileManagedUnitTests)
        .DependsOn(RunManagedUnitTests);

    Target BuildAndRunNativeUnitTests => _ => _
        .Description("Builds the native unit tests and runs them")
        .After(Clean, BuildTracerHome, BuildProfilerHome)
        .DependsOn(CreateRequiredDirectories)
        .DependsOn(CompileNativeTests)
        .DependsOn(RunNativeTests);

    Target BuildWindowsIntegrationTests => _ => _
        .Unlisted()
        .Requires(() => IsWin)
        .Description("Builds the integration tests for Windows")
        .DependsOn(CompileDependencyLibs)
        .DependsOn(CompileManagedTestHelpers)
        .DependsOn(CreatePlatformlessSymlinks)
        .DependsOn(CompileSamplesWindows)
        .DependsOn(CompileIntegrationTests)
        .DependsOn(BuildNativeLoader)
        .DependsOn(BuildRunnerTool);

    Target BuildAspNetIntegrationTests => _ => _
        .Unlisted()
        .Requires(() => IsWin)
        .Description("Builds the ASP.NET integration tests for Windows")
        .DependsOn(CompileDependencyLibs)
        .DependsOn(CompileManagedTestHelpers)
        .DependsOn(CreatePlatformlessSymlinks)
        .DependsOn(PublishIisSamples)
        .DependsOn(CompileIntegrationTests)
        .DependsOn(BuildNativeLoader);

    Target BuildWindowsRegressionTests => _ => _
        .Unlisted()
        .Requires(() => IsWin)
        .Description("Builds the regression tests for Windows")
        .DependsOn(CompileManagedTestHelpers)
        .DependsOn(CreatePlatformlessSymlinks)
        .DependsOn(CompileRegressionDependencyLibs)
        .DependsOn(CompileRegressionSamples)
        .DependsOn(CompileFrameworkReproductions)
        .DependsOn(CompileIntegrationTests)
        .DependsOn(BuildNativeLoader);

    Target BuildAndRunWindowsIntegrationTests => _ => _
        .Requires(() => IsWin)
        .Description("Builds and runs the Windows (non-IIS) integration tests")
        .DependsOn(BuildWindowsIntegrationTests)
        .DependsOn(RunWindowsIntegrationTests);

    Target BuildAndRunWindowsRegressionTests => _ => _
        .Requires(() => IsWin)
        .Description("Builds and runs the Windows regression tests")
        .DependsOn(BuildWindowsRegressionTests)
        .DependsOn(RunWindowsRegressionTests);

    Target BuildLinuxIntegrationTests => _ => _
        .Requires(() => !IsWin)
        .Description("Builds the linux integration tests")
        .DependsOn(CompileDependencyLibs)
        .DependsOn(CompileRegressionDependencyLibs)
        .DependsOn(CompileManagedTestHelpers)
        .DependsOn(CompileSamplesLinux)
        .DependsOn(CompileMultiApiPackageVersionSamples)
        .DependsOn(CompileLinuxIntegrationTests)
        .DependsOn(BuildRunnerTool);

    Target BuildAndRunLinuxIntegrationTests => _ => _
        .Requires(() => !IsWin)
        .Description("Builds and runs the linux integration tests. Requires docker-compose dependencies")
        .DependsOn(BuildLinuxIntegrationTests)
        .DependsOn(RunLinuxIntegrationTests);

    Target BuildAndRunToolArtifactTests => _ => _
       .Description("Builds and runs the tool artifacts tests")
       .DependsOn(CompileManagedTestHelpers)
       .DependsOn(InstallDdTraceTool)
       .DependsOn(BuildToolArtifactTests)
       .DependsOn(RunToolArtifactTests);

    Target PackNuGet => _ => _
        .Description("Creates the NuGet packages from the compiled src directory")
        .After(Clean, CompileManagedSrc)
        .DependsOn(CreateRequiredDirectories)
        .Executes(() =>
        {
            DotNetPack(s => s
                    .EnableNoRestore()
                    .EnableNoBuild()
                    .SetConfiguration(BuildConfiguration)
                    .SetProperty("Platform", "AnyCPU")
                    .SetOutputDirectory(ArtifactsDirectory / "nuget")
                    .CombineWith(ProjectsToPack, (x, project) => x
                        .SetProject(project)),
                degreeOfParallelism: 2);
        });

    Target BuildDistributionNuget => _ => _
        // Currently requires manual copying of files into expected locations
        .Unlisted()
        .After(CreateDistributionHome)
        .Executes(() =>
        {
            DotNetBuild(x => x
                .SetProjectFile(Solution.GetProject(Projects.DatadogMonitoringDistribution))
                .EnableNoRestore()
                .EnableNoDependencies()
                .SetConfiguration(BuildConfiguration)
                .SetNoWarnDotNetCore3()
                .SetDDEnvironmentVariables("dd-trace-dotnet-runner-tool"));
        });

    Target BuildRunnerTool => _ => _
        // Currently requires manual copying of files into expected locations
        .Unlisted()
        .After(CreateDistributionHome)
        .Executes(() =>
        {
            DotNetBuild(x => x
                .SetProjectFile(Solution.GetProject(Projects.Tool))
                .EnableNoRestore()
                .EnableNoDependencies()
                .SetConfiguration(BuildConfiguration)
                .SetNoWarnDotNetCore3()
                .SetDDEnvironmentVariables("dd-trace-dotnet-runner-tool")
                .SetProperty("BuildStandalone", "false"));
        });

    Target BuildStandaloneTool => _ => _
        // Currently requires manual copying of files into expected locations
        .Unlisted()
        .After(CreateDistributionHome)
        .Executes(() =>
        {
            var runtimes = new[] { "win-x86", "win-x64", "linux-x64", "linux-musl-x64", "osx-x64", "linux-arm64" };
            DotNetPublish(x => x
                .SetProject(Solution.GetProject(Projects.Tool))
                // Have to do a restore currently as we're specifying specific runtime
                // .EnableNoRestore()
                .EnableNoDependencies()
                .SetFramework(TargetFramework.NETCOREAPP3_1)
                .SetConfiguration(BuildConfiguration)
                .SetNoWarnDotNetCore3()
                .SetDDEnvironmentVariables("dd-trace-dotnet-runner-tool")
                .SetProperty("BuildStandalone", "true")
                .CombineWith(runtimes, (c, runtime) => c
                                .SetRuntime(runtime)));
        });

    Target RunBenchmarks => _ => _
        .After(BuildTracerHome)
        .Description("Runs the Benchmarks project")
        .Executes(() =>
        {
            var benchmarksProject = Solution.GetProject(Projects.BenchmarksTrace);
            var resultsDirectory = benchmarksProject.Directory / "BenchmarkDotNet.Artifacts" / "results";
            EnsureCleanDirectory(resultsDirectory);

            try
            {
                DotNetBuild(s => s
                    .SetProjectFile(benchmarksProject)
                    .SetConfiguration(BuildConfiguration)
                    .SetFramework(TargetFramework.NETCOREAPP3_1)
                    .EnableNoDependencies()
                    .When(!string.IsNullOrEmpty(NugetPackageDirectory), o => o.SetPackageDirectory(NugetPackageDirectory))
                );

                DotNetRun(s => s
                    .SetProjectFile(benchmarksProject)
                    .SetConfiguration(BuildConfiguration)
                    .SetFramework(TargetFramework.NETCOREAPP3_1)
                    .EnableNoRestore()
                    .EnableNoBuild()
                    .SetApplicationArguments($"-r net472 netcoreapp3.1 -m -f {Filter ?? "*"} --iterationTime 2000")
                    .SetProcessEnvironmentVariable("DD_SERVICE", "dd-trace-dotnet")
                    .SetProcessEnvironmentVariable("DD_ENV", "CI")
                    .When(!string.IsNullOrEmpty(NugetPackageDirectory), o => o.SetPackageDirectory(NugetPackageDirectory))
                );
            }
            finally
            {
                if (Directory.Exists(resultsDirectory))
                {
                    CopyDirectoryRecursively(resultsDirectory, BuildDataDirectory / "benchmarks",
                                             DirectoryExistsPolicy.Merge, FileExistsPolicy.Overwrite);
                }
            }
        });

    /// <summary>
    /// Run the default build
    /// </summary>
    public static int Main() => Execute<Build>(x => x.BuildTracerHome);
}<|MERGE_RESOLUTION|>--- conflicted
+++ resolved
@@ -162,13 +162,8 @@
     Target BuildProfilerHome => _ => _
         .Description("Builds the Profiler native and managed src, and publishes the profiler home directory")
         .After(Clean)
-<<<<<<< HEAD
-        .DependsOn(CompileProfilerNativeSrc);
-=======
-        .DependsOn(CompileProfilerManagedSrc)
         .DependsOn(CompileProfilerNativeSrc)
         .DependsOn(PublishProfiler);
->>>>>>> c4e19795
 
     Target BuildNativeLoader => _ => _
         .Description("Builds the Native Loader, and publishes to the monitoring home directory")

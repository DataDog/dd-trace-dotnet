--- conflicted
+++ resolved
@@ -331,7 +331,6 @@
                 .SetDDEnvironmentVariables("dd-trace-dotnet-runner-tool"));
         });
 
-<<<<<<< HEAD
     Target BuildBenchmarkNuget => _ => _
         .Unlisted()
         .DependsOn(CreateBenchmarkIntegrationHome)
@@ -348,7 +347,6 @@
                 .SetDDEnvironmentVariables("dd-trace-dotnet-runner-tool"));
         });
 
-=======
     Target BuildDdDotnet => _ => _
         .Unlisted()
         .Executes(() =>
@@ -382,7 +380,7 @@
                 .SetConfiguration(BuildConfiguration)
                 .SetOutput(ArtifactsDirectory / "dd-dotnet" / rid));
         });
->>>>>>> e6ef5975
+
     Target BuildRunnerTool => _ => _
         .Unlisted()
         .DependsOn(CompileInstrumentationVerificationLibrary)

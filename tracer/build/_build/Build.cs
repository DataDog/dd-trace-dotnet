--- conflicted
+++ resolved
@@ -332,10 +332,7 @@
 
     Target BuildDdDotnet => _ => _
         .Unlisted()
-<<<<<<< HEAD
-=======
         .After(CreateBundleHome, ExtractDebugInfoLinux)
->>>>>>> a0968dc8
         .Executes(() =>
         {
             DotNetBuild(x => x
@@ -360,27 +357,20 @@
                 };
             }
 
-<<<<<<< HEAD
             // We don't want the symbols in MonitoringHome,
             // So we publish to a different folder than copy only the executable
             var publishFolder = ArtifactsDirectory / "dd-dotnet" / rid;
 
-=======
->>>>>>> a0968dc8
             DotNetPublish(x => x
                 .SetProject(Solution.GetProject(Projects.DdDotnet))
                 .SetFramework("net7.0")
                 .SetRuntime(rid)
                 .SetConfiguration(BuildConfiguration)
-<<<<<<< HEAD
                 .SetOutput(publishFolder));
 
             var file = IsWin ? "dd-dotnet.exe" : "dd-dotnet";
 
             CopyFileToDirectory(publishFolder / file, MonitoringHomeDirectory, FileExistsPolicy.Overwrite);
-=======
-                .SetOutput(ArtifactsDirectory / "dd-dotnet" / rid));
->>>>>>> a0968dc8
         });
     Target BuildRunnerTool => _ => _
         .Unlisted()

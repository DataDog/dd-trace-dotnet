--- conflicted
+++ resolved
@@ -332,10 +332,7 @@
 
     Target BuildDdDotnet => _ => _
         .Unlisted()
-<<<<<<< HEAD
         .After(CreateBundleHome, ExtractDebugInfoLinux)
-=======
->>>>>>> e6ef5975
         .Executes(() =>
         {
             DotNetBuild(x => x

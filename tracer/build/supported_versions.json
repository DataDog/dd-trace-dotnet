[
  {
    "integrationName": "AdoNet",
    "assemblyName": "netstandard",
    "minAssemblyVersionInclusive": "2.0.0",
    "maxAssemblyVersionInclusive": "2.65535.65535",
    "packages": []
  },
  {
    "integrationName": "AdoNet",
    "assemblyName": "System.Data",
    "minAssemblyVersionInclusive": "2.0.0",
    "maxAssemblyVersionInclusive": "4.65535.65535",
    "packages": [
      {
        "name": "System.Data.SqlClient",
        "minVersionAvailableInclusive": "4.1.0",
        "minVersionSupportedInclusive": "4.1.0",
        "minVersionTestedInclusive": "4.1.0",
        "maxVersionSupportedInclusive": "4.9.0",
        "maxVersionAvailableInclusive": "4.9.0",
        "maxVersionTestedInclusive": "4.9.0"
      }
    ]
  },
  {
    "integrationName": "AdoNet",
    "assemblyName": "System.Data.Common",
    "minAssemblyVersionInclusive": "4.0.0",
    "maxAssemblyVersionInclusive": "9.65535.65535",
    "packages": [
      {
        "name": "System.Data.Common",
        "minVersionAvailableInclusive": "4.0.0",
        "minVersionSupportedInclusive": "4.0.0",
        "minVersionTestedInclusive": null,
        "maxVersionSupportedInclusive": "4.3.0",
        "maxVersionAvailableInclusive": "4.3.0",
        "maxVersionTestedInclusive": null
      }
    ]
  },
  {
    "integrationName": "Aerospike",
    "assemblyName": "AerospikeClient",
    "minAssemblyVersionInclusive": "4.0.0",
    "maxAssemblyVersionInclusive": "8.65535.65535",
    "packages": [
      {
        "name": "Aerospike.Client",
        "minVersionAvailableInclusive": "3.1.0",
        "minVersionSupportedInclusive": "4.0.0",
        "minVersionTestedInclusive": "4.0.3",
        "maxVersionSupportedInclusive": "8.0.1",
        "maxVersionAvailableInclusive": "8.0.1",
        "maxVersionTestedInclusive": "8.0.1"
      }
    ]
  },
  {
    "integrationName": "AspNet",
    "assemblyName": "System.Web",
    "minAssemblyVersionInclusive": "4.0.0",
    "maxAssemblyVersionInclusive": "4.65535.65535",
    "packages": []
  },
  {
    "integrationName": "AspNetCore",
    "assemblyName": "Microsoft.AspNetCore.Authentication.Abstractions",
    "minAssemblyVersionInclusive": "2.0.0",
    "maxAssemblyVersionInclusive": "9.65535.65535",
    "packages": [
      {
        "name": "Microsoft.AspNetCore.Authentication.Abstractions",
        "minVersionAvailableInclusive": "2.0.0",
        "minVersionSupportedInclusive": "2.0.0",
        "minVersionTestedInclusive": null,
        "maxVersionSupportedInclusive": "2.3.0",
        "maxVersionAvailableInclusive": "2.3.0",
        "maxVersionTestedInclusive": null
      }
    ]
  },
  {
    "integrationName": "AspNetCore",
    "assemblyName": "Microsoft.AspNetCore.Http",
    "minAssemblyVersionInclusive": "2.0.0",
    "maxAssemblyVersionInclusive": "9.65535.65535",
    "packages": []
  },
  {
    "integrationName": "AspNetCore",
    "assemblyName": "Microsoft.AspNetCore.Identity",
    "minAssemblyVersionInclusive": "2.0.0",
    "maxAssemblyVersionInclusive": "9.65535.65535",
    "packages": [
      {
        "name": "Microsoft.AspNetCore.Identity",
        "minVersionAvailableInclusive": "1.0.0",
        "minVersionSupportedInclusive": "2.0.0",
        "minVersionTestedInclusive": null,
        "maxVersionSupportedInclusive": "2.3.0",
        "maxVersionAvailableInclusive": "2.3.0",
        "maxVersionTestedInclusive": null
      }
    ]
  },
  {
    "integrationName": "AspNetCore",
    "assemblyName": "Microsoft.AspNetCore.Mvc.Core",
    "minAssemblyVersionInclusive": "2.0.0",
    "maxAssemblyVersionInclusive": "9.65535.65535",
    "packages": [
      {
        "name": "Microsoft.AspNetCore.Mvc.Core",
        "minVersionAvailableInclusive": "1.0.0",
        "minVersionSupportedInclusive": "2.0.0",
        "minVersionTestedInclusive": null,
        "maxVersionSupportedInclusive": "2.3.0",
        "maxVersionAvailableInclusive": "2.3.0",
        "maxVersionTestedInclusive": null
      }
    ]
  },
  {
    "integrationName": "AspNetCore",
    "assemblyName": "Microsoft.AspNetCore.Server.IIS",
    "minAssemblyVersionInclusive": "2.0.0",
    "maxAssemblyVersionInclusive": "9.65535.65535",
    "packages": [
      {
        "name": "Microsoft.AspNetCore.Server.IIS",
        "minVersionAvailableInclusive": "2.2.0",
        "minVersionSupportedInclusive": "2.2.0",
        "minVersionTestedInclusive": null,
        "maxVersionSupportedInclusive": "2.2.6",
        "maxVersionAvailableInclusive": "2.2.6",
        "maxVersionTestedInclusive": null
      }
    ]
  },
  {
    "integrationName": "AspNetCore",
    "assemblyName": "Microsoft.AspNetCore.Server.Kestrel.Core",
    "minAssemblyVersionInclusive": "2.0.0",
    "maxAssemblyVersionInclusive": "9.65535.65535",
    "packages": [
      {
        "name": "Microsoft.AspNetCore.Server.Kestrel.Core",
        "minVersionAvailableInclusive": "2.0.0",
        "minVersionSupportedInclusive": "2.0.0",
        "minVersionTestedInclusive": null,
        "maxVersionSupportedInclusive": "2.3.0",
        "maxVersionAvailableInclusive": "2.3.0",
        "maxVersionTestedInclusive": null
      }
    ]
  },
  {
    "integrationName": "AspNetCore",
    "assemblyName": "Microsoft.AspNetCore.Session",
    "minAssemblyVersionInclusive": "2.0.0",
    "maxAssemblyVersionInclusive": "9.65535.65535",
    "packages": [
      {
        "name": "Microsoft.AspNetCore.Session",
        "minVersionAvailableInclusive": "1.0.0",
        "minVersionSupportedInclusive": "2.0.0",
        "minVersionTestedInclusive": null,
        "maxVersionSupportedInclusive": "2.3.0",
        "maxVersionAvailableInclusive": "2.3.0",
        "maxVersionTestedInclusive": null
      }
    ]
  },
  {
    "integrationName": "AspNetCore",
    "assemblyName": "Microsoft.AspNetCore.StaticFiles",
    "minAssemblyVersionInclusive": "2.0.0",
    "maxAssemblyVersionInclusive": "9.65535.65535",
    "packages": [
      {
        "name": "Microsoft.AspNetCore.StaticFiles",
        "minVersionAvailableInclusive": "1.0.0",
        "minVersionSupportedInclusive": "2.0.0",
        "minVersionTestedInclusive": null,
        "maxVersionSupportedInclusive": "2.3.0",
        "maxVersionAvailableInclusive": "2.3.0",
        "maxVersionTestedInclusive": null
      }
    ]
  },
  {
    "integrationName": "AspNetCore",
    "assemblyName": "Microsoft.Extensions.Identity.Core",
    "minAssemblyVersionInclusive": "2.0.0",
    "maxAssemblyVersionInclusive": "9.65535.65535",
    "packages": [
      {
        "name": "Microsoft.Extensions.Identity.Core",
        "minVersionAvailableInclusive": "2.0.0",
        "minVersionSupportedInclusive": "2.0.0",
        "minVersionTestedInclusive": null,
        "maxVersionSupportedInclusive": "9.0.1",
        "maxVersionAvailableInclusive": "9.0.1",
        "maxVersionTestedInclusive": null
      }
    ]
  },
  {
    "integrationName": "AspNetMvc",
    "assemblyName": "System.Web.Mvc",
    "minAssemblyVersionInclusive": "4.0.0",
    "maxAssemblyVersionInclusive": "5.65535.65535",
    "packages": [
      {
        "name": "Microsoft.AspNet.Mvc",
        "minVersionAvailableInclusive": "3.0.20105.1",
        "minVersionSupportedInclusive": "4.0.20505",
        "minVersionTestedInclusive": null,
        "maxVersionSupportedInclusive": "5.3.0",
        "maxVersionAvailableInclusive": "5.3.0",
        "maxVersionTestedInclusive": null
      }
    ]
  },
  {
    "integrationName": "AspNetWebApi2",
    "assemblyName": "System.Web.Http",
    "minAssemblyVersionInclusive": "5.1.0",
    "maxAssemblyVersionInclusive": "5.65535.65535",
    "packages": []
  },
  {
    "integrationName": "AwsDynamoDb",
    "assemblyName": "AWSSDK.DynamoDBv2",
    "minAssemblyVersionInclusive": "3.0.0",
    "maxAssemblyVersionInclusive": "3.65535.65535",
    "packages": [
      {
        "name": "AWSSDK.DynamoDBv2",
        "minVersionAvailableInclusive": "3.1.0",
        "minVersionSupportedInclusive": "3.1.0",
        "minVersionTestedInclusive": "3.1.5.3",
<<<<<<< HEAD
        "maxVersionSupportedInclusive": "3.7.405.17",
        "maxVersionAvailableInclusive": "3.7.405.17",
        "maxVersionTestedInclusive": "3.7.405.15"
=======
        "maxVersionSupportedInclusive": "3.7.405.18",
        "maxVersionAvailableInclusive": "3.7.405.18",
        "maxVersionTestedInclusive": "3.7.405.18"
>>>>>>> 50a95c58
      }
    ]
  },
  {
    "integrationName": "AwsEventBridge",
    "assemblyName": "AWSSDK.EventBridge",
    "minAssemblyVersionInclusive": "3.3.0",
    "maxAssemblyVersionInclusive": "3.65535.65535",
    "packages": [
      {
        "name": "AWSSDK.EventBridge",
        "minVersionAvailableInclusive": "3.3.100",
        "minVersionSupportedInclusive": "3.3.100",
        "minVersionTestedInclusive": "3.3.102.16",
<<<<<<< HEAD
        "maxVersionSupportedInclusive": "3.7.402.32",
        "maxVersionAvailableInclusive": "3.7.402.32",
        "maxVersionTestedInclusive": "3.7.402.30"
=======
        "maxVersionSupportedInclusive": "3.7.402.33",
        "maxVersionAvailableInclusive": "3.7.402.33",
        "maxVersionTestedInclusive": "3.7.402.33"
>>>>>>> 50a95c58
      }
    ]
  },
  {
    "integrationName": "AwsKinesis",
    "assemblyName": "AWSSDK.Kinesis",
    "minAssemblyVersionInclusive": "3.0.0",
    "maxAssemblyVersionInclusive": "3.65535.65535",
    "packages": [
      {
        "name": "AWSSDK.Kinesis",
        "minVersionAvailableInclusive": "3.1.0",
        "minVersionSupportedInclusive": "3.1.0",
        "minVersionTestedInclusive": "3.1.3.5",
<<<<<<< HEAD
        "maxVersionSupportedInclusive": "3.7.402.67",
        "maxVersionAvailableInclusive": "3.7.402.67",
        "maxVersionTestedInclusive": "3.7.402.65"
=======
        "maxVersionSupportedInclusive": "3.7.402.68",
        "maxVersionAvailableInclusive": "3.7.402.68",
        "maxVersionTestedInclusive": "3.7.402.68"
>>>>>>> 50a95c58
      }
    ]
  },
  {
    "integrationName": "AwsLambda",
    "assemblyName": "Amazon.Lambda.RuntimeSupport",
    "minAssemblyVersionInclusive": "1.4.0",
    "maxAssemblyVersionInclusive": "1.65535.65535",
    "packages": [
      {
        "name": "Amazon.Lambda.RuntimeSupport",
        "minVersionAvailableInclusive": "1.0.0",
        "minVersionSupportedInclusive": "1.4.0",
        "minVersionTestedInclusive": "1.12.2",
        "maxVersionSupportedInclusive": "1.12.2",
        "maxVersionAvailableInclusive": "1.12.2",
        "maxVersionTestedInclusive": "1.12.2"
      }
    ]
  },
  {
    "integrationName": "AwsS3",
    "assemblyName": "AWSSDK.S3",
    "minAssemblyVersionInclusive": "3.3.0",
    "maxAssemblyVersionInclusive": "3.65535.65535",
    "packages": [
      {
        "name": "AWSSDK.S3",
        "minVersionAvailableInclusive": "3.1.0",
        "minVersionSupportedInclusive": "3.3.0",
        "minVersionTestedInclusive": "3.3.113.2",
        "maxVersionSupportedInclusive": "3.7.414",
        "maxVersionAvailableInclusive": "3.7.414",
        "maxVersionTestedInclusive": "3.7.414"
      }
    ]
  },
  {
    "integrationName": "AwsSdk",
    "assemblyName": "AWSSDK.Core",
    "minAssemblyVersionInclusive": "3.0.0",
    "maxAssemblyVersionInclusive": "3.65535.65535",
    "packages": [
      {
        "name": "AWSSDK.Core",
        "minVersionAvailableInclusive": "3.1.0",
        "minVersionSupportedInclusive": "3.1.0",
        "minVersionTestedInclusive": null,
<<<<<<< HEAD
        "maxVersionSupportedInclusive": "3.7.401.10",
        "maxVersionAvailableInclusive": "3.7.401.10",
=======
        "maxVersionSupportedInclusive": "3.7.401.11",
        "maxVersionAvailableInclusive": "3.7.401.11",
>>>>>>> 50a95c58
        "maxVersionTestedInclusive": null
      }
    ]
  },
  {
    "integrationName": "AwsSns",
    "assemblyName": "AWSSDK.SimpleNotificationService",
    "minAssemblyVersionInclusive": "3.0.0",
    "maxAssemblyVersionInclusive": "3.65535.65535",
    "packages": [
      {
        "name": "AWSSDK.SimpleNotificationService",
        "minVersionAvailableInclusive": "3.1.0",
        "minVersionSupportedInclusive": "3.1.0",
        "minVersionTestedInclusive": "3.1.2.1",
<<<<<<< HEAD
        "maxVersionSupportedInclusive": "3.7.400.90",
        "maxVersionAvailableInclusive": "3.7.400.90",
        "maxVersionTestedInclusive": "3.7.400.88"
=======
        "maxVersionSupportedInclusive": "3.7.400.91",
        "maxVersionAvailableInclusive": "3.7.400.91",
        "maxVersionTestedInclusive": "3.7.400.91"
>>>>>>> 50a95c58
      }
    ]
  },
  {
    "integrationName": "AwsSqs",
    "assemblyName": "AWSSDK.SQS",
    "minAssemblyVersionInclusive": "3.0.0",
    "maxAssemblyVersionInclusive": "3.65535.65535",
    "packages": [
      {
        "name": "AWSSDK.SQS",
        "minVersionAvailableInclusive": "3.1.0",
        "minVersionSupportedInclusive": "3.1.0",
        "minVersionTestedInclusive": "3.1.0.13",
<<<<<<< HEAD
        "maxVersionSupportedInclusive": "3.7.400.90",
        "maxVersionAvailableInclusive": "3.7.400.90",
        "maxVersionTestedInclusive": "3.7.400.88"
=======
        "maxVersionSupportedInclusive": "3.7.400.91",
        "maxVersionAvailableInclusive": "3.7.400.91",
        "maxVersionTestedInclusive": "3.7.400.91"
>>>>>>> 50a95c58
      }
    ]
  },
  {
    "integrationName": "AzureFunctions",
    "assemblyName": "Microsoft.Azure.Functions.Worker.Core",
    "minAssemblyVersionInclusive": "1.4.0",
    "maxAssemblyVersionInclusive": "2.65535.65535",
    "packages": [
      {
        "name": "Microsoft.Azure.Functions.Worker.Core",
        "minVersionAvailableInclusive": "1.0.0",
        "minVersionSupportedInclusive": "1.4.0",
        "minVersionTestedInclusive": null,
        "maxVersionSupportedInclusive": "2.0.0",
        "maxVersionAvailableInclusive": "2.0.0",
        "maxVersionTestedInclusive": null
      }
    ]
  },
  {
    "integrationName": "AzureFunctions",
    "assemblyName": "Microsoft.Azure.WebJobs.Host",
    "minAssemblyVersionInclusive": "3.0.0",
    "maxAssemblyVersionInclusive": "3.65535.65535",
    "packages": [
      {
        "name": "Microsoft.Azure.WebJobs",
        "minVersionAvailableInclusive": "1.0.0",
        "minVersionSupportedInclusive": "3.0.0",
        "minVersionTestedInclusive": null,
        "maxVersionSupportedInclusive": "3.0.41",
        "maxVersionAvailableInclusive": "3.0.41",
        "maxVersionTestedInclusive": null
      }
    ]
  },
  {
    "integrationName": "AzureFunctions",
    "assemblyName": "Microsoft.Azure.WebJobs.Script.Grpc",
    "minAssemblyVersionInclusive": "4.0.0",
    "maxAssemblyVersionInclusive": "4.65535.65535",
    "packages": []
  },
  {
    "integrationName": "AzureFunctions",
    "assemblyName": "Microsoft.Azure.WebJobs.Script.WebHost",
    "minAssemblyVersionInclusive": "3.0.0",
    "maxAssemblyVersionInclusive": "4.65535.65535",
    "packages": []
  },
  {
    "integrationName": "AzureServiceBus",
    "assemblyName": "Azure.Messaging.ServiceBus",
    "minAssemblyVersionInclusive": "7.14.0",
    "maxAssemblyVersionInclusive": "7.65535.65535",
    "packages": [
      {
        "name": "Azure.Messaging.ServiceBus",
        "minVersionAvailableInclusive": "7.0.0",
        "minVersionSupportedInclusive": "7.14.0",
        "minVersionTestedInclusive": "7.4.0",
        "maxVersionSupportedInclusive": "7.18.3",
        "maxVersionAvailableInclusive": "7.18.3",
        "maxVersionTestedInclusive": "7.17.5"
      }
    ]
  },
  {
    "integrationName": "CosmosDb",
    "assemblyName": "Microsoft.Azure.Cosmos.Client",
    "minAssemblyVersionInclusive": "3.6.0",
    "maxAssemblyVersionInclusive": "3.65535.65535",
    "packages": [
      {
        "name": "Microsoft.Azure.Cosmos",
        "minVersionAvailableInclusive": "3.0.0",
        "minVersionSupportedInclusive": "3.6.0",
        "minVersionTestedInclusive": "3.6.0",
        "maxVersionSupportedInclusive": "3.46.1",
        "maxVersionAvailableInclusive": "3.46.1",
        "maxVersionTestedInclusive": "3.46.1"
      }
    ]
  },
  {
    "integrationName": "Couchbase",
    "assemblyName": "Couchbase.NetClient",
    "minAssemblyVersionInclusive": "2.2.8",
    "maxAssemblyVersionInclusive": "3.65535.65535",
    "packages": [
      {
        "name": "CouchbaseNetClient",
        "minVersionAvailableInclusive": "0.9.0",
        "minVersionSupportedInclusive": "2.2.8",
        "minVersionTestedInclusive": "2.4.8",
        "maxVersionSupportedInclusive": "3.6.5",
        "maxVersionAvailableInclusive": "3.6.5",
        "maxVersionTestedInclusive": "3.6.5"
      }
    ]
  },
  {
    "integrationName": "DatadogTraceManual",
    "assemblyName": "Datadog.Trace.Manual",
    "minAssemblyVersionInclusive": "3.0.0",
    "maxAssemblyVersionInclusive": "3.65535.65535",
    "packages": []
  },
  {
    "integrationName": "DatadogTraceManual",
    "assemblyName": "Datadog.Trace.OpenTracing",
    "minAssemblyVersionInclusive": "3.0.0",
    "maxAssemblyVersionInclusive": "3.65535.65535",
    "packages": []
  },
  {
    "integrationName": "DotnetTest",
    "assemblyName": "coverlet.core",
    "minAssemblyVersionInclusive": "3.0.0",
    "maxAssemblyVersionInclusive": "6.65535.65535",
    "packages": []
  },
  {
    "integrationName": "DotnetTest",
    "assemblyName": "dotnet",
    "minAssemblyVersionInclusive": "2.0.0",
    "maxAssemblyVersionInclusive": "9.65535.65535",
    "packages": []
  },
  {
    "integrationName": "DotnetTest",
    "assemblyName": "Microsoft.VisualStudio.TraceDataCollector",
    "minAssemblyVersionInclusive": "15.0.0",
    "maxAssemblyVersionInclusive": "15.65535.65535",
    "packages": []
  },
  {
    "integrationName": "DotnetTest",
    "assemblyName": "vstest.console",
    "minAssemblyVersionInclusive": "15.0.0",
    "maxAssemblyVersionInclusive": "15.65535.65535",
    "packages": []
  },
  {
    "integrationName": "DotnetTest",
    "assemblyName": "vstest.console.arm64",
    "minAssemblyVersionInclusive": "15.0.0",
    "maxAssemblyVersionInclusive": "15.65535.65535",
    "packages": []
  },
  {
    "integrationName": "ElasticsearchNet",
    "assemblyName": "Elasticsearch.Net",
    "minAssemblyVersionInclusive": "5.0.0",
    "maxAssemblyVersionInclusive": "7.65535.65535",
    "packages": [
      {
        "name": "Elasticsearch.Net",
        "minVersionAvailableInclusive": "1.0.0",
        "minVersionSupportedInclusive": "5.0.0",
        "minVersionTestedInclusive": "5.3.1",
        "maxVersionSupportedInclusive": "7.17.5",
        "maxVersionAvailableInclusive": "7.17.5",
        "maxVersionTestedInclusive": "7.17.5"
      }
    ]
  },
  {
    "integrationName": "GraphQL",
    "assemblyName": "GraphQL",
    "minAssemblyVersionInclusive": "2.3.0",
    "maxAssemblyVersionInclusive": "8.65535.65535",
    "packages": [
      {
        "name": "GraphQL",
        "minVersionAvailableInclusive": "0.1.0",
        "minVersionSupportedInclusive": "2.3.0",
        "minVersionTestedInclusive": "4.1.0",
        "maxVersionSupportedInclusive": "8.3.1",
        "maxVersionAvailableInclusive": "8.3.1",
        "maxVersionTestedInclusive": "8.3.1"
      }
    ]
  },
  {
    "integrationName": "GraphQL",
    "assemblyName": "GraphQL.SystemReactive",
    "minAssemblyVersionInclusive": "4.0.0",
    "maxAssemblyVersionInclusive": "4.65535.65535",
    "packages": [
      {
        "name": "GraphQL.SystemReactive",
        "minVersionAvailableInclusive": "4.0.0",
        "minVersionSupportedInclusive": "4.0.0",
        "minVersionTestedInclusive": null,
        "maxVersionSupportedInclusive": "4.8.0",
        "maxVersionAvailableInclusive": "4.8.0",
        "maxVersionTestedInclusive": null
      }
    ]
  },
  {
    "integrationName": "Grpc",
    "assemblyName": "Google.Protobuf",
    "minAssemblyVersionInclusive": "3.0.0",
    "maxAssemblyVersionInclusive": "3.65535.65535",
    "packages": [
      {
        "name": "Google.Protobuf",
        "minVersionAvailableInclusive": "3.0.0",
        "minVersionSupportedInclusive": "3.0.0",
        "minVersionTestedInclusive": null,
        "maxVersionSupportedInclusive": "3.29.3",
        "maxVersionAvailableInclusive": "3.29.3",
        "maxVersionTestedInclusive": null
      }
    ]
  },
  {
    "integrationName": "Grpc",
    "assemblyName": "Grpc.AspNetCore.Server",
    "minAssemblyVersionInclusive": "2.0.0",
    "maxAssemblyVersionInclusive": "2.65535.65535",
    "packages": [
      {
        "name": "Grpc.AspNetCore",
        "minVersionAvailableInclusive": "2.23.0",
        "minVersionSupportedInclusive": "2.23.0",
        "minVersionTestedInclusive": "2.29.0",
        "maxVersionSupportedInclusive": "2.67.0",
        "maxVersionAvailableInclusive": "2.67.0",
        "maxVersionTestedInclusive": "2.67.0"
      }
    ]
  },
  {
    "integrationName": "Grpc",
    "assemblyName": "Grpc.Core",
    "minAssemblyVersionInclusive": "2.0.0",
    "maxAssemblyVersionInclusive": "2.65535.65535",
    "packages": [
      {
        "name": "Grpc",
        "minVersionAvailableInclusive": "0.1.0",
        "minVersionSupportedInclusive": "2.23.0",
        "minVersionTestedInclusive": "2.29.0",
        "maxVersionSupportedInclusive": "2.46.6",
        "maxVersionAvailableInclusive": "2.46.6",
        "maxVersionTestedInclusive": "2.46.6"
      }
    ]
  },
  {
    "integrationName": "Grpc",
    "assemblyName": "Grpc.Net.Client",
    "minAssemblyVersionInclusive": "2.0.0",
    "maxAssemblyVersionInclusive": "2.65535.65535",
    "packages": [
      {
        "name": "Grpc.AspNetCore",
        "minVersionAvailableInclusive": "2.23.0",
        "minVersionSupportedInclusive": "2.23.0",
        "minVersionTestedInclusive": "2.29.0",
        "maxVersionSupportedInclusive": "2.67.0",
        "maxVersionAvailableInclusive": "2.67.0",
        "maxVersionTestedInclusive": "2.67.0"
      }
    ]
  },
  {
    "integrationName": "HashAlgorithm",
    "assemblyName": "System.Security.Cryptography",
    "minAssemblyVersionInclusive": "7.0.0",
    "maxAssemblyVersionInclusive": "9.65535.65535",
    "packages": []
  },
  {
    "integrationName": "HashAlgorithm",
    "assemblyName": "System.Security.Cryptography.Primitives",
    "minAssemblyVersionInclusive": "1.0.0",
    "maxAssemblyVersionInclusive": "6.65535.65535",
    "packages": []
  },
  {
    "integrationName": "HotChocolate",
    "assemblyName": "HotChocolate.Execution",
    "minAssemblyVersionInclusive": "11.0.0",
    "maxAssemblyVersionInclusive": "14.65535.65535",
    "packages": [
      {
        "name": "HotChocolate.AspNetCore",
        "minVersionAvailableInclusive": "0.1.0",
        "minVersionSupportedInclusive": "11.0.0",
        "minVersionTestedInclusive": "11.3.8",
        "maxVersionSupportedInclusive": "14.3.0",
        "maxVersionAvailableInclusive": "15.0.3",
        "maxVersionTestedInclusive": "14.3.0"
      }
    ]
  },
  {
    "integrationName": "HttpMessageHandler",
    "assemblyName": "System.Net.Http",
    "minAssemblyVersionInclusive": "4.0.0",
    "maxAssemblyVersionInclusive": "9.65535.65535",
    "packages": [
      {
        "name": "System.Net.Http",
        "minVersionAvailableInclusive": "2.0.20126.16343",
        "minVersionSupportedInclusive": "4.0.0",
        "minVersionTestedInclusive": null,
        "maxVersionSupportedInclusive": "4.3.4",
        "maxVersionAvailableInclusive": "4.3.4",
        "maxVersionTestedInclusive": null
      }
    ]
  },
  {
    "integrationName": "HttpMessageHandler",
    "assemblyName": "System.Net.Http.WinHttpHandler",
    "minAssemblyVersionInclusive": "4.0.0",
    "maxAssemblyVersionInclusive": "9.65535.65535",
    "packages": [
      {
        "name": "System.Net.Http.WinHttpHandler",
        "minVersionAvailableInclusive": "4.0.0",
        "minVersionSupportedInclusive": "4.0.0",
        "minVersionTestedInclusive": null,
        "maxVersionSupportedInclusive": "9.0.1",
        "maxVersionAvailableInclusive": "9.0.1",
        "maxVersionTestedInclusive": null
      }
    ]
  },
  {
    "integrationName": "HttpMessageHandler",
    "assemblyName": "Yarp.ReverseProxy",
    "minAssemblyVersionInclusive": "1.1.0",
    "maxAssemblyVersionInclusive": "2.65535.65535",
    "packages": [
      {
        "name": "Yarp.ReverseProxy",
        "minVersionAvailableInclusive": "1.0.0",
        "minVersionSupportedInclusive": "1.1.0",
        "minVersionTestedInclusive": "1.0.1",
        "maxVersionSupportedInclusive": "2.2.0",
        "maxVersionAvailableInclusive": "2.2.0",
        "maxVersionTestedInclusive": "2.2.0"
      }
    ]
  },
  {
    "integrationName": "IbmMq",
    "assemblyName": "amqmdnetstd",
    "minAssemblyVersionInclusive": "9.0.0",
    "maxAssemblyVersionInclusive": "9.65535.65535",
    "packages": [
      {
        "name": "IBMMQDotnetClient",
        "minVersionAvailableInclusive": "9.1.4",
        "minVersionSupportedInclusive": "9.1.4",
        "minVersionTestedInclusive": null,
        "maxVersionSupportedInclusive": "9.4.1",
        "maxVersionAvailableInclusive": "9.4.1",
        "maxVersionTestedInclusive": null
      }
    ]
  },
  {
    "integrationName": "ILogger",
    "assemblyName": "Microsoft.Extensions.Logging",
    "minAssemblyVersionInclusive": "2.0.0",
    "maxAssemblyVersionInclusive": "9.65535.65535",
    "packages": [
      {
        "name": "Microsoft.Extensions.Logging",
        "minVersionAvailableInclusive": "1.0.0",
        "minVersionSupportedInclusive": "2.0.0",
        "minVersionTestedInclusive": null,
        "maxVersionSupportedInclusive": "9.0.1",
        "maxVersionAvailableInclusive": "9.0.1",
        "maxVersionTestedInclusive": null
      }
    ]
  },
  {
    "integrationName": "ILogger",
    "assemblyName": "Microsoft.Extensions.Logging.Abstractions",
    "minAssemblyVersionInclusive": "2.0.0",
    "maxAssemblyVersionInclusive": "9.65535.65535",
    "packages": [
      {
        "name": "Microsoft.Extensions.Logging.Abstractions",
        "minVersionAvailableInclusive": "1.0.0",
        "minVersionSupportedInclusive": "2.0.0",
        "minVersionTestedInclusive": null,
        "maxVersionSupportedInclusive": "9.0.1",
        "maxVersionAvailableInclusive": "9.0.1",
        "maxVersionTestedInclusive": null
      }
    ]
  },
  {
    "integrationName": "ILogger",
    "assemblyName": "Microsoft.Extensions.Telemetry",
    "minAssemblyVersionInclusive": "8.0.0",
    "maxAssemblyVersionInclusive": "9.65535.65535",
    "packages": [
      {
        "name": "Microsoft.Extensions.Telemetry",
        "minVersionAvailableInclusive": "8.0.0",
        "minVersionSupportedInclusive": "8.0.0",
        "minVersionTestedInclusive": "8.10.0",
        "maxVersionSupportedInclusive": "9.1.0",
        "maxVersionAvailableInclusive": "9.1.0",
        "maxVersionTestedInclusive": "9.1.0"
      }
    ]
  },
  {
    "integrationName": "Kafka",
    "assemblyName": "Confluent.Kafka",
    "minAssemblyVersionInclusive": "1.4.0",
    "maxAssemblyVersionInclusive": "2.65535.65535",
    "packages": [
      {
        "name": "Confluent.Kafka",
        "minVersionAvailableInclusive": "0.0.1",
        "minVersionSupportedInclusive": "1.4.0",
        "minVersionTestedInclusive": "1.4.4",
        "maxVersionSupportedInclusive": "2.8.0",
        "maxVersionAvailableInclusive": "2.8.0",
        "maxVersionTestedInclusive": "2.8.0"
      }
    ]
  },
  {
    "integrationName": "Log4Net",
    "assemblyName": "log4net",
    "minAssemblyVersionInclusive": "1.0.0",
    "maxAssemblyVersionInclusive": "3.65535.65535",
    "packages": [
      {
        "name": "log4net",
        "minVersionAvailableInclusive": "1.2.10",
        "minVersionSupportedInclusive": "1.2.10",
        "minVersionTestedInclusive": "1.2.11",
        "maxVersionSupportedInclusive": "3.0.3",
        "maxVersionAvailableInclusive": "3.0.3",
        "maxVersionTestedInclusive": "3.0.3"
      }
    ]
  },
  {
    "integrationName": "MongoDb",
    "assemblyName": "MongoDB.Driver",
    "minAssemblyVersionInclusive": "2.1.0",
    "maxAssemblyVersionInclusive": "3.65535.65535",
    "packages": [
      {
        "name": "MongoDB.Driver",
        "minVersionAvailableInclusive": "1.0.3744.30075",
        "minVersionSupportedInclusive": "2.1.0",
        "minVersionTestedInclusive": "2.0.2",
        "maxVersionSupportedInclusive": "3.1.0",
        "maxVersionAvailableInclusive": "3.1.0",
        "maxVersionTestedInclusive": "3.1.0"
      }
    ]
  },
  {
    "integrationName": "MongoDb",
    "assemblyName": "MongoDB.Driver.Core",
    "minAssemblyVersionInclusive": "2.1.0",
    "maxAssemblyVersionInclusive": "3.65535.65535",
    "packages": [
      {
        "name": "MongoDB.Driver",
        "minVersionAvailableInclusive": "1.0.3744.30075",
        "minVersionSupportedInclusive": "2.1.0",
        "minVersionTestedInclusive": "2.0.2",
        "maxVersionSupportedInclusive": "3.1.0",
        "maxVersionAvailableInclusive": "3.1.0",
        "maxVersionTestedInclusive": "3.1.0"
      },
      {
        "name": "MongoDB.Driver.Core",
        "minVersionAvailableInclusive": "2.0.0",
        "minVersionSupportedInclusive": "2.1.0",
        "minVersionTestedInclusive": null,
        "maxVersionSupportedInclusive": "2.30.0",
        "maxVersionAvailableInclusive": "2.30.0",
        "maxVersionTestedInclusive": null
      }
    ]
  },
  {
    "integrationName": "Msmq",
    "assemblyName": "System.Messaging",
    "minAssemblyVersionInclusive": "4.0.0",
    "maxAssemblyVersionInclusive": "4.65535.65535",
    "packages": []
  },
  {
    "integrationName": "MsTestV2",
    "assemblyName": "Microsoft.VisualStudio.TestPlatform.MSTest.TestAdapter",
    "minAssemblyVersionInclusive": "14.0.0",
    "maxAssemblyVersionInclusive": "14.65535.65535",
    "packages": [
      {
        "name": "MSTest.TestAdapter",
        "minVersionAvailableInclusive": "1.1.11",
        "minVersionSupportedInclusive": "1.1.11",
        "minVersionTestedInclusive": null,
        "maxVersionSupportedInclusive": "3.7.3",
        "maxVersionAvailableInclusive": "3.7.3",
        "maxVersionTestedInclusive": null
      }
    ]
  },
  {
    "integrationName": "MsTestV2",
    "assemblyName": "Microsoft.VisualStudio.TestPlatform.TestFramework",
    "minAssemblyVersionInclusive": "14.0.0",
    "maxAssemblyVersionInclusive": "14.65535.65535",
    "packages": [
      {
        "name": "Microsoft.VisualStudio.TestPlatform",
        "minVersionAvailableInclusive": "14.0.0",
        "minVersionSupportedInclusive": "14.0.0",
        "minVersionTestedInclusive": null,
        "maxVersionSupportedInclusive": "14.0.0.1",
        "maxVersionAvailableInclusive": "14.0.0.1",
        "maxVersionTestedInclusive": null
      }
    ]
  },
  {
    "integrationName": "MySql",
    "assemblyName": "MySql.Data",
    "minAssemblyVersionInclusive": "6.7.0",
    "maxAssemblyVersionInclusive": "9.65535.65535",
    "packages": [
      {
        "name": "MySql.Data",
        "minVersionAvailableInclusive": "5.1.7",
        "minVersionSupportedInclusive": "6.7.4",
        "minVersionTestedInclusive": "6.7.9",
        "maxVersionSupportedInclusive": "9.2.0",
        "maxVersionAvailableInclusive": "9.2.0",
        "maxVersionTestedInclusive": "9.2.0"
      }
    ]
  },
  {
    "integrationName": "MySql",
    "assemblyName": "MySqlConnector",
    "minAssemblyVersionInclusive": "0.61.0",
    "maxAssemblyVersionInclusive": "2.65535.65535",
    "packages": [
      {
        "name": "MySqlConnector",
        "minVersionAvailableInclusive": "0.1.0",
        "minVersionSupportedInclusive": "0.61.0",
        "minVersionTestedInclusive": "0.61.0",
        "maxVersionSupportedInclusive": "2.4.0",
        "maxVersionAvailableInclusive": "2.4.0",
        "maxVersionTestedInclusive": "2.4.0"
      }
    ]
  },
  {
    "integrationName": "NLog",
    "assemblyName": "NLog",
    "minAssemblyVersionInclusive": "1.0.0",
    "maxAssemblyVersionInclusive": "5.65535.65535",
    "packages": [
      {
        "name": "NLog",
        "minVersionAvailableInclusive": "1.0.0.505",
        "minVersionSupportedInclusive": "1.0.0.505",
        "minVersionTestedInclusive": "1.0.0.505",
        "maxVersionSupportedInclusive": "5.4.0",
        "maxVersionAvailableInclusive": "5.4.0",
        "maxVersionTestedInclusive": "5.4.0"
      }
    ]
  },
  {
    "integrationName": "Npgsql",
    "assemblyName": "Npgsql",
    "minAssemblyVersionInclusive": "4.0.0",
    "maxAssemblyVersionInclusive": "9.65535.65535",
    "packages": [
      {
        "name": "Npgsql",
        "minVersionAvailableInclusive": "2.0.11",
        "minVersionSupportedInclusive": "4.0.0",
        "minVersionTestedInclusive": "4.1.14",
        "maxVersionSupportedInclusive": "9.0.2",
        "maxVersionAvailableInclusive": "9.0.2",
        "maxVersionTestedInclusive": "9.0.2"
      }
    ]
  },
  {
    "integrationName": "NUnit",
    "assemblyName": "nunit.framework",
    "minAssemblyVersionInclusive": "3.0.0",
    "maxAssemblyVersionInclusive": "4.65535.65535",
    "packages": [
      {
        "name": "NUnit",
        "minVersionAvailableInclusive": "2.5.7.10213",
        "minVersionSupportedInclusive": "3.0.0",
        "minVersionTestedInclusive": "3.6.1",
        "maxVersionSupportedInclusive": "4.3.2",
        "maxVersionAvailableInclusive": "4.3.2",
        "maxVersionTestedInclusive": "4.3.2"
      }
    ]
  },
  {
    "integrationName": "OpenTelemetry",
    "assemblyName": "OpenTelemetry",
    "minAssemblyVersionInclusive": "1.0.0",
    "maxAssemblyVersionInclusive": "1.0.0",
    "packages": [
      {
        "name": "OpenTelemetry",
        "minVersionAvailableInclusive": "1.0.0",
        "minVersionSupportedInclusive": "1.0.0",
        "minVersionTestedInclusive": null,
        "maxVersionSupportedInclusive": "1.11.1",
        "maxVersionAvailableInclusive": "1.11.1",
        "maxVersionTestedInclusive": null
      }
    ]
  },
  {
    "integrationName": "OpenTelemetry",
    "assemblyName": "OpenTelemetry.Api",
    "minAssemblyVersionInclusive": "1.0.0",
    "maxAssemblyVersionInclusive": "1.0.0",
    "packages": [
      {
        "name": "OpenTelemetry.Api",
        "minVersionAvailableInclusive": "1.0.1",
        "minVersionSupportedInclusive": "1.0.1",
        "minVersionTestedInclusive": "1.0.1",
        "maxVersionSupportedInclusive": "1.11.1",
        "maxVersionAvailableInclusive": "1.11.1",
        "maxVersionTestedInclusive": "1.11.1"
      }
    ]
  },
  {
    "integrationName": "Oracle",
    "assemblyName": "Oracle.DataAccess",
    "minAssemblyVersionInclusive": "4.122.0",
    "maxAssemblyVersionInclusive": "4.122.65535",
    "packages": []
  },
  {
    "integrationName": "Oracle",
    "assemblyName": "Oracle.ManagedDataAccess",
    "minAssemblyVersionInclusive": "2.0.0",
    "maxAssemblyVersionInclusive": "23.65535.65535",
    "packages": [
      {
        "name": "Oracle.ManagedDataAccess",
        "minVersionAvailableInclusive": "12.1.21",
        "minVersionSupportedInclusive": "12.1.21",
        "minVersionTestedInclusive": null,
        "maxVersionSupportedInclusive": "23.7.0",
        "maxVersionAvailableInclusive": "23.7.0",
        "maxVersionTestedInclusive": null
      }
    ]
  },
  {
    "integrationName": "Process",
    "assemblyName": "System",
    "minAssemblyVersionInclusive": "1.0.0",
    "maxAssemblyVersionInclusive": "9.65535.65535",
    "packages": []
  },
  {
    "integrationName": "Process",
    "assemblyName": "System.Diagnostics.Process",
    "minAssemblyVersionInclusive": "1.0.0",
    "maxAssemblyVersionInclusive": "9.65535.65535",
    "packages": []
  },
  {
    "integrationName": "RabbitMQ",
    "assemblyName": "RabbitMQ.Client",
    "minAssemblyVersionInclusive": "3.6.9",
    "maxAssemblyVersionInclusive": "7.65535.65535",
    "packages": [
      {
        "name": "RabbitMQ.Client",
        "minVersionAvailableInclusive": "1.0.0",
        "minVersionSupportedInclusive": "3.6.9",
        "minVersionTestedInclusive": "3.6.9",
        "maxVersionSupportedInclusive": "7.0.0",
        "maxVersionAvailableInclusive": "7.0.0",
        "maxVersionTestedInclusive": "7.0.0"
      }
    ]
  },
  {
    "integrationName": "Remoting",
    "assemblyName": "System.Runtime.Remoting",
    "minAssemblyVersionInclusive": "4.0.0",
    "maxAssemblyVersionInclusive": "4.65535.65535",
    "packages": []
  },
  {
    "integrationName": "Selenium",
    "assemblyName": "WebDriver",
    "minAssemblyVersionInclusive": "3.0.0",
    "maxAssemblyVersionInclusive": "4.65535.65535",
    "packages": [
      {
        "name": "Selenium.WebDriver",
        "minVersionAvailableInclusive": "2.2.0",
        "minVersionSupportedInclusive": "3.0.0",
        "minVersionTestedInclusive": "4.0.1",
        "maxVersionSupportedInclusive": "4.28.0",
        "maxVersionAvailableInclusive": "4.28.0",
        "maxVersionTestedInclusive": "4.28.0"
      }
    ]
  },
  {
    "integrationName": "Serilog",
    "assemblyName": "Serilog",
    "minAssemblyVersionInclusive": "1.0.0",
    "maxAssemblyVersionInclusive": "4.65535.65535",
    "packages": [
      {
        "name": "Serilog",
        "minVersionAvailableInclusive": "0.1.6",
        "minVersionSupportedInclusive": "1.0.1",
        "minVersionTestedInclusive": "1.4.214",
        "maxVersionSupportedInclusive": "4.2.0",
        "maxVersionAvailableInclusive": "4.2.0",
        "maxVersionTestedInclusive": "4.2.0"
      }
    ]
  },
  {
    "integrationName": "ServiceStackRedis",
    "assemblyName": "ServiceStack.Redis",
    "minAssemblyVersionInclusive": "4.0.0",
    "maxAssemblyVersionInclusive": "8.65535.65535",
    "packages": [
      {
        "name": "ServiceStack.Redis",
        "minVersionAvailableInclusive": "2.9.0",
        "minVersionSupportedInclusive": "4.0.2",
        "minVersionTestedInclusive": "4.5.14",
        "maxVersionSupportedInclusive": "8.5.2",
        "maxVersionAvailableInclusive": "8.5.2",
        "maxVersionTestedInclusive": "8.5.2"
      }
    ]
  },
  {
    "integrationName": "SqlClient",
    "assemblyName": "Microsoft.Data.SqlClient",
    "minAssemblyVersionInclusive": "1.0.0",
    "maxAssemblyVersionInclusive": "6.65535.65535",
    "packages": [
      {
        "name": "Microsoft.Data.SqlClient",
        "minVersionAvailableInclusive": "1.0.19239.1",
        "minVersionSupportedInclusive": "1.0.19239.1",
        "minVersionTestedInclusive": "1.1.4",
        "maxVersionSupportedInclusive": "6.0.1",
        "maxVersionAvailableInclusive": "6.0.1",
        "maxVersionTestedInclusive": "6.0.1"
      }
    ]
  },
  {
    "integrationName": "SqlClient",
    "assemblyName": "Microsoft.Data.Sqlite",
    "minAssemblyVersionInclusive": "2.0.0",
    "maxAssemblyVersionInclusive": "9.65535.65535",
    "packages": [
      {
        "name": "Microsoft.Data.Sqlite",
        "minVersionAvailableInclusive": "1.0.0",
        "minVersionSupportedInclusive": "2.0.0",
        "minVersionTestedInclusive": "2.3.0",
        "maxVersionSupportedInclusive": "9.0.1",
        "maxVersionAvailableInclusive": "9.0.1",
        "maxVersionTestedInclusive": "9.0.1"
      }
    ]
  },
  {
    "integrationName": "SqlClient",
    "assemblyName": "System.Data.SqlClient",
    "minAssemblyVersionInclusive": "4.0.0",
    "maxAssemblyVersionInclusive": "4.65535.65535",
    "packages": [
      {
        "name": "System.Data.SqlClient",
        "minVersionAvailableInclusive": "4.1.0",
        "minVersionSupportedInclusive": "4.1.0",
        "minVersionTestedInclusive": "4.1.0",
        "maxVersionSupportedInclusive": "4.9.0",
        "maxVersionAvailableInclusive": "4.9.0",
        "maxVersionTestedInclusive": "4.9.0"
      }
    ]
  },
  {
    "integrationName": "SqlClient",
    "assemblyName": "System.Data.SQLite",
    "minAssemblyVersionInclusive": "1.0.0",
    "maxAssemblyVersionInclusive": "2.65535.65535",
    "packages": [
      {
        "name": "System.Data.SQLite",
        "minVersionAvailableInclusive": "1.0.66.1",
        "minVersionSupportedInclusive": "1.0.66.1",
        "minVersionTestedInclusive": null,
        "maxVersionSupportedInclusive": "1.0.119",
        "maxVersionAvailableInclusive": "1.0.119",
        "maxVersionTestedInclusive": null
      }
    ]
  },
  {
    "integrationName": "Ssrf",
    "assemblyName": "RestSharp",
    "minAssemblyVersionInclusive": "104.0.0",
    "maxAssemblyVersionInclusive": "112.65535.65535",
    "packages": []
  },
  {
    "integrationName": "StackExchangeRedis",
    "assemblyName": "StackExchange.Redis",
    "minAssemblyVersionInclusive": "1.0.0",
    "maxAssemblyVersionInclusive": "2.65535.65535",
    "packages": [
      {
        "name": "StackExchange.Redis",
        "minVersionAvailableInclusive": "1.0.187",
        "minVersionSupportedInclusive": "1.0.187",
        "minVersionTestedInclusive": "1.0.488",
        "maxVersionSupportedInclusive": "2.8.24",
        "maxVersionAvailableInclusive": "2.8.24",
        "maxVersionTestedInclusive": "2.8.24"
      }
    ]
  },
  {
    "integrationName": "StackExchangeRedis",
    "assemblyName": "StackExchange.Redis.StrongName",
    "minAssemblyVersionInclusive": "1.0.0",
    "maxAssemblyVersionInclusive": "2.65535.65535",
    "packages": [
      {
        "name": "StackExchange.Redis.StrongName",
        "minVersionAvailableInclusive": "1.0.312",
        "minVersionSupportedInclusive": "1.0.312",
        "minVersionTestedInclusive": null,
        "maxVersionSupportedInclusive": "1.2.6",
        "maxVersionAvailableInclusive": "1.2.6",
        "maxVersionTestedInclusive": null
      }
    ]
  },
  {
    "integrationName": "StackTraceLeak",
    "assemblyName": "Microsoft.AspNetCore.Diagnostics",
    "minAssemblyVersionInclusive": "2.0.0",
    "maxAssemblyVersionInclusive": "9.65535.65535",
    "packages": [
      {
        "name": "Microsoft.AspNetCore.Diagnostics",
        "minVersionAvailableInclusive": "1.0.0",
        "minVersionSupportedInclusive": "2.0.0",
        "minVersionTestedInclusive": null,
        "maxVersionSupportedInclusive": "2.3.0",
        "maxVersionAvailableInclusive": "2.3.0",
        "maxVersionTestedInclusive": null
      }
    ]
  },
  {
    "integrationName": "TestPlatformAssemblyResolver",
    "assemblyName": "Microsoft.TestPlatform.PlatformAbstractions",
    "minAssemblyVersionInclusive": "15.0.0",
    "maxAssemblyVersionInclusive": "15.65535.65535",
    "packages": []
  },
  {
    "integrationName": "Wcf",
    "assemblyName": "System.ServiceModel",
    "minAssemblyVersionInclusive": "4.0.0",
    "maxAssemblyVersionInclusive": "4.65535.65535",
    "packages": [
      {
        "name": "System.ServiceModel.Http",
        "minVersionAvailableInclusive": "3.9.0",
        "minVersionSupportedInclusive": "4.0.0",
        "minVersionTestedInclusive": null,
        "maxVersionSupportedInclusive": "4.10.3",
        "maxVersionAvailableInclusive": "8.1.1",
        "maxVersionTestedInclusive": null
      }
    ]
  },
  {
    "integrationName": "WebRequest",
    "assemblyName": "System.Net.Requests",
    "minAssemblyVersionInclusive": "4.0.0",
    "maxAssemblyVersionInclusive": "9.65535.65535",
    "packages": [
      {
        "name": "System.Net.Requests",
        "minVersionAvailableInclusive": "3.9.0",
        "minVersionSupportedInclusive": "4.0.0",
        "minVersionTestedInclusive": null,
        "maxVersionSupportedInclusive": "4.3.0",
        "maxVersionAvailableInclusive": "4.3.0",
        "maxVersionTestedInclusive": null
      }
    ]
  },
  {
    "integrationName": "Xss",
    "assemblyName": "Microsoft.AspNetCore.Html.Abstractions",
    "minAssemblyVersionInclusive": "1.0.0",
    "maxAssemblyVersionInclusive": "9.65535.65535",
    "packages": [
      {
        "name": "Microsoft.AspNetCore.Html.Abstractions",
        "minVersionAvailableInclusive": "1.0.0",
        "minVersionSupportedInclusive": "1.0.0",
        "minVersionTestedInclusive": null,
        "maxVersionSupportedInclusive": "2.3.0",
        "maxVersionAvailableInclusive": "2.3.0",
        "maxVersionTestedInclusive": null
      }
    ]
  },
  {
    "integrationName": "XUnit",
    "assemblyName": "xunit.execution.desktop",
    "minAssemblyVersionInclusive": "2.2.0",
    "maxAssemblyVersionInclusive": "2.65535.65535",
    "packages": [
      {
        "name": "xunit",
        "minVersionAvailableInclusive": "1.7.0.1540",
        "minVersionSupportedInclusive": "2.2.0",
        "minVersionTestedInclusive": "2.2.0",
        "maxVersionSupportedInclusive": "2.9.3",
        "maxVersionAvailableInclusive": "2.9.3",
        "maxVersionTestedInclusive": "2.9.3"
      }
    ]
  },
  {
    "integrationName": "XUnit",
    "assemblyName": "xunit.execution.dotnet",
    "minAssemblyVersionInclusive": "2.2.0",
    "maxAssemblyVersionInclusive": "2.65535.65535",
    "packages": [
      {
        "name": "xunit.extensibility.execution",
        "minVersionAvailableInclusive": "2.0.0",
        "minVersionSupportedInclusive": "2.2.0",
        "minVersionTestedInclusive": null,
        "maxVersionSupportedInclusive": "2.9.3",
        "maxVersionAvailableInclusive": "2.9.3",
        "maxVersionTestedInclusive": null
      }
    ]
  },
  {
    "integrationName": "XUnit",
    "assemblyName": "xunit.v3.core",
    "minAssemblyVersionInclusive": "1.0.0",
    "maxAssemblyVersionInclusive": "1.65535.65535",
    "packages": [
      {
        "name": "xunit.v3",
        "minVersionAvailableInclusive": "1.0.0",
        "minVersionSupportedInclusive": "1.0.0",
        "minVersionTestedInclusive": "1.0.1",
        "maxVersionSupportedInclusive": "1.0.1",
        "maxVersionAvailableInclusive": "1.0.1",
        "maxVersionTestedInclusive": "1.0.1"
      }
    ]
  }
]<|MERGE_RESOLUTION|>--- conflicted
+++ resolved
@@ -242,15 +242,9 @@
         "minVersionAvailableInclusive": "3.1.0",
         "minVersionSupportedInclusive": "3.1.0",
         "minVersionTestedInclusive": "3.1.5.3",
-<<<<<<< HEAD
-        "maxVersionSupportedInclusive": "3.7.405.17",
-        "maxVersionAvailableInclusive": "3.7.405.17",
-        "maxVersionTestedInclusive": "3.7.405.15"
-=======
         "maxVersionSupportedInclusive": "3.7.405.18",
         "maxVersionAvailableInclusive": "3.7.405.18",
         "maxVersionTestedInclusive": "3.7.405.18"
->>>>>>> 50a95c58
       }
     ]
   },
@@ -265,15 +259,9 @@
         "minVersionAvailableInclusive": "3.3.100",
         "minVersionSupportedInclusive": "3.3.100",
         "minVersionTestedInclusive": "3.3.102.16",
-<<<<<<< HEAD
-        "maxVersionSupportedInclusive": "3.7.402.32",
-        "maxVersionAvailableInclusive": "3.7.402.32",
-        "maxVersionTestedInclusive": "3.7.402.30"
-=======
         "maxVersionSupportedInclusive": "3.7.402.33",
         "maxVersionAvailableInclusive": "3.7.402.33",
         "maxVersionTestedInclusive": "3.7.402.33"
->>>>>>> 50a95c58
       }
     ]
   },
@@ -288,15 +276,9 @@
         "minVersionAvailableInclusive": "3.1.0",
         "minVersionSupportedInclusive": "3.1.0",
         "minVersionTestedInclusive": "3.1.3.5",
-<<<<<<< HEAD
-        "maxVersionSupportedInclusive": "3.7.402.67",
-        "maxVersionAvailableInclusive": "3.7.402.67",
-        "maxVersionTestedInclusive": "3.7.402.65"
-=======
         "maxVersionSupportedInclusive": "3.7.402.68",
         "maxVersionAvailableInclusive": "3.7.402.68",
         "maxVersionTestedInclusive": "3.7.402.68"
->>>>>>> 50a95c58
       }
     ]
   },
@@ -318,23 +300,6 @@
     ]
   },
   {
-    "integrationName": "AwsS3",
-    "assemblyName": "AWSSDK.S3",
-    "minAssemblyVersionInclusive": "3.3.0",
-    "maxAssemblyVersionInclusive": "3.65535.65535",
-    "packages": [
-      {
-        "name": "AWSSDK.S3",
-        "minVersionAvailableInclusive": "3.1.0",
-        "minVersionSupportedInclusive": "3.3.0",
-        "minVersionTestedInclusive": "3.3.113.2",
-        "maxVersionSupportedInclusive": "3.7.414",
-        "maxVersionAvailableInclusive": "3.7.414",
-        "maxVersionTestedInclusive": "3.7.414"
-      }
-    ]
-  },
-  {
     "integrationName": "AwsSdk",
     "assemblyName": "AWSSDK.Core",
     "minAssemblyVersionInclusive": "3.0.0",
@@ -345,13 +310,8 @@
         "minVersionAvailableInclusive": "3.1.0",
         "minVersionSupportedInclusive": "3.1.0",
         "minVersionTestedInclusive": null,
-<<<<<<< HEAD
-        "maxVersionSupportedInclusive": "3.7.401.10",
-        "maxVersionAvailableInclusive": "3.7.401.10",
-=======
         "maxVersionSupportedInclusive": "3.7.401.11",
         "maxVersionAvailableInclusive": "3.7.401.11",
->>>>>>> 50a95c58
         "maxVersionTestedInclusive": null
       }
     ]
@@ -367,15 +327,9 @@
         "minVersionAvailableInclusive": "3.1.0",
         "minVersionSupportedInclusive": "3.1.0",
         "minVersionTestedInclusive": "3.1.2.1",
-<<<<<<< HEAD
-        "maxVersionSupportedInclusive": "3.7.400.90",
-        "maxVersionAvailableInclusive": "3.7.400.90",
-        "maxVersionTestedInclusive": "3.7.400.88"
-=======
         "maxVersionSupportedInclusive": "3.7.400.91",
         "maxVersionAvailableInclusive": "3.7.400.91",
         "maxVersionTestedInclusive": "3.7.400.91"
->>>>>>> 50a95c58
       }
     ]
   },
@@ -390,15 +344,9 @@
         "minVersionAvailableInclusive": "3.1.0",
         "minVersionSupportedInclusive": "3.1.0",
         "minVersionTestedInclusive": "3.1.0.13",
-<<<<<<< HEAD
-        "maxVersionSupportedInclusive": "3.7.400.90",
-        "maxVersionAvailableInclusive": "3.7.400.90",
-        "maxVersionTestedInclusive": "3.7.400.88"
-=======
         "maxVersionSupportedInclusive": "3.7.400.91",
         "maxVersionAvailableInclusive": "3.7.400.91",
         "maxVersionTestedInclusive": "3.7.400.91"
->>>>>>> 50a95c58
       }
     ]
   },

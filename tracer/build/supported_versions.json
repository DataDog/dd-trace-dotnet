[
  {
    "integrationName": "AdoNet",
    "assemblyName": "netstandard",
    "minAssemblyVersionInclusive": "2.0.0",
    "maxAssemblyVersionInclusive": "2.65535.65535",
    "packages": []
  },
  {
    "integrationName": "AdoNet",
    "assemblyName": "System.Data",
    "minAssemblyVersionInclusive": "2.0.0",
    "maxAssemblyVersionInclusive": "4.65535.65535",
    "packages": [
      {
        "name": "System.Data.SqlClient",
        "minVersionAvailableInclusive": "4.1.0",
        "minVersionSupportedInclusive": "4.1.0",
        "minVersionTestedInclusive": "4.1.0",
        "maxVersionSupportedInclusive": "4.9.0",
        "maxVersionAvailableInclusive": "4.9.0",
        "maxVersionTestedInclusive": "4.9.0"
      }
    ]
  },
  {
    "integrationName": "AdoNet",
    "assemblyName": "System.Data.Common",
    "minAssemblyVersionInclusive": "4.0.0",
    "maxAssemblyVersionInclusive": "9.65535.65535",
    "packages": [
      {
        "name": "System.Data.Common",
        "minVersionAvailableInclusive": "4.0.0",
        "minVersionSupportedInclusive": "4.0.0",
        "minVersionTestedInclusive": null,
        "maxVersionSupportedInclusive": "4.3.0",
        "maxVersionAvailableInclusive": "4.3.0",
        "maxVersionTestedInclusive": null
      }
    ]
  },
  {
    "integrationName": "Aerospike",
    "assemblyName": "AerospikeClient",
    "minAssemblyVersionInclusive": "4.0.0",
    "maxAssemblyVersionInclusive": "8.65535.65535",
    "packages": [
      {
        "name": "Aerospike.Client",
        "minVersionAvailableInclusive": "3.1.0",
        "minVersionSupportedInclusive": "4.0.0",
        "minVersionTestedInclusive": "4.0.3",
        "maxVersionSupportedInclusive": "8.0.1",
        "maxVersionAvailableInclusive": "8.0.1",
        "maxVersionTestedInclusive": "8.0.1"
      }
    ]
  },
  {
    "integrationName": "AspNet",
    "assemblyName": "System.Web",
    "minAssemblyVersionInclusive": "4.0.0",
    "maxAssemblyVersionInclusive": "4.65535.65535",
    "packages": []
  },
  {
    "integrationName": "AspNetCore",
    "assemblyName": "Microsoft.AspNetCore.Authentication.Abstractions",
    "minAssemblyVersionInclusive": "2.0.0",
    "maxAssemblyVersionInclusive": "9.65535.65535",
    "packages": [
      {
        "name": "Microsoft.AspNetCore.Authentication.Abstractions",
        "minVersionAvailableInclusive": "2.0.0",
        "minVersionSupportedInclusive": "2.0.0",
        "minVersionTestedInclusive": null,
        "maxVersionSupportedInclusive": "2.3.0",
        "maxVersionAvailableInclusive": "2.3.0",
        "maxVersionTestedInclusive": null
      }
    ]
  },
  {
    "integrationName": "AspNetCore",
    "assemblyName": "Microsoft.AspNetCore.Http",
    "minAssemblyVersionInclusive": "2.0.0",
    "maxAssemblyVersionInclusive": "9.65535.65535",
    "packages": []
  },
  {
    "integrationName": "AspNetCore",
    "assemblyName": "Microsoft.AspNetCore.Identity",
    "minAssemblyVersionInclusive": "2.0.0",
    "maxAssemblyVersionInclusive": "9.65535.65535",
    "packages": [
      {
        "name": "Microsoft.AspNetCore.Identity",
        "minVersionAvailableInclusive": "1.0.0",
        "minVersionSupportedInclusive": "2.0.0",
        "minVersionTestedInclusive": null,
        "maxVersionSupportedInclusive": "2.3.0",
        "maxVersionAvailableInclusive": "2.3.0",
        "maxVersionTestedInclusive": null
      }
    ]
  },
  {
    "integrationName": "AspNetCore",
    "assemblyName": "Microsoft.AspNetCore.Mvc.Core",
    "minAssemblyVersionInclusive": "2.0.0",
    "maxAssemblyVersionInclusive": "9.65535.65535",
    "packages": [
      {
        "name": "Microsoft.AspNetCore.Mvc.Core",
        "minVersionAvailableInclusive": "1.0.0",
        "minVersionSupportedInclusive": "2.0.0",
        "minVersionTestedInclusive": null,
        "maxVersionSupportedInclusive": "2.3.0",
        "maxVersionAvailableInclusive": "2.3.0",
        "maxVersionTestedInclusive": null
      }
    ]
  },
  {
    "integrationName": "AspNetCore",
    "assemblyName": "Microsoft.AspNetCore.Server.IIS",
    "minAssemblyVersionInclusive": "2.0.0",
    "maxAssemblyVersionInclusive": "9.65535.65535",
    "packages": [
      {
        "name": "Microsoft.AspNetCore.Server.IIS",
        "minVersionAvailableInclusive": "2.2.0",
        "minVersionSupportedInclusive": "2.2.0",
        "minVersionTestedInclusive": null,
        "maxVersionSupportedInclusive": "2.2.6",
        "maxVersionAvailableInclusive": "2.2.6",
        "maxVersionTestedInclusive": null
      }
    ]
  },
  {
    "integrationName": "AspNetCore",
    "assemblyName": "Microsoft.AspNetCore.Server.Kestrel.Core",
    "minAssemblyVersionInclusive": "2.0.0",
    "maxAssemblyVersionInclusive": "9.65535.65535",
    "packages": [
      {
        "name": "Microsoft.AspNetCore.Server.Kestrel.Core",
        "minVersionAvailableInclusive": "2.0.0",
        "minVersionSupportedInclusive": "2.0.0",
        "minVersionTestedInclusive": null,
        "maxVersionSupportedInclusive": "2.3.0",
        "maxVersionAvailableInclusive": "2.3.0",
        "maxVersionTestedInclusive": null
      }
    ]
  },
  {
    "integrationName": "AspNetCore",
    "assemblyName": "Microsoft.AspNetCore.Session",
    "minAssemblyVersionInclusive": "2.0.0",
    "maxAssemblyVersionInclusive": "9.65535.65535",
    "packages": [
      {
        "name": "Microsoft.AspNetCore.Session",
        "minVersionAvailableInclusive": "1.0.0",
        "minVersionSupportedInclusive": "2.0.0",
        "minVersionTestedInclusive": null,
        "maxVersionSupportedInclusive": "2.3.0",
        "maxVersionAvailableInclusive": "2.3.0",
        "maxVersionTestedInclusive": null
      }
    ]
  },
  {
    "integrationName": "AspNetCore",
    "assemblyName": "Microsoft.AspNetCore.StaticFiles",
    "minAssemblyVersionInclusive": "2.0.0",
    "maxAssemblyVersionInclusive": "9.65535.65535",
    "packages": [
      {
        "name": "Microsoft.AspNetCore.StaticFiles",
        "minVersionAvailableInclusive": "1.0.0",
        "minVersionSupportedInclusive": "2.0.0",
        "minVersionTestedInclusive": null,
        "maxVersionSupportedInclusive": "2.3.0",
        "maxVersionAvailableInclusive": "2.3.0",
        "maxVersionTestedInclusive": null
      }
    ]
  },
  {
    "integrationName": "AspNetCore",
    "assemblyName": "Microsoft.Extensions.Identity.Core",
    "minAssemblyVersionInclusive": "2.0.0",
    "maxAssemblyVersionInclusive": "9.65535.65535",
    "packages": [
      {
        "name": "Microsoft.Extensions.Identity.Core",
        "minVersionAvailableInclusive": "2.0.0",
        "minVersionSupportedInclusive": "2.0.0",
        "minVersionTestedInclusive": null,
        "maxVersionSupportedInclusive": "9.0.1",
        "maxVersionAvailableInclusive": "9.0.1",
        "maxVersionTestedInclusive": null
      }
    ]
  },
  {
    "integrationName": "AspNetMvc",
    "assemblyName": "System.Web.Mvc",
    "minAssemblyVersionInclusive": "4.0.0",
    "maxAssemblyVersionInclusive": "5.65535.65535",
    "packages": [
      {
        "name": "Microsoft.AspNet.Mvc",
        "minVersionAvailableInclusive": "3.0.20105.1",
        "minVersionSupportedInclusive": "4.0.20505",
        "minVersionTestedInclusive": null,
        "maxVersionSupportedInclusive": "5.3.0",
        "maxVersionAvailableInclusive": "5.3.0",
        "maxVersionTestedInclusive": null
      }
    ]
  },
  {
    "integrationName": "AspNetWebApi2",
    "assemblyName": "System.Web.Http",
    "minAssemblyVersionInclusive": "5.1.0",
    "maxAssemblyVersionInclusive": "5.65535.65535",
    "packages": []
  },
  {
    "integrationName": "AwsDynamoDb",
    "assemblyName": "AWSSDK.DynamoDBv2",
    "minAssemblyVersionInclusive": "3.0.0",
    "maxAssemblyVersionInclusive": "3.65535.65535",
    "packages": [
      {
        "name": "AWSSDK.DynamoDBv2",
        "minVersionAvailableInclusive": "3.1.0",
        "minVersionSupportedInclusive": "3.1.0",
        "minVersionTestedInclusive": "3.1.5.3",
<<<<<<< HEAD
        "maxVersionSupportedInclusive": "3.7.405.16",
        "maxVersionAvailableInclusive": "3.7.405.16",
        "maxVersionTestedInclusive": "3.7.405.16"
=======
        "maxVersionSupportedInclusive": "3.7.405.15",
        "maxVersionAvailableInclusive": "3.7.405.15",
        "maxVersionTestedInclusive": "3.7.405.15"
>>>>>>> f0ee2d80
      }
    ]
  },
  {
    "integrationName": "AwsEventBridge",
    "assemblyName": "AWSSDK.EventBridge",
    "minAssemblyVersionInclusive": "3.3.0",
    "maxAssemblyVersionInclusive": "3.65535.65535",
    "packages": [
      {
        "name": "AWSSDK.EventBridge",
        "minVersionAvailableInclusive": "3.3.100",
        "minVersionSupportedInclusive": "3.3.100",
        "minVersionTestedInclusive": "3.3.102.16",
<<<<<<< HEAD
        "maxVersionSupportedInclusive": "3.7.402.31",
        "maxVersionAvailableInclusive": "3.7.402.31",
        "maxVersionTestedInclusive": "3.7.402.31"
=======
        "maxVersionSupportedInclusive": "3.7.402.30",
        "maxVersionAvailableInclusive": "3.7.402.30",
        "maxVersionTestedInclusive": "3.7.402.30"
>>>>>>> f0ee2d80
      }
    ]
  },
  {
    "integrationName": "AwsKinesis",
    "assemblyName": "AWSSDK.Kinesis",
    "minAssemblyVersionInclusive": "3.0.0",
    "maxAssemblyVersionInclusive": "3.65535.65535",
    "packages": [
      {
        "name": "AWSSDK.Kinesis",
        "minVersionAvailableInclusive": "3.1.0",
        "minVersionSupportedInclusive": "3.1.0",
        "minVersionTestedInclusive": "3.1.3.5",
<<<<<<< HEAD
        "maxVersionSupportedInclusive": "3.7.402.66",
        "maxVersionAvailableInclusive": "3.7.402.66",
        "maxVersionTestedInclusive": "3.7.402.66"
=======
        "maxVersionSupportedInclusive": "3.7.402.65",
        "maxVersionAvailableInclusive": "3.7.402.65",
        "maxVersionTestedInclusive": "3.7.402.65"
>>>>>>> f0ee2d80
      }
    ]
  },
  {
    "integrationName": "AwsLambda",
    "assemblyName": "Amazon.Lambda.RuntimeSupport",
    "minAssemblyVersionInclusive": "1.4.0",
    "maxAssemblyVersionInclusive": "1.65535.65535",
    "packages": [
      {
        "name": "Amazon.Lambda.RuntimeSupport",
        "minVersionAvailableInclusive": "1.0.0",
        "minVersionSupportedInclusive": "1.4.0",
        "minVersionTestedInclusive": "1.12.2",
        "maxVersionSupportedInclusive": "1.12.2",
        "maxVersionAvailableInclusive": "1.12.2",
        "maxVersionTestedInclusive": "1.12.2"
      }
    ]
  },
  {
    "integrationName": "AwsSdk",
    "assemblyName": "AWSSDK.Core",
    "minAssemblyVersionInclusive": "3.0.0",
    "maxAssemblyVersionInclusive": "3.65535.65535",
    "packages": [
      {
        "name": "AWSSDK.Core",
        "minVersionAvailableInclusive": "3.1.0",
        "minVersionSupportedInclusive": "3.1.0",
        "minVersionTestedInclusive": null,
<<<<<<< HEAD
        "maxVersionSupportedInclusive": "3.7.401.9",
        "maxVersionAvailableInclusive": "3.7.401.9",
=======
        "maxVersionSupportedInclusive": "3.7.401.8",
        "maxVersionAvailableInclusive": "3.7.401.8",
>>>>>>> f0ee2d80
        "maxVersionTestedInclusive": null
      }
    ]
  },
  {
    "integrationName": "AwsSns",
    "assemblyName": "AWSSDK.SimpleNotificationService",
    "minAssemblyVersionInclusive": "3.0.0",
    "maxAssemblyVersionInclusive": "3.65535.65535",
    "packages": [
      {
        "name": "AWSSDK.SimpleNotificationService",
        "minVersionAvailableInclusive": "3.1.0",
        "minVersionSupportedInclusive": "3.1.0",
        "minVersionTestedInclusive": "3.1.2.1",
<<<<<<< HEAD
        "maxVersionSupportedInclusive": "3.7.400.89",
        "maxVersionAvailableInclusive": "3.7.400.89",
        "maxVersionTestedInclusive": "3.7.400.89"
=======
        "maxVersionSupportedInclusive": "3.7.400.88",
        "maxVersionAvailableInclusive": "3.7.400.88",
        "maxVersionTestedInclusive": "3.7.400.88"
>>>>>>> f0ee2d80
      }
    ]
  },
  {
    "integrationName": "AwsSqs",
    "assemblyName": "AWSSDK.SQS",
    "minAssemblyVersionInclusive": "3.0.0",
    "maxAssemblyVersionInclusive": "3.65535.65535",
    "packages": [
      {
        "name": "AWSSDK.SQS",
        "minVersionAvailableInclusive": "3.1.0",
        "minVersionSupportedInclusive": "3.1.0",
        "minVersionTestedInclusive": "3.1.0.13",
<<<<<<< HEAD
        "maxVersionSupportedInclusive": "3.7.400.89",
        "maxVersionAvailableInclusive": "3.7.400.89",
        "maxVersionTestedInclusive": "3.7.400.89"
      }
    ]
  },
  {
    "integrationName": "AwsStepFunctions",
    "assemblyName": "AWSSDK.StepFunctions",
    "minAssemblyVersionInclusive": "3.3.0",
    "maxAssemblyVersionInclusive": "3.65535.65535",
    "packages": [
      {
        "name": "AWSSDK.StepFunctions",
        "minVersionAvailableInclusive": "3.3.0",
        "minVersionSupportedInclusive": "3.3.0",
        "minVersionTestedInclusive": "3.3.104.87",
        "maxVersionSupportedInclusive": "3.7.403.32",
        "maxVersionAvailableInclusive": "3.7.403.32",
        "maxVersionTestedInclusive": "3.7.403.32"
=======
        "maxVersionSupportedInclusive": "3.7.400.88",
        "maxVersionAvailableInclusive": "3.7.400.88",
        "maxVersionTestedInclusive": "3.7.400.88"
>>>>>>> f0ee2d80
      }
    ]
  },
  {
    "integrationName": "AzureFunctions",
    "assemblyName": "Microsoft.Azure.Functions.Worker.Core",
    "minAssemblyVersionInclusive": "1.4.0",
    "maxAssemblyVersionInclusive": "2.65535.65535",
    "packages": [
      {
        "name": "Microsoft.Azure.Functions.Worker.Core",
        "minVersionAvailableInclusive": "1.0.0",
        "minVersionSupportedInclusive": "1.4.0",
        "minVersionTestedInclusive": null,
        "maxVersionSupportedInclusive": "2.0.0",
        "maxVersionAvailableInclusive": "2.0.0",
        "maxVersionTestedInclusive": null
      }
    ]
  },
  {
    "integrationName": "AzureFunctions",
    "assemblyName": "Microsoft.Azure.WebJobs.Host",
    "minAssemblyVersionInclusive": "3.0.0",
    "maxAssemblyVersionInclusive": "3.65535.65535",
    "packages": [
      {
        "name": "Microsoft.Azure.WebJobs",
        "minVersionAvailableInclusive": "1.0.0",
        "minVersionSupportedInclusive": "3.0.0",
        "minVersionTestedInclusive": null,
        "maxVersionSupportedInclusive": "3.0.41",
        "maxVersionAvailableInclusive": "3.0.41",
        "maxVersionTestedInclusive": null
      }
    ]
  },
  {
    "integrationName": "AzureFunctions",
    "assemblyName": "Microsoft.Azure.WebJobs.Script.Grpc",
    "minAssemblyVersionInclusive": "4.0.0",
    "maxAssemblyVersionInclusive": "4.65535.65535",
    "packages": []
  },
  {
    "integrationName": "AzureFunctions",
    "assemblyName": "Microsoft.Azure.WebJobs.Script.WebHost",
    "minAssemblyVersionInclusive": "3.0.0",
    "maxAssemblyVersionInclusive": "4.65535.65535",
    "packages": []
  },
  {
    "integrationName": "AzureServiceBus",
    "assemblyName": "Azure.Messaging.ServiceBus",
    "minAssemblyVersionInclusive": "7.14.0",
    "maxAssemblyVersionInclusive": "7.65535.65535",
    "packages": [
      {
        "name": "Azure.Messaging.ServiceBus",
        "minVersionAvailableInclusive": "7.0.0",
        "minVersionSupportedInclusive": "7.14.0",
        "minVersionTestedInclusive": "7.4.0",
        "maxVersionSupportedInclusive": "7.18.3",
        "maxVersionAvailableInclusive": "7.18.3",
        "maxVersionTestedInclusive": "7.17.5"
      }
    ]
  },
  {
    "integrationName": "CosmosDb",
    "assemblyName": "Microsoft.Azure.Cosmos.Client",
    "minAssemblyVersionInclusive": "3.6.0",
    "maxAssemblyVersionInclusive": "3.65535.65535",
    "packages": [
      {
        "name": "Microsoft.Azure.Cosmos",
        "minVersionAvailableInclusive": "3.0.0",
        "minVersionSupportedInclusive": "3.6.0",
        "minVersionTestedInclusive": "3.6.0",
        "maxVersionSupportedInclusive": "3.46.1",
        "maxVersionAvailableInclusive": "3.46.1",
        "maxVersionTestedInclusive": "3.46.1"
      }
    ]
  },
  {
    "integrationName": "Couchbase",
    "assemblyName": "Couchbase.NetClient",
    "minAssemblyVersionInclusive": "2.2.8",
    "maxAssemblyVersionInclusive": "3.65535.65535",
    "packages": [
      {
        "name": "CouchbaseNetClient",
        "minVersionAvailableInclusive": "0.9.0",
        "minVersionSupportedInclusive": "2.2.8",
        "minVersionTestedInclusive": "2.4.8",
        "maxVersionSupportedInclusive": "3.6.5",
        "maxVersionAvailableInclusive": "3.6.5",
        "maxVersionTestedInclusive": "3.6.5"
      }
    ]
  },
  {
    "integrationName": "DatadogTraceManual",
    "assemblyName": "Datadog.Trace.Manual",
    "minAssemblyVersionInclusive": "3.0.0",
    "maxAssemblyVersionInclusive": "3.65535.65535",
    "packages": []
  },
  {
    "integrationName": "DatadogTraceManual",
    "assemblyName": "Datadog.Trace.OpenTracing",
    "minAssemblyVersionInclusive": "3.0.0",
    "maxAssemblyVersionInclusive": "3.65535.65535",
    "packages": []
  },
  {
    "integrationName": "DotnetTest",
    "assemblyName": "coverlet.core",
    "minAssemblyVersionInclusive": "3.0.0",
    "maxAssemblyVersionInclusive": "6.65535.65535",
    "packages": []
  },
  {
    "integrationName": "DotnetTest",
    "assemblyName": "dotnet",
    "minAssemblyVersionInclusive": "2.0.0",
    "maxAssemblyVersionInclusive": "9.65535.65535",
    "packages": []
  },
  {
    "integrationName": "DotnetTest",
    "assemblyName": "Microsoft.VisualStudio.TraceDataCollector",
    "minAssemblyVersionInclusive": "15.0.0",
    "maxAssemblyVersionInclusive": "15.65535.65535",
    "packages": []
  },
  {
    "integrationName": "DotnetTest",
    "assemblyName": "vstest.console",
    "minAssemblyVersionInclusive": "15.0.0",
    "maxAssemblyVersionInclusive": "15.65535.65535",
    "packages": []
  },
  {
    "integrationName": "DotnetTest",
    "assemblyName": "vstest.console.arm64",
    "minAssemblyVersionInclusive": "15.0.0",
    "maxAssemblyVersionInclusive": "15.65535.65535",
    "packages": []
  },
  {
    "integrationName": "ElasticsearchNet",
    "assemblyName": "Elasticsearch.Net",
    "minAssemblyVersionInclusive": "5.0.0",
    "maxAssemblyVersionInclusive": "7.65535.65535",
    "packages": [
      {
        "name": "Elasticsearch.Net",
        "minVersionAvailableInclusive": "1.0.0",
        "minVersionSupportedInclusive": "5.0.0",
        "minVersionTestedInclusive": "5.3.1",
        "maxVersionSupportedInclusive": "7.17.5",
        "maxVersionAvailableInclusive": "7.17.5",
        "maxVersionTestedInclusive": "7.17.5"
      }
    ]
  },
  {
    "integrationName": "GraphQL",
    "assemblyName": "GraphQL",
    "minAssemblyVersionInclusive": "2.3.0",
    "maxAssemblyVersionInclusive": "8.65535.65535",
    "packages": [
      {
        "name": "GraphQL",
        "minVersionAvailableInclusive": "0.1.0",
        "minVersionSupportedInclusive": "2.3.0",
        "minVersionTestedInclusive": "4.1.0",
        "maxVersionSupportedInclusive": "8.3.1",
        "maxVersionAvailableInclusive": "8.3.1",
        "maxVersionTestedInclusive": "8.3.1"
      }
    ]
  },
  {
    "integrationName": "GraphQL",
    "assemblyName": "GraphQL.SystemReactive",
    "minAssemblyVersionInclusive": "4.0.0",
    "maxAssemblyVersionInclusive": "4.65535.65535",
    "packages": [
      {
        "name": "GraphQL.SystemReactive",
        "minVersionAvailableInclusive": "4.0.0",
        "minVersionSupportedInclusive": "4.0.0",
        "minVersionTestedInclusive": null,
        "maxVersionSupportedInclusive": "4.8.0",
        "maxVersionAvailableInclusive": "4.8.0",
        "maxVersionTestedInclusive": null
      }
    ]
  },
  {
    "integrationName": "Grpc",
    "assemblyName": "Google.Protobuf",
    "minAssemblyVersionInclusive": "3.0.0",
    "maxAssemblyVersionInclusive": "3.65535.65535",
    "packages": [
      {
        "name": "Google.Protobuf",
        "minVersionAvailableInclusive": "3.0.0",
        "minVersionSupportedInclusive": "3.0.0",
        "minVersionTestedInclusive": null,
        "maxVersionSupportedInclusive": "3.29.3",
        "maxVersionAvailableInclusive": "3.29.3",
        "maxVersionTestedInclusive": null
      }
    ]
  },
  {
    "integrationName": "Grpc",
    "assemblyName": "Grpc.AspNetCore.Server",
    "minAssemblyVersionInclusive": "2.0.0",
    "maxAssemblyVersionInclusive": "2.65535.65535",
    "packages": [
      {
        "name": "Grpc.AspNetCore",
        "minVersionAvailableInclusive": "2.23.0",
        "minVersionSupportedInclusive": "2.23.0",
        "minVersionTestedInclusive": "2.29.0",
        "maxVersionSupportedInclusive": "2.67.0",
        "maxVersionAvailableInclusive": "2.67.0",
        "maxVersionTestedInclusive": "2.67.0"
      }
    ]
  },
  {
    "integrationName": "Grpc",
    "assemblyName": "Grpc.Core",
    "minAssemblyVersionInclusive": "2.0.0",
    "maxAssemblyVersionInclusive": "2.65535.65535",
    "packages": [
      {
        "name": "Grpc",
        "minVersionAvailableInclusive": "0.1.0",
        "minVersionSupportedInclusive": "2.23.0",
        "minVersionTestedInclusive": "2.29.0",
        "maxVersionSupportedInclusive": "2.46.6",
        "maxVersionAvailableInclusive": "2.46.6",
        "maxVersionTestedInclusive": "2.46.6"
      }
    ]
  },
  {
    "integrationName": "Grpc",
    "assemblyName": "Grpc.Net.Client",
    "minAssemblyVersionInclusive": "2.0.0",
    "maxAssemblyVersionInclusive": "2.65535.65535",
    "packages": [
      {
        "name": "Grpc.AspNetCore",
        "minVersionAvailableInclusive": "2.23.0",
        "minVersionSupportedInclusive": "2.23.0",
        "minVersionTestedInclusive": "2.29.0",
        "maxVersionSupportedInclusive": "2.67.0",
        "maxVersionAvailableInclusive": "2.67.0",
        "maxVersionTestedInclusive": "2.67.0"
      }
    ]
  },
  {
    "integrationName": "HashAlgorithm",
    "assemblyName": "System.Security.Cryptography",
    "minAssemblyVersionInclusive": "7.0.0",
    "maxAssemblyVersionInclusive": "9.65535.65535",
    "packages": []
  },
  {
    "integrationName": "HashAlgorithm",
    "assemblyName": "System.Security.Cryptography.Primitives",
    "minAssemblyVersionInclusive": "1.0.0",
    "maxAssemblyVersionInclusive": "6.65535.65535",
    "packages": []
  },
  {
    "integrationName": "HotChocolate",
    "assemblyName": "HotChocolate.Execution",
    "minAssemblyVersionInclusive": "11.0.0",
    "maxAssemblyVersionInclusive": "14.65535.65535",
    "packages": [
      {
        "name": "HotChocolate.AspNetCore",
        "minVersionAvailableInclusive": "0.1.0",
        "minVersionSupportedInclusive": "11.0.0",
        "minVersionTestedInclusive": "11.3.8",
        "maxVersionSupportedInclusive": "14.3.0",
        "maxVersionAvailableInclusive": "15.0.1",
        "maxVersionTestedInclusive": "14.3.0"
      }
    ]
  },
  {
    "integrationName": "HttpMessageHandler",
    "assemblyName": "System.Net.Http",
    "minAssemblyVersionInclusive": "4.0.0",
    "maxAssemblyVersionInclusive": "9.65535.65535",
    "packages": [
      {
        "name": "System.Net.Http",
        "minVersionAvailableInclusive": "2.0.20126.16343",
        "minVersionSupportedInclusive": "4.0.0",
        "minVersionTestedInclusive": null,
        "maxVersionSupportedInclusive": "4.3.4",
        "maxVersionAvailableInclusive": "4.3.4",
        "maxVersionTestedInclusive": null
      }
    ]
  },
  {
    "integrationName": "HttpMessageHandler",
    "assemblyName": "System.Net.Http.WinHttpHandler",
    "minAssemblyVersionInclusive": "4.0.0",
    "maxAssemblyVersionInclusive": "9.65535.65535",
    "packages": [
      {
        "name": "System.Net.Http.WinHttpHandler",
        "minVersionAvailableInclusive": "4.0.0",
        "minVersionSupportedInclusive": "4.0.0",
        "minVersionTestedInclusive": null,
        "maxVersionSupportedInclusive": "9.0.1",
        "maxVersionAvailableInclusive": "9.0.1",
        "maxVersionTestedInclusive": null
      }
    ]
  },
  {
    "integrationName": "HttpMessageHandler",
    "assemblyName": "Yarp.ReverseProxy",
    "minAssemblyVersionInclusive": "1.1.0",
    "maxAssemblyVersionInclusive": "2.65535.65535",
    "packages": [
      {
        "name": "Yarp.ReverseProxy",
        "minVersionAvailableInclusive": "1.0.0",
        "minVersionSupportedInclusive": "1.1.0",
        "minVersionTestedInclusive": "1.0.1",
        "maxVersionSupportedInclusive": "2.2.0",
        "maxVersionAvailableInclusive": "2.2.0",
        "maxVersionTestedInclusive": "2.2.0"
      }
    ]
  },
  {
    "integrationName": "IbmMq",
    "assemblyName": "amqmdnetstd",
    "minAssemblyVersionInclusive": "9.0.0",
    "maxAssemblyVersionInclusive": "9.65535.65535",
    "packages": [
      {
        "name": "IBMMQDotnetClient",
        "minVersionAvailableInclusive": "9.1.4",
        "minVersionSupportedInclusive": "9.1.4",
        "minVersionTestedInclusive": null,
        "maxVersionSupportedInclusive": "9.4.1",
        "maxVersionAvailableInclusive": "9.4.1",
        "maxVersionTestedInclusive": null
      }
    ]
  },
  {
    "integrationName": "ILogger",
    "assemblyName": "Microsoft.Extensions.Logging",
    "minAssemblyVersionInclusive": "2.0.0",
    "maxAssemblyVersionInclusive": "9.65535.65535",
    "packages": [
      {
        "name": "Microsoft.Extensions.Logging",
        "minVersionAvailableInclusive": "1.0.0",
        "minVersionSupportedInclusive": "2.0.0",
        "minVersionTestedInclusive": null,
        "maxVersionSupportedInclusive": "9.0.1",
        "maxVersionAvailableInclusive": "9.0.1",
        "maxVersionTestedInclusive": null
      }
    ]
  },
  {
    "integrationName": "ILogger",
    "assemblyName": "Microsoft.Extensions.Logging.Abstractions",
    "minAssemblyVersionInclusive": "2.0.0",
    "maxAssemblyVersionInclusive": "9.65535.65535",
    "packages": [
      {
        "name": "Microsoft.Extensions.Logging.Abstractions",
        "minVersionAvailableInclusive": "1.0.0",
        "minVersionSupportedInclusive": "2.0.0",
        "minVersionTestedInclusive": null,
        "maxVersionSupportedInclusive": "9.0.1",
        "maxVersionAvailableInclusive": "9.0.1",
        "maxVersionTestedInclusive": null
      }
    ]
  },
  {
    "integrationName": "ILogger",
    "assemblyName": "Microsoft.Extensions.Telemetry",
    "minAssemblyVersionInclusive": "8.0.0",
    "maxAssemblyVersionInclusive": "9.65535.65535",
    "packages": [
      {
        "name": "Microsoft.Extensions.Telemetry",
        "minVersionAvailableInclusive": "8.0.0",
        "minVersionSupportedInclusive": "8.0.0",
        "minVersionTestedInclusive": "8.10.0",
        "maxVersionSupportedInclusive": "9.1.0",
        "maxVersionAvailableInclusive": "9.1.0",
        "maxVersionTestedInclusive": "9.1.0"
      }
    ]
  },
  {
    "integrationName": "Kafka",
    "assemblyName": "Confluent.Kafka",
    "minAssemblyVersionInclusive": "1.4.0",
    "maxAssemblyVersionInclusive": "2.65535.65535",
    "packages": [
      {
        "name": "Confluent.Kafka",
        "minVersionAvailableInclusive": "0.0.1",
        "minVersionSupportedInclusive": "1.4.0",
        "minVersionTestedInclusive": "1.4.4",
        "maxVersionSupportedInclusive": "2.8.0",
        "maxVersionAvailableInclusive": "2.8.0",
        "maxVersionTestedInclusive": "2.8.0"
      }
    ]
  },
  {
    "integrationName": "Log4Net",
    "assemblyName": "log4net",
    "minAssemblyVersionInclusive": "1.0.0",
    "maxAssemblyVersionInclusive": "3.65535.65535",
    "packages": [
      {
        "name": "log4net",
        "minVersionAvailableInclusive": "1.2.10",
        "minVersionSupportedInclusive": "1.2.10",
        "minVersionTestedInclusive": "1.2.11",
        "maxVersionSupportedInclusive": "3.0.3",
        "maxVersionAvailableInclusive": "3.0.3",
        "maxVersionTestedInclusive": "3.0.3"
      }
    ]
  },
  {
    "integrationName": "MongoDb",
    "assemblyName": "MongoDB.Driver",
    "minAssemblyVersionInclusive": "2.1.0",
    "maxAssemblyVersionInclusive": "3.65535.65535",
    "packages": [
      {
        "name": "MongoDB.Driver",
        "minVersionAvailableInclusive": "1.0.3744.30075",
        "minVersionSupportedInclusive": "2.1.0",
        "minVersionTestedInclusive": "2.0.2",
        "maxVersionSupportedInclusive": "3.1.0",
        "maxVersionAvailableInclusive": "3.1.0",
        "maxVersionTestedInclusive": "3.1.0"
      }
    ]
  },
  {
    "integrationName": "MongoDb",
    "assemblyName": "MongoDB.Driver.Core",
    "minAssemblyVersionInclusive": "2.1.0",
    "maxAssemblyVersionInclusive": "3.65535.65535",
    "packages": [
      {
        "name": "MongoDB.Driver",
        "minVersionAvailableInclusive": "1.0.3744.30075",
        "minVersionSupportedInclusive": "2.1.0",
        "minVersionTestedInclusive": "2.0.2",
        "maxVersionSupportedInclusive": "3.1.0",
        "maxVersionAvailableInclusive": "3.1.0",
        "maxVersionTestedInclusive": "3.1.0"
      },
      {
        "name": "MongoDB.Driver.Core",
        "minVersionAvailableInclusive": "2.0.0",
        "minVersionSupportedInclusive": "2.1.0",
        "minVersionTestedInclusive": null,
        "maxVersionSupportedInclusive": "2.30.0",
        "maxVersionAvailableInclusive": "2.30.0",
        "maxVersionTestedInclusive": null
      }
    ]
  },
  {
    "integrationName": "Msmq",
    "assemblyName": "System.Messaging",
    "minAssemblyVersionInclusive": "4.0.0",
    "maxAssemblyVersionInclusive": "4.65535.65535",
    "packages": []
  },
  {
    "integrationName": "MsTestV2",
    "assemblyName": "Microsoft.VisualStudio.TestPlatform.MSTest.TestAdapter",
    "minAssemblyVersionInclusive": "14.0.0",
    "maxAssemblyVersionInclusive": "14.65535.65535",
    "packages": [
      {
        "name": "MSTest.TestAdapter",
        "minVersionAvailableInclusive": "1.1.11",
        "minVersionSupportedInclusive": "1.1.11",
        "minVersionTestedInclusive": null,
        "maxVersionSupportedInclusive": "3.7.3",
        "maxVersionAvailableInclusive": "3.7.3",
        "maxVersionTestedInclusive": null
      }
    ]
  },
  {
    "integrationName": "MsTestV2",
    "assemblyName": "Microsoft.VisualStudio.TestPlatform.TestFramework",
    "minAssemblyVersionInclusive": "14.0.0",
    "maxAssemblyVersionInclusive": "14.65535.65535",
    "packages": [
      {
        "name": "Microsoft.VisualStudio.TestPlatform",
        "minVersionAvailableInclusive": "14.0.0",
        "minVersionSupportedInclusive": "14.0.0",
        "minVersionTestedInclusive": null,
        "maxVersionSupportedInclusive": "14.0.0.1",
        "maxVersionAvailableInclusive": "14.0.0.1",
        "maxVersionTestedInclusive": null
      }
    ]
  },
  {
    "integrationName": "MySql",
    "assemblyName": "MySql.Data",
    "minAssemblyVersionInclusive": "6.7.0",
    "maxAssemblyVersionInclusive": "9.65535.65535",
    "packages": [
      {
        "name": "MySql.Data",
        "minVersionAvailableInclusive": "5.1.7",
        "minVersionSupportedInclusive": "6.7.4",
        "minVersionTestedInclusive": "6.7.9",
        "maxVersionSupportedInclusive": "9.2.0",
        "maxVersionAvailableInclusive": "9.2.0",
        "maxVersionTestedInclusive": "9.2.0"
      }
    ]
  },
  {
    "integrationName": "MySql",
    "assemblyName": "MySqlConnector",
    "minAssemblyVersionInclusive": "0.61.0",
    "maxAssemblyVersionInclusive": "2.65535.65535",
    "packages": [
      {
        "name": "MySqlConnector",
        "minVersionAvailableInclusive": "0.1.0",
        "minVersionSupportedInclusive": "0.61.0",
        "minVersionTestedInclusive": "0.61.0",
        "maxVersionSupportedInclusive": "2.4.0",
        "maxVersionAvailableInclusive": "2.4.0",
        "maxVersionTestedInclusive": "2.4.0"
      }
    ]
  },
  {
    "integrationName": "NLog",
    "assemblyName": "NLog",
    "minAssemblyVersionInclusive": "1.0.0",
    "maxAssemblyVersionInclusive": "5.65535.65535",
    "packages": [
      {
        "name": "NLog",
        "minVersionAvailableInclusive": "1.0.0.505",
        "minVersionSupportedInclusive": "1.0.0.505",
        "minVersionTestedInclusive": "1.0.0.505",
        "maxVersionSupportedInclusive": "5.4.0",
        "maxVersionAvailableInclusive": "5.4.0",
        "maxVersionTestedInclusive": "5.4.0"
      }
    ]
  },
  {
    "integrationName": "Npgsql",
    "assemblyName": "Npgsql",
    "minAssemblyVersionInclusive": "4.0.0",
    "maxAssemblyVersionInclusive": "9.65535.65535",
    "packages": [
      {
        "name": "Npgsql",
        "minVersionAvailableInclusive": "2.0.11",
        "minVersionSupportedInclusive": "4.0.0",
        "minVersionTestedInclusive": "4.1.14",
        "maxVersionSupportedInclusive": "9.0.2",
        "maxVersionAvailableInclusive": "9.0.2",
        "maxVersionTestedInclusive": "9.0.2"
      }
    ]
  },
  {
    "integrationName": "NUnit",
    "assemblyName": "nunit.framework",
    "minAssemblyVersionInclusive": "3.0.0",
    "maxAssemblyVersionInclusive": "4.65535.65535",
    "packages": [
      {
        "name": "NUnit",
        "minVersionAvailableInclusive": "2.5.7.10213",
        "minVersionSupportedInclusive": "3.0.0",
        "minVersionTestedInclusive": "3.6.1",
        "maxVersionSupportedInclusive": "4.3.2",
        "maxVersionAvailableInclusive": "4.3.2",
        "maxVersionTestedInclusive": "4.3.2"
      }
    ]
  },
  {
    "integrationName": "OpenTelemetry",
    "assemblyName": "OpenTelemetry",
    "minAssemblyVersionInclusive": "1.0.0",
    "maxAssemblyVersionInclusive": "1.0.0",
    "packages": [
      {
        "name": "OpenTelemetry",
        "minVersionAvailableInclusive": "1.0.0",
        "minVersionSupportedInclusive": "1.0.0",
        "minVersionTestedInclusive": null,
        "maxVersionSupportedInclusive": "1.11.1",
        "maxVersionAvailableInclusive": "1.11.1",
        "maxVersionTestedInclusive": null
      }
    ]
  },
  {
    "integrationName": "OpenTelemetry",
    "assemblyName": "OpenTelemetry.Api",
    "minAssemblyVersionInclusive": "1.0.0",
    "maxAssemblyVersionInclusive": "1.0.0",
    "packages": [
      {
        "name": "OpenTelemetry.Api",
        "minVersionAvailableInclusive": "1.0.1",
        "minVersionSupportedInclusive": "1.0.1",
        "minVersionTestedInclusive": "1.0.1",
        "maxVersionSupportedInclusive": "1.11.1",
        "maxVersionAvailableInclusive": "1.11.1",
        "maxVersionTestedInclusive": "1.11.1"
      }
    ]
  },
  {
    "integrationName": "Oracle",
    "assemblyName": "Oracle.DataAccess",
    "minAssemblyVersionInclusive": "4.122.0",
    "maxAssemblyVersionInclusive": "4.122.65535",
    "packages": []
  },
  {
    "integrationName": "Oracle",
    "assemblyName": "Oracle.ManagedDataAccess",
    "minAssemblyVersionInclusive": "2.0.0",
    "maxAssemblyVersionInclusive": "23.65535.65535",
    "packages": [
      {
        "name": "Oracle.ManagedDataAccess",
        "minVersionAvailableInclusive": "12.1.21",
        "minVersionSupportedInclusive": "12.1.21",
        "minVersionTestedInclusive": null,
        "maxVersionSupportedInclusive": "23.7.0",
        "maxVersionAvailableInclusive": "23.7.0",
        "maxVersionTestedInclusive": null
      }
    ]
  },
  {
    "integrationName": "Process",
    "assemblyName": "System",
    "minAssemblyVersionInclusive": "1.0.0",
    "maxAssemblyVersionInclusive": "9.65535.65535",
    "packages": []
  },
  {
    "integrationName": "Process",
    "assemblyName": "System.Diagnostics.Process",
    "minAssemblyVersionInclusive": "1.0.0",
    "maxAssemblyVersionInclusive": "9.65535.65535",
    "packages": []
  },
  {
    "integrationName": "RabbitMQ",
    "assemblyName": "RabbitMQ.Client",
    "minAssemblyVersionInclusive": "3.6.9",
    "maxAssemblyVersionInclusive": "7.65535.65535",
    "packages": [
      {
        "name": "RabbitMQ.Client",
        "minVersionAvailableInclusive": "1.0.0",
        "minVersionSupportedInclusive": "3.6.9",
        "minVersionTestedInclusive": "3.6.9",
        "maxVersionSupportedInclusive": "7.0.0",
        "maxVersionAvailableInclusive": "7.0.0",
        "maxVersionTestedInclusive": "7.0.0"
      }
    ]
  },
  {
    "integrationName": "Remoting",
    "assemblyName": "System.Runtime.Remoting",
    "minAssemblyVersionInclusive": "4.0.0",
    "maxAssemblyVersionInclusive": "4.65535.65535",
    "packages": []
  },
  {
    "integrationName": "Selenium",
    "assemblyName": "WebDriver",
    "minAssemblyVersionInclusive": "3.0.0",
    "maxAssemblyVersionInclusive": "4.65535.65535",
    "packages": [
      {
        "name": "Selenium.WebDriver",
        "minVersionAvailableInclusive": "2.2.0",
        "minVersionSupportedInclusive": "3.0.0",
        "minVersionTestedInclusive": "4.0.1",
        "maxVersionSupportedInclusive": "4.28.0",
        "maxVersionAvailableInclusive": "4.28.0",
        "maxVersionTestedInclusive": "4.28.0"
      }
    ]
  },
  {
    "integrationName": "Serilog",
    "assemblyName": "Serilog",
    "minAssemblyVersionInclusive": "1.0.0",
    "maxAssemblyVersionInclusive": "4.65535.65535",
    "packages": [
      {
        "name": "Serilog",
        "minVersionAvailableInclusive": "0.1.6",
        "minVersionSupportedInclusive": "1.0.1",
        "minVersionTestedInclusive": "1.4.214",
        "maxVersionSupportedInclusive": "4.2.0",
        "maxVersionAvailableInclusive": "4.2.0",
        "maxVersionTestedInclusive": "4.2.0"
      }
    ]
  },
  {
    "integrationName": "ServiceStackRedis",
    "assemblyName": "ServiceStack.Redis",
    "minAssemblyVersionInclusive": "4.0.0",
    "maxAssemblyVersionInclusive": "8.65535.65535",
    "packages": [
      {
        "name": "ServiceStack.Redis",
        "minVersionAvailableInclusive": "2.9.0",
        "minVersionSupportedInclusive": "4.0.2",
        "minVersionTestedInclusive": "4.5.14",
        "maxVersionSupportedInclusive": "8.5.2",
        "maxVersionAvailableInclusive": "8.5.2",
        "maxVersionTestedInclusive": "8.5.2"
      }
    ]
  },
  {
    "integrationName": "SqlClient",
    "assemblyName": "Microsoft.Data.SqlClient",
    "minAssemblyVersionInclusive": "1.0.0",
    "maxAssemblyVersionInclusive": "5.65535.65535",
    "packages": [
      {
        "name": "Microsoft.Data.SqlClient",
        "minVersionAvailableInclusive": "1.0.19239.1",
        "minVersionSupportedInclusive": "1.0.19239.1",
        "minVersionTestedInclusive": "1.1.4",
        "maxVersionSupportedInclusive": "5.2.2",
        "maxVersionAvailableInclusive": "6.0.1",
        "maxVersionTestedInclusive": "5.2.2"
      }
    ]
  },
  {
    "integrationName": "SqlClient",
    "assemblyName": "Microsoft.Data.Sqlite",
    "minAssemblyVersionInclusive": "2.0.0",
    "maxAssemblyVersionInclusive": "9.65535.65535",
    "packages": [
      {
        "name": "Microsoft.Data.Sqlite",
        "minVersionAvailableInclusive": "1.0.0",
        "minVersionSupportedInclusive": "2.0.0",
        "minVersionTestedInclusive": "2.3.0",
        "maxVersionSupportedInclusive": "9.0.1",
        "maxVersionAvailableInclusive": "9.0.1",
        "maxVersionTestedInclusive": "9.0.1"
      }
    ]
  },
  {
    "integrationName": "SqlClient",
    "assemblyName": "System.Data.SqlClient",
    "minAssemblyVersionInclusive": "4.0.0",
    "maxAssemblyVersionInclusive": "4.65535.65535",
    "packages": [
      {
        "name": "System.Data.SqlClient",
        "minVersionAvailableInclusive": "4.1.0",
        "minVersionSupportedInclusive": "4.1.0",
        "minVersionTestedInclusive": "4.1.0",
        "maxVersionSupportedInclusive": "4.9.0",
        "maxVersionAvailableInclusive": "4.9.0",
        "maxVersionTestedInclusive": "4.9.0"
      }
    ]
  },
  {
    "integrationName": "SqlClient",
    "assemblyName": "System.Data.SQLite",
    "minAssemblyVersionInclusive": "1.0.0",
    "maxAssemblyVersionInclusive": "2.65535.65535",
    "packages": [
      {
        "name": "System.Data.SQLite",
        "minVersionAvailableInclusive": "1.0.66.1",
        "minVersionSupportedInclusive": "1.0.66.1",
        "minVersionTestedInclusive": null,
        "maxVersionSupportedInclusive": "1.0.119",
        "maxVersionAvailableInclusive": "1.0.119",
        "maxVersionTestedInclusive": null
      }
    ]
  },
  {
    "integrationName": "Ssrf",
    "assemblyName": "RestSharp",
    "minAssemblyVersionInclusive": "104.0.0",
    "maxAssemblyVersionInclusive": "112.65535.65535",
    "packages": []
  },
  {
    "integrationName": "StackExchangeRedis",
    "assemblyName": "StackExchange.Redis",
    "minAssemblyVersionInclusive": "1.0.0",
    "maxAssemblyVersionInclusive": "2.65535.65535",
    "packages": [
      {
        "name": "StackExchange.Redis",
        "minVersionAvailableInclusive": "1.0.187",
        "minVersionSupportedInclusive": "1.0.187",
        "minVersionTestedInclusive": "1.0.488",
        "maxVersionSupportedInclusive": "2.8.24",
        "maxVersionAvailableInclusive": "2.8.24",
        "maxVersionTestedInclusive": "2.8.24"
      }
    ]
  },
  {
    "integrationName": "StackExchangeRedis",
    "assemblyName": "StackExchange.Redis.StrongName",
    "minAssemblyVersionInclusive": "1.0.0",
    "maxAssemblyVersionInclusive": "2.65535.65535",
    "packages": [
      {
        "name": "StackExchange.Redis.StrongName",
        "minVersionAvailableInclusive": "1.0.312",
        "minVersionSupportedInclusive": "1.0.312",
        "minVersionTestedInclusive": null,
        "maxVersionSupportedInclusive": "1.2.6",
        "maxVersionAvailableInclusive": "1.2.6",
        "maxVersionTestedInclusive": null
      }
    ]
  },
  {
    "integrationName": "StackTraceLeak",
    "assemblyName": "Microsoft.AspNetCore.Diagnostics",
    "minAssemblyVersionInclusive": "2.0.0",
    "maxAssemblyVersionInclusive": "9.65535.65535",
    "packages": [
      {
        "name": "Microsoft.AspNetCore.Diagnostics",
        "minVersionAvailableInclusive": "1.0.0",
        "minVersionSupportedInclusive": "2.0.0",
        "minVersionTestedInclusive": null,
        "maxVersionSupportedInclusive": "2.3.0",
        "maxVersionAvailableInclusive": "2.3.0",
        "maxVersionTestedInclusive": null
      }
    ]
  },
  {
    "integrationName": "TestPlatformAssemblyResolver",
    "assemblyName": "Microsoft.TestPlatform.PlatformAbstractions",
    "minAssemblyVersionInclusive": "15.0.0",
    "maxAssemblyVersionInclusive": "15.65535.65535",
    "packages": []
  },
  {
    "integrationName": "Wcf",
    "assemblyName": "System.ServiceModel",
    "minAssemblyVersionInclusive": "4.0.0",
    "maxAssemblyVersionInclusive": "4.65535.65535",
    "packages": [
      {
        "name": "System.ServiceModel.Http",
        "minVersionAvailableInclusive": "3.9.0",
        "minVersionSupportedInclusive": "4.0.0",
        "minVersionTestedInclusive": null,
        "maxVersionSupportedInclusive": "4.10.3",
        "maxVersionAvailableInclusive": "8.1.1",
        "maxVersionTestedInclusive": null
      }
    ]
  },
  {
    "integrationName": "WebRequest",
    "assemblyName": "System.Net.Requests",
    "minAssemblyVersionInclusive": "4.0.0",
    "maxAssemblyVersionInclusive": "9.65535.65535",
    "packages": [
      {
        "name": "System.Net.Requests",
        "minVersionAvailableInclusive": "3.9.0",
        "minVersionSupportedInclusive": "4.0.0",
        "minVersionTestedInclusive": null,
        "maxVersionSupportedInclusive": "4.3.0",
        "maxVersionAvailableInclusive": "4.3.0",
        "maxVersionTestedInclusive": null
      }
    ]
  },
  {
    "integrationName": "Xss",
    "assemblyName": "Microsoft.AspNetCore.Html.Abstractions",
    "minAssemblyVersionInclusive": "1.0.0",
    "maxAssemblyVersionInclusive": "9.65535.65535",
    "packages": [
      {
        "name": "Microsoft.AspNetCore.Html.Abstractions",
        "minVersionAvailableInclusive": "1.0.0",
        "minVersionSupportedInclusive": "1.0.0",
        "minVersionTestedInclusive": null,
        "maxVersionSupportedInclusive": "2.3.0",
        "maxVersionAvailableInclusive": "2.3.0",
        "maxVersionTestedInclusive": null
      }
    ]
  },
  {
    "integrationName": "XUnit",
    "assemblyName": "xunit.execution.desktop",
    "minAssemblyVersionInclusive": "2.2.0",
    "maxAssemblyVersionInclusive": "2.65535.65535",
    "packages": [
      {
        "name": "xunit",
        "minVersionAvailableInclusive": "1.7.0.1540",
        "minVersionSupportedInclusive": "2.2.0",
        "minVersionTestedInclusive": "2.2.0",
        "maxVersionSupportedInclusive": "2.9.3",
        "maxVersionAvailableInclusive": "2.9.3",
        "maxVersionTestedInclusive": "2.9.3"
      }
    ]
  },
  {
    "integrationName": "XUnit",
    "assemblyName": "xunit.execution.dotnet",
    "minAssemblyVersionInclusive": "2.2.0",
    "maxAssemblyVersionInclusive": "2.65535.65535",
    "packages": [
      {
        "name": "xunit.extensibility.execution",
        "minVersionAvailableInclusive": "2.0.0",
        "minVersionSupportedInclusive": "2.2.0",
        "minVersionTestedInclusive": null,
        "maxVersionSupportedInclusive": "2.9.3",
        "maxVersionAvailableInclusive": "2.9.3",
        "maxVersionTestedInclusive": null
      }
    ]
  }
]<|MERGE_RESOLUTION|>--- conflicted
+++ resolved
@@ -242,15 +242,9 @@
         "minVersionAvailableInclusive": "3.1.0",
         "minVersionSupportedInclusive": "3.1.0",
         "minVersionTestedInclusive": "3.1.5.3",
-<<<<<<< HEAD
-        "maxVersionSupportedInclusive": "3.7.405.16",
-        "maxVersionAvailableInclusive": "3.7.405.16",
-        "maxVersionTestedInclusive": "3.7.405.16"
-=======
         "maxVersionSupportedInclusive": "3.7.405.15",
         "maxVersionAvailableInclusive": "3.7.405.15",
         "maxVersionTestedInclusive": "3.7.405.15"
->>>>>>> f0ee2d80
       }
     ]
   },
@@ -265,15 +259,9 @@
         "minVersionAvailableInclusive": "3.3.100",
         "minVersionSupportedInclusive": "3.3.100",
         "minVersionTestedInclusive": "3.3.102.16",
-<<<<<<< HEAD
-        "maxVersionSupportedInclusive": "3.7.402.31",
-        "maxVersionAvailableInclusive": "3.7.402.31",
-        "maxVersionTestedInclusive": "3.7.402.31"
-=======
         "maxVersionSupportedInclusive": "3.7.402.30",
         "maxVersionAvailableInclusive": "3.7.402.30",
         "maxVersionTestedInclusive": "3.7.402.30"
->>>>>>> f0ee2d80
       }
     ]
   },
@@ -288,15 +276,9 @@
         "minVersionAvailableInclusive": "3.1.0",
         "minVersionSupportedInclusive": "3.1.0",
         "minVersionTestedInclusive": "3.1.3.5",
-<<<<<<< HEAD
-        "maxVersionSupportedInclusive": "3.7.402.66",
-        "maxVersionAvailableInclusive": "3.7.402.66",
-        "maxVersionTestedInclusive": "3.7.402.66"
-=======
         "maxVersionSupportedInclusive": "3.7.402.65",
         "maxVersionAvailableInclusive": "3.7.402.65",
         "maxVersionTestedInclusive": "3.7.402.65"
->>>>>>> f0ee2d80
       }
     ]
   },
@@ -328,13 +310,8 @@
         "minVersionAvailableInclusive": "3.1.0",
         "minVersionSupportedInclusive": "3.1.0",
         "minVersionTestedInclusive": null,
-<<<<<<< HEAD
-        "maxVersionSupportedInclusive": "3.7.401.9",
-        "maxVersionAvailableInclusive": "3.7.401.9",
-=======
         "maxVersionSupportedInclusive": "3.7.401.8",
         "maxVersionAvailableInclusive": "3.7.401.8",
->>>>>>> f0ee2d80
         "maxVersionTestedInclusive": null
       }
     ]
@@ -350,15 +327,9 @@
         "minVersionAvailableInclusive": "3.1.0",
         "minVersionSupportedInclusive": "3.1.0",
         "minVersionTestedInclusive": "3.1.2.1",
-<<<<<<< HEAD
-        "maxVersionSupportedInclusive": "3.7.400.89",
-        "maxVersionAvailableInclusive": "3.7.400.89",
-        "maxVersionTestedInclusive": "3.7.400.89"
-=======
         "maxVersionSupportedInclusive": "3.7.400.88",
         "maxVersionAvailableInclusive": "3.7.400.88",
         "maxVersionTestedInclusive": "3.7.400.88"
->>>>>>> f0ee2d80
       }
     ]
   },
@@ -373,10 +344,9 @@
         "minVersionAvailableInclusive": "3.1.0",
         "minVersionSupportedInclusive": "3.1.0",
         "minVersionTestedInclusive": "3.1.0.13",
-<<<<<<< HEAD
-        "maxVersionSupportedInclusive": "3.7.400.89",
-        "maxVersionAvailableInclusive": "3.7.400.89",
-        "maxVersionTestedInclusive": "3.7.400.89"
+        "maxVersionSupportedInclusive": "3.7.400.88",
+        "maxVersionAvailableInclusive": "3.7.400.88",
+        "maxVersionTestedInclusive": "3.7.400.88"
       }
     ]
   },
@@ -394,11 +364,6 @@
         "maxVersionSupportedInclusive": "3.7.403.32",
         "maxVersionAvailableInclusive": "3.7.403.32",
         "maxVersionTestedInclusive": "3.7.403.32"
-=======
-        "maxVersionSupportedInclusive": "3.7.400.88",
-        "maxVersionAvailableInclusive": "3.7.400.88",
-        "maxVersionTestedInclusive": "3.7.400.88"
->>>>>>> f0ee2d80
       }
     ]
   },

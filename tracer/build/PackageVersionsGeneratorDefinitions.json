--- conflicted
+++ resolved
@@ -1,6 +1,5 @@
 [
   {
-<<<<<<< HEAD
     "IntegrationName": "Avro",
     "SampleProjectName": "Samples.Avro",
     "NugetPackageSearchName": "Apache.Avro",
@@ -9,7 +8,8 @@
     "SpecificVersions": [
       "1.*.*"
     ]
-=======
+  },
+  {
     "IntegrationName": "AwsSdk",
     "SampleProjectName": "Samples.AWS.DynamoDBv2",
     "NugetPackageSearchName": "AWSSDK.Core",
@@ -25,7 +25,6 @@
       "MaxVersionExclusive": "3.3.0",
       "IncludeOnlyTargetFrameworks": ["net48"]
     }]
->>>>>>> 7768ff12
   },
   {
     "IntegrationName": "AwsDynamoDb",

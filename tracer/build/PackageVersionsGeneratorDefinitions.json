[
  {
<<<<<<< HEAD
    "IntegrationName": "Hangfire",
    "SampleProjectName": "Samples.Hangfire",
    "NugetPackageSearchName": "Hangfire.Core",
    "MinVersion": "1.7.0",
    "MaxVersionExclusive": "2.0.0",
    "SpecificVersions": [
      "1.7.*",
      "1.8.*"
    ]
=======
    "IntegrationName": "Quartz",
    "SampleProjectName": "Samples.Quartz",
    "NugetPackageSearchName": "Quartz",
    "MinVersion": "3.1.0",
    "MaxVersionExclusive": "4.0.0",
    "SpecificVersions": [
      "3.*.*"
    ],
    "VersionConditions": [{
      "MinVersion": "4.0.0",
      "IncludeOnlyTargetFrameworks": ["net8.0","net9.0", "net10.0"]
    }]
>>>>>>> 232217e8
  },
  {
    "IntegrationName": "AwsSdk",
    "SampleProjectName": "Samples.AWS.DynamoDBv2",
    "NugetPackageSearchName": "AWSSDK.Core",
    "MinVersion": "3.0.0",
    "MaxVersionExclusive": "5.0.0",
    "SpecificVersions": [
      "3.1.*",
      "3.3.*",
      "3.*.*",
      "4.*.*"
    ],
    "VersionConditions": [{
      "MaxVersionExclusive": "3.3.0",
      "IncludeOnlyTargetFrameworks": ["net48"]
    }]
  },
  {
    "IntegrationName": "AwsDynamoDb",
    "SampleProjectName": "Samples.AWS.DynamoDBv2",
    "NugetPackageSearchName": "AWSSDK.DynamoDBv2",
    "MinVersion": "3.0.0",
    "MaxVersionExclusive": "5.0.0",
    "SpecificVersions": [
      "3.1.*",
      "3.3.*",
      "3.*.*",
      "4.*.*"
    ],
    "VersionConditions": [{
      "MaxVersionExclusive": "3.3.0",
      "IncludeOnlyTargetFrameworks": ["net48"]
    }]
  },
  {
    "IntegrationName": "AwsKinesis",
    "SampleProjectName": "Samples.AWS.Kinesis",
    "NugetPackageSearchName": "AWSSDK.Kinesis",
    "MinVersion": "3.0.0",
    "MaxVersionExclusive": "5.0.0",
    "SpecificVersions": [
      "3.1.*",
      "3.3.*",
      "3.*.*",
      "4.*.*"
    ],
    "VersionConditions": [{
      "MaxVersionExclusive": "3.3.0",
      "IncludeOnlyTargetFrameworks": ["net48"]
    }]
  },
  {
    "IntegrationName": "AwsLambda",
    "SampleProjectName": "Samples.Amazon.Lambda.RuntimeSupport",
    "NugetPackageSearchName": "Amazon.Lambda.RuntimeSupport",
    "MinVersion": "1.4.0",
    "MaxVersionExclusive": "2.0.0",
    "SpecificVersions": [
      "1.*.*"
    ],
    "VersionConditions": [{
      "MinVersion": "1.4.0",
      "IncludeOnlyTargetFrameworks": ["net6.0","net7.0","net8.0"]
    }]
  },
  {
    "IntegrationName": "AwsSqs",
    "SampleProjectName": "Samples.AWS.SQS",
    "NugetPackageSearchName": "AWSSDK.SQS",
    "MinVersion": "3.0.0",
    "MaxVersionExclusive": "5.0.0",
    "SpecificVersions": [
      "3.1.*",
      "3.3.*",
      "3.*.*",
      "4.*.*"
    ],
    "VersionConditions": [{
      "MaxVersionExclusive": "3.3.0",
      "IncludeOnlyTargetFrameworks": ["net48"]
    }]
  },
  {
    "IntegrationName": "AwsSns",
    "SampleProjectName": "Samples.AWS.SimpleNotificationService",
    "NugetPackageSearchName": "AWSSDK.SimpleNotificationService",
    "MinVersion": "3.0.0",
    "MaxVersionExclusive": "5.0.0",
    "SpecificVersions": [
      "3.1.*",
      "3.3.*",
      "3.*.*",
      "4.*.*"
    ],
    "VersionConditions": [
      {
        "MaxVersionExclusive": "3.3.0",
        "IncludeOnlyTargetFrameworks": ["net48"]
      }
    ]
  },
  {
    "IntegrationName": "AwsEventBridge",
    "SampleProjectName": "Samples.AWS.EventBridge",
    "NugetPackageSearchName": "AWSSDK.EventBridge",
    "MinVersion": "3.3.100",
    "MaxVersionExclusive": "5.0.0",
    "SpecificVersions": [
      "3.3.*",
      "3.5.*",
      "3.7.*",
      "4.*.*"
    ],
    "VersionConditions": [
      {
        "MaxVersionExclusive": "3.3.0",
        "IncludeOnlyTargetFrameworks": ["net48"]
      }
    ]
  },
  {
    "IntegrationName": "AwsS3",
    "SampleProjectName": "Samples.AWS.S3",
    "NugetPackageSearchName": "AWSSDK.S3",
    "MinVersion": "3.3.0",
    "MaxVersionExclusive": "5.0.0",
    "SpecificVersions": [
      "3.3.*",
      "3.5.*",
      "3.7.*",
      "4.*.*"
    ],
    "VersionConditions": [
      {
        "MaxVersionExclusive": "3.3.0",
        "IncludeOnlyTargetFrameworks": ["net48"]
      }
    ]
  },
  {
    "IntegrationName": "AwsStepFunctions",
    "SampleProjectName": "Samples.AWS.StepFunctions",
    "NugetPackageSearchName": "AWSSDK.StepFunctions",
    "MinVersion": "3.3.0",
    "MaxVersionExclusive": "5.0.0",
    "SpecificVersions": [
      "3.3.*",
      "3.5.*",
      "3.7.*",
      "4.*.*"
    ],
    "VersionConditions": [
      {
        "MaxVersionExclusive": "3.3.0",
        "IncludeOnlyTargetFrameworks": ["net48"]
      }
    ]
  },
  {
    "IntegrationName": "MongoDB",
    "SampleProjectName": "Samples.MongoDB",
    "NugetPackageSearchName": "MongoDB.Driver",
    "MinVersion": "2.0.0",
    "MaxVersionExclusive": "3.5.0",
    "SpecificVersions": [
      "2.0.*",
      "2.5.*",
      "2.14.*",
      "2.*.*",
      "3.*.*"
    ],
    "VersionConditions": [{
      "MinVersion": "3.0.0",
      "ExcludeTargetFrameworks": ["net48", "netcoreapp2.1", "netcoreapp3.0", "netcoreapp3.1"]
    },{
      "MaxVersionExclusive": "2.3.0",
      "IncludeOnlyTargetFrameworks": ["net48"]
    }]
  },
  {
    "IntegrationName": "ElasticSearch7",
    "SampleProjectName": "Samples.Elasticsearch.V7",
    "NugetPackageSearchName": "Elasticsearch.Net",
    "MinVersion": "7.0.0",
    "MaxVersionExclusive": "8.0.0",
    "SpecificVersions": [
      "7.0.*",
      "7.8.*",
      "7.*.*"
    ]
  },
  {
    "IntegrationName": "ElasticSearch6",
    "SampleProjectName": "Samples.Elasticsearch",
    "NugetPackageSearchName": "Elasticsearch.Net",
    "MinVersion": "6.0.0",
    "MaxVersionExclusive": "7.0.0",
    "SpecificVersions": [
      "6.0.*",
      "6.8.*",
      "6.*.*"
    ]
  },
  {
    "IntegrationName": "ElasticSearch5",
    "SampleProjectName": "Samples.Elasticsearch.V5",
    "NugetPackageSearchName": "Elasticsearch.Net",
    "MinVersion": "5.3.0",
    "MaxVersionExclusive": "6.0.0",
    "SpecificVersions": [
      "5.3.*",
      "5.5.*",
      "5.*.*"
    ]
  },
  {
    "IntegrationName": "GraphQL",
    "SampleProjectName": "Samples.GraphQL4",
    "NugetPackageSearchName": "GraphQL",
    "MinVersion": "4.1.0",
    "MaxVersionExclusive": "6.0.0",
    "SpecificVersions": [
      "4.1.*",
      "4.3.*",
      "4.*.*",
      "5.*.*"
    ],
    "VersionConditions": [{
      "MinVersion": "5.0.0",
      "MaxVersionExclusive": "5.1.1",
      "ExcludeTargetFrameworks": ["net48", "netcoreapp2.1", "netcoreapp3.0", "netcoreapp3.1", "net5.0", "net6.0", "net7.0"]
    },{
      "MaxVersionExclusive": "6.0.0",
      "ExcludeTargetFrameworks": ["net48", "netcoreapp2.1", "netcoreapp3.0"]
    }]
  },
  {
    "IntegrationName": "GraphQL7",
    "SampleProjectName": "Samples.GraphQL7",
    "NugetPackageSearchName": "GraphQL",
    "MinVersion": "7.0.0",
    "MaxVersionExclusive": "9.0.0",
    "SpecificVersions": [
      "7.*.*",
      "8.*.*"
    ],
    "VersionConditions": [{
      "MaxVersionExclusive": "8.0.0",
      "ExcludeTargetFrameworks": ["net48", "netcoreapp2.1", "netcoreapp3.0"]
    }]
  },
  {
    "IntegrationName": "HotChocolate",
    "SampleProjectName": "Samples.HotChocolate",
    "NugetPackageSearchName": "HotChocolate.AspNetCore",
    "MinVersion": "11.0.0",
    "MaxVersionExclusive": "16.0.0",
    "SpecificVersions": [
      "11.*.*",
      "12.*.*",
      "13.*.*",
      "14.*.*",
      "15.*.*"
    ],
    "VersionConditions": [{
      "MinVersion": "12.22.0",
      "ExcludeTargetFrameworks": [ "netcoreapp3.1", "net5.0" ]
    },{
      "MaxVersionExclusive": "15.0.0",
      "ExcludeTargetFrameworks": [ "net48", "netcoreapp2.1", "netcoreapp3.0" ]
    },{
      "MinVersion": "15.0.0",
      "ExcludeTargetFrameworks": [ "net48", "netcoreapp2.1", "netcoreapp3.0", "netcoreapp3.1", "net5.0", "net6.0", "net7.0" ]
    }]
  },
  {
    "IntegrationName": "Npgsql",
    "SampleProjectName": "Samples.Npgsql",
    "NugetPackageSearchName": "Npgsql",
    "MinVersion": "4.0.0",
    "MaxVersionExclusive": "10.0.0",
    "SpecificVersions": [
      "4.*.*",
      "6.*.*",
      "8.*.*",
      "9.*.*"
    ],
    "VersionConditions": [{
      "MinVersion": "9.0.0",
      "ExcludeTargetFrameworks": ["net48","netcoreapp2.1", "netcoreapp3.0", "netcoreapp3.1", "net5.0"]
    },{
      "MinVersion": "6.0.0",
      "ExcludeTargetFrameworks": ["netcoreapp2.1", "netcoreapp3.0"]
    }]
  },
  {
    "IntegrationName": "Protobuf",
    "SampleProjectName": "Samples.GoogleProtobuf",
    "NugetPackageSearchName": "Google.Protobuf",
    "MinVersion": "3.0.0",
    "MaxVersionExclusive": "4.0.0",
    "SpecificVersions": [
      "3.12.*",
      "3.*.*"
    ]
  },
  {
    "IntegrationName": "RabbitMQ",
    "SampleProjectName": "Samples.RabbitMQ",
    "NugetPackageSearchName": "RabbitMQ.Client",
    "MinVersion": "3.6.9",
    "MaxVersionExclusive": "8.0.0",
    "SpecificVersions": [
      "3.*.*",
      "4.*.*",
      "5.*.*",
      "6.*.*",
      "7.*.*"
    ],
    "VersionConditions": [{
      "MinVersion": "7.0.0",
      "ExcludeTargetFrameworks": ["net48"]
    }]
  },
  {
    "IntegrationName": "DataStreamsRabbitMQ",
    "SampleProjectName": "Samples.DataStreams.RabbitMQ",
    "NugetPackageSearchName": "RabbitMQ.Client",
    "MinVersion": "3.6.9",
    "MaxVersionExclusive": "8.0.0",
    "SpecificVersions": [
      "3.*.*",
      "4.*.*",
      "5.*.*",
      "6.*.*",
      "7.*.*"
    ],
    "VersionConditions": [{
      "MinVersion": "7.0.0",
      "ExcludeTargetFrameworks": ["net48"]
    }]
  },
  {
    "IntegrationName": "SystemDataSqlClient",
    "SampleProjectName": "Samples.SqlServer",
    "NugetPackageSearchName": "System.Data.SqlClient",
    "MinVersion": "4.1.0",
    "MaxVersionExclusive": "5.0.0",
    "SpecificVersions": [
      "4.1.*",
      "4.5.*",
      "4.8.*",
      "4.*.*"
    ],
    "VersionConditions": [{
      "MinVersion": "4.9.0",
      "ExcludeTargetFrameworks": ["netcoreapp2.1", "netcoreapp3.0", "netcoreapp3.1", "net5.0"]
    }]
  },
  {
    "IntegrationName": "MicrosoftDataSqlClient",
    "SampleProjectName": "Samples.Microsoft.Data.SqlClient",
    "NugetPackageSearchName": "Microsoft.Data.SqlClient",
    "MinVersion": "1.0.0",
    "MaxVersionExclusive": "7.0.0",
    "SpecificVersions": [
      "1.*.*",
      "2.*.*",
      "3.*.*",
      "4.*.*",
      "5.*.*",
      "6.*.*"
    ],
    "VersionConditions": [{
      "MinVersion": "5.1.0",
      "ExcludeTargetFrameworks": ["netcoreapp2.1", "netcoreapp3.0"]
    },{
      "MinVersion": "6.0.0",
      "ExcludeTargetFrameworks": ["netcoreapp2.1", "netcoreapp3.0", "netcoreapp3.1", "net5.0", "net6.0", "net7.0"]
    }]
  },
  {
    "IntegrationName": "StackExchangeRedis",
    "SampleProjectName": "Samples.StackExchange.Redis",
    "NugetPackageSearchName": "StackExchange.Redis",
    "MinVersion": "1.0.187",
    "MaxVersionExclusive": "3.0.0",
    "VersionConditions": [{
      "MaxVersionExclusive": "1.1.700",
      "IncludeOnlyTargetFrameworks": ["net48"]
    },{
      "MinVersion": "2.2.0",
      "ExcludeTargetFrameworks": ["netcoreapp2.1"]
    },{
      "MinVersion": "2.7.4",
      "ExcludeTargetFrameworks": ["netcoreapp2.1", "netcoreapp3.0"]
    }],
    "SpecificVersions": [
      "1.0.*",
      "1.2.*",
      "2.*.*"
    ]
  },
  {
    "IntegrationName": "ServiceStackRedis",
    "SampleProjectName": "Samples.ServiceStack.Redis",
    "NugetPackageSearchName": "ServiceStack.Redis",
    "MinVersion": "4.0.48",
    "MaxVersionExclusive": "9.0.0",
    "SpecificVersions": [
      "4.*.*",
      "5.*.*",
      "6.*.*",
      "8.*.*"
    ],
    "VersionConditions": [{
      "MaxVersionExclusive": "5.0.0",
      "IncludeOnlyTargetFrameworks": ["net48"]
    },{
      "MinVersion": "6.2.0",
      "ExcludeTargetFrameworks": ["netcoreapp2.1", "netcoreapp3.0"]
    }]
  },
  {
    "IntegrationName": "MySqlData",
    "SampleProjectName": "Samples.MySql",
    "NugetPackageSearchName": "MySql.Data",
    "MinVersion": "6.7.9",
    "MaxVersionExclusive": "10.0.0",
    "SpecificVersions": [
      "6.7.*",
      "6.*.*",
      "8.*.*",
      "9.*.*"
    ],
    "VersionConditions": [{
      "MinVersion": "8.0.33",
      "ExcludeTargetFrameworks": ["netcoreapp2.1", "netcoreapp3.0"]
    }]
  },
  {
    "IntegrationName": "MySqlConnector",
    "SampleProjectName": "Samples.MySqlConnector",
    "NugetPackageSearchName": "MySqlConnector",
    "MinVersion": "0.61.0",
    "MaxVersionExclusive": "3.0.0",
    "SpecificVersions": [
      "0.61.*",
      "1.0.*",
      "1.*.*",
      "2.*.*"
    ]
  },
  {
    "IntegrationName": "MicrosoftDataSqlite",
    "SampleProjectName": "Samples.Microsoft.Data.Sqlite",
    "NugetPackageSearchName": "Microsoft.Data.Sqlite",
    "MinVersion": "2.0.0",
    "MaxVersionExclusive": "10.0.0",
    "SpecificVersions": [
      "2.*.*",
      "5.*.*",
      "7.*.*",
      "8.*.*",
      "9.*.*"
    ],
    "VersionConditions": [
      {
        "MinVersion": "3.1.32",
        "MaxVersionExclusive": "4.0.0",
        "ExcludeTargetFrameworks": [ "netcoreapp3.0" ]
      },
      {
        "ExcludeTargetFrameworks": [ "netcoreapp2.1" ]
      }
    ]
  },
  {
    "IntegrationName": "XUnit",
    "SampleProjectName": "Samples.XUnitTests",
    "NugetPackageSearchName": "xunit",
    "MinVersion": "2.2.0",
    "MaxVersionExclusive": "3.0.0",
    "SpecificVersions": [
      "2.2.*",
      "2.4.3",
      "2.*.*"
    ],
    "VersionConditions": [
      {
        "MinVersion": "2.4.5",
        "MaxVersionExclusive": "3.0.0",
        "ExcludeTargetFrameworks": [ "netcoreapp2.1", "netcoreapp3.0", "netcoreapp3.1", "net5.0" ]
      }
    ]
  },
  {
    "IntegrationName": "XUnitRetries",
    "SampleProjectName": "Samples.XUnitTestsRetries",
    "NugetPackageSearchName": "xunit",
    "MinVersion": "2.2.0",
    "MaxVersionExclusive": "3.0.0",
    "SpecificVersions": [
      "2.2.*",
      "2.4.3",
      "2.*.*"
    ],
    "VersionConditions": [
      {
        "MinVersion": "2.4.5",
        "MaxVersionExclusive": "3.0.0",
        "ExcludeTargetFrameworks": [ "netcoreapp2.1", "netcoreapp3.0", "netcoreapp3.1", "net5.0" ]
      }
    ]
  },
  {
    "IntegrationName": "XUnitV3",
    "SampleProjectName": "Samples.XUnitTestsV3",
    "NugetPackageSearchName": "xunit.v3",
    "MinVersion": "1.0.0",
    "MaxVersionExclusive": "4.0.0",
    "SpecificVersions": [
      "2.*.*",
      "3.*.*"
    ],
    "VersionConditions": [
      {
        "MinVersion": "1.0.0",
        "ExcludeTargetFrameworks": [ "net48", "netcoreapp2.1", "netcoreapp3.0", "netcoreapp3.1", "net5.0" ]
      },
      {
        "MinVersion": "2.0.0",
        "ExcludeTargetFrameworks": [ "net48", "netcoreapp2.1", "netcoreapp3.0", "netcoreapp3.1", "net5.0", "net6.0", "net7.0" ]
      }
    ]
  },
  {
    "IntegrationName": "XUnitRetriesV3",
    "SampleProjectName": "Samples.XUnitTestsRetriesV3",
    "NugetPackageSearchName": "xunit.v3",
    "MinVersion": "1.0.0",
    "MaxVersionExclusive": "4.0.0",
    "SpecificVersions": [
      "2.*.*",
      "3.*.*"
    ],
    "VersionConditions": [
      {
        "MinVersion": "1.0.0",
        "ExcludeTargetFrameworks": [ "net48", "netcoreapp2.1", "netcoreapp3.0", "netcoreapp3.1", "net5.0" ]
      },
      {
        "MinVersion": "2.0.0",
        "ExcludeTargetFrameworks": [ "net48", "netcoreapp2.1", "netcoreapp3.0", "netcoreapp3.1", "net5.0", "net6.0", "net7.0" ]
      }
    ]
  },
  {
    "IntegrationName": "NUnit",
    "SampleProjectName": "Samples.NUnitTests",
    "NugetPackageSearchName": "NUnit",
    "MinVersion": "3.6.0",
    "MaxVersionExclusive": "5.0.0",
    "SpecificVersions": [
      "3.6.*",
      "3.10.*",
      "3.*.*",
      "4.*.*"
    ],
    "VersionConditions": [
      {
        "MinVersion": "4.0.0",
        "ExcludeTargetFrameworks": [ "netcoreapp2.1", "netcoreapp3.0", "netcoreapp3.1", "net5.0" ]
      }
    ]
  },
  {
    "IntegrationName": "NUnitRetries",
    "SampleProjectName": "Samples.NUnitTestsRetries",
    "NugetPackageSearchName": "NUnit",
    "MinVersion": "3.6.0",
    "MaxVersionExclusive": "5.0.0",
    "SpecificVersions": [
      "3.6.*",
      "3.10.*",
      "3.*.*",
      "4.*.*"
    ],
    "VersionConditions": [
      {
        "MinVersion": "4.0.0",
        "ExcludeTargetFrameworks": [ "netcoreapp2.1", "netcoreapp3.0", "netcoreapp3.1", "net5.0" ]
      }
    ]
  },
  {
    "IntegrationName": "MSTest",
    "SampleProjectName": "Samples.MSTestTests",
    "NugetPackageSearchName": "MSTest.TestFramework",
    "MinVersion": "2.0.0",
    "MaxVersionExclusive": "3.10.5",
    "SpecificVersions": [
      "2.0.*",
      "2.*.*",
      "3.*.*"
    ]
  },
  {
    "IntegrationName": "MSTest2",
    "SampleProjectName": "Samples.MSTestTests2",
    "NugetPackageSearchName": "MSTest.TestFramework",
    "MinVersion": "2.0.0",
    "MaxVersionExclusive": "3.10.5",
    "SpecificVersions": [
      "2.0.*",
      "2.*.*",
      "3.*.*"
    ]
  },
  {
    "IntegrationName": "MSTest2Retries",
    "SampleProjectName": "Samples.MSTestTestsRetries",
    "NugetPackageSearchName": "MSTest.TestFramework",
    "MinVersion": "2.0.0",
    "MaxVersionExclusive": "3.10.5",
    "SpecificVersions": [
      "2.0.*",
      "2.*.*",
      "3.*.*"
    ]
  },
  {
    "IntegrationName": "Kafka",
    "SampleProjectName": "Samples.Kafka",
    "NugetPackageSearchName": "Confluent.Kafka",
    "MinVersion": "1.4.0",
    "MaxVersionExclusive": "3.0.0",
    "SpecificVersions": [
      "1.4.*",
      "1.*.*",
      "2.*.*"
    ]
  },
  {
    "IntegrationName": "CosmosDb",
    "SampleProjectName": "Samples.CosmosDb",
    "NugetPackageSearchName": "Microsoft.Azure.Cosmos",
    "MinVersion": "3.6.0",
    "MaxVersionExclusive": "4.0.0",
    "SpecificVersions": [
      "3.6.*",
      "3.*.*"
    ],
    "VersionConditions": [{
      "MinVersion": "3.29.0",
      "ExcludeTargetFrameworks": ["netcoreapp2.1", "netcoreapp3.0"]
    }]
  },
  {
    "IntegrationName": "Serilog",
    "SampleProjectName": "LogsInjection.Serilog",
    "NugetPackageSearchName": "Serilog",
    "MinVersion": "1.0.0",
    "MaxVersionExclusive": "5.0.0",
    "SpecificVersions": [
      "1.*.*",
      "1.4.*",
      "2.*.*",
      "3.*.*",
      "4.*.*"
    ],
    "VersionConditions": [{
      "MaxVersionExclusive": "2.0.0",
      "IncludeOnlyTargetFrameworks": ["net48"]
    },{
      "MinVersion": "3.1.0",
      "ExcludeTargetFrameworks": ["netcoreapp2.1", "netcoreapp3.0"]
    }]
  },
  {
    "IntegrationName": "NLog",
    "SampleProjectName": "LogsInjection.NLog",
    "NugetPackageSearchName": "NLog",
    "MinVersion": "1.0.0",
    "MaxVersionExclusive": "7.0.0",
    "SpecificVersions": [
      "1.0.*",
      "2.1.*",
      "4.*.*",
      "5.*.*",
      "6.*.*"
    ],
    "VersionConditions": [{
      "MaxVersionExclusive": "4.5.0",
      "IncludeOnlyTargetFrameworks": ["net48"]
    }]
  },
  {
    "IntegrationName": "log4net",
    "SampleProjectName": "LogsInjection.Log4Net",
    "NugetPackageSearchName": "log4net",
    "MinVersion": "1.0.0",
    "MaxVersionExclusive": "4.0.0",
    "SpecificVersions": [
      "1.*.*",
      "2.*.*",
      "3.*.*"
    ],
    "VersionConditions": [{
      "MaxVersionExclusive": "2.0.6",
      "IncludeOnlyTargetFrameworks": ["net48"]
    }]
  },
  {
    "IntegrationName": "ILogger",
    "SampleProjectName": "LogsInjection.ILogger.ExtendedLogger",
    "NugetPackageSearchName": "Microsoft.Extensions.Telemetry",
    "MinVersion": "8.0.0",
    "MaxVersionExclusive": "10.0.0",
    "SpecificVersions": [
      "8.*.*",
      "9.*.*"
    ],
    "VersionConditions": [{
      "MinVersion": "9.0.0",
      "ExcludeTargetFrameworks": ["netcoreapp2.1", "netcoreapp3.0", "netcoreapp3.1", "net5.0", "net6.0", "net7.0"]
    },{
      "MinVersion": "8.0.0",
      "ExcludeTargetFrameworks": ["netcoreapp2.1", "netcoreapp3.0", "netcoreapp3.1", "net5.0"]
    }]
  },
  {
    "IntegrationName": "Aerospike",
    "SampleProjectName": "Samples.Aerospike",
    "NugetPackageSearchName": "Aerospike.Client",
    "MinVersion": "4.0.0",
    "MaxVersionExclusive": "9.0.0",
    "SpecificVersions": [
      "4.0.*",
      "4.*.*",
      "5.*.*",
      "7.*.*",
      "8.*.*"
    ],
    "VersionConditions": [{
      "MinVersion": "8.1.0",
      "ExcludeTargetFrameworks": ["net48", "netcoreapp2.1", "netcoreapp3.0", "netcoreapp3.1", "net5.0", "net6.0", "net7.0"]
    },{
      "MinVersion": "6.0.0",
      "ExcludeTargetFrameworks": ["net48", "netcoreapp2.1", "netcoreapp3.0", "netcoreapp3.1", "net5.0"]
    },{
      "MinVersion": "5.0.0",
      "ExcludeTargetFrameworks": ["net48"]
    }]
  },
  {
    "IntegrationName": "Couchbase",
    "SampleProjectName": "Samples.Couchbase",
    "NugetPackageSearchName": "CouchbaseNetClient",
    "MinVersion": "2.4.8",
    "MaxVersionExclusive": "3.0.0",
    "SpecificVersions": [
      "2.4.*",
      "2.*.*"
    ]
  },
  {
    "IntegrationName": "Couchbase3",
    "SampleProjectName": "Samples.Couchbase3",
    "NugetPackageSearchName": "CouchbaseNetClient",
    "MinVersion": "3.0.0",
    "MaxVersionExclusive": "4.0.0",
    "SpecificVersions": [
      "3.0.*",
      "3.*.*"
    ],
    "VersionConditions": [{
      "MinVersion": "3.2.6",
      "ExcludeTargetFrameworks": ["netcoreapp2.1", "netcoreapp3.0"]
    }]
  },
  {
    "IntegrationName": "Grpc",
    "SampleProjectName": "Samples.GrpcDotNet",
    "NugetPackageSearchName": "Grpc.AspNetCore",
    "MinVersion": "2.0.0",
    "MaxVersionExclusive": "3.0.0",
    "SpecificVersions": [
      "2.29.*",
      "2.30.0",
      "2.*.*"
    ],
    "VersionConditions": [{
      "MinVersion": "2.0.0",
      "SkipAlpine": true
    }, {
      "MaxVersionExclusive": "2.38.1",
      "SkipArm64": true
    }, {
      "MinVersion": "2.57.0",
      "ExcludeTargetFrameworks": ["netcoreapp3.0", "netcoreapp3.1", "net5.0"]
    }]
  },
  {
    "IntegrationName": "GrpcLegacy",
    "SampleProjectName": "Samples.GrpcLegacy",
    "NugetPackageSearchName": "Grpc",
    "MinVersion": "2.0.0",
    "MaxVersionExclusive": "3.0.0",
    "SpecificVersions": [
      "2.29.*",
      "2.30.0",
      "2.*.*"
    ],
    "VersionConditions": [{
      "MinVersion": "2.0.0",
      "SkipAlpine": true
    }, {
      "MaxVersionExclusive": "2.38.1",
      "SkipArm64": true
    }]
  },
  {
    "IntegrationName": "OpenTelemetry",
    "SampleProjectName": "Samples.OpenTelemetrySdk",
    "NugetPackageSearchName": "OpenTelemetry.Api",
    "MinVersion": "1.0.0",
    "MaxVersionExclusive": "2.0.0",
    "SpecificVersions": [
      "1.0.1",
      "1.3.2",
      "1.5.1",
      "1.*.*"
    ]
  },
  {
    "IntegrationName": "Yarp",
    "SampleProjectName": "Samples.Yarp.DistributedTracing",
    "NugetPackageSearchName": "Yarp.ReverseProxy",
    "MinVersion": "1.0.0",
    "MaxVersionExclusive": "3.0.0",
    "SpecificVersions": [
      "1.0.*",
      "1.1.0",
      "2.*.*"
    ],
    "VersionConditions": [{
      "MinVersion": "2.0.0",
      "ExcludeTargetFrameworks": ["netcoreapp3.1", "net5.0"]
    }
    ]
  },
  {
    "IntegrationName": "AzureServiceBus",
    "SampleProjectName": "Samples.AzureServiceBus",
    "NugetPackageSearchName": "Azure.Messaging.ServiceBus",
    "MinVersion": "7.4.0",
    "MaxVersionExclusive": "7.18.0",
    "SpecificVersions": [
      "7.4.*",
      "7.10.*",
      "7.13.*",
      "7.*.*"
    ]
  },
  {
    "IntegrationName": "AzureServiceBusAPM",
    "SampleProjectName": "Samples.AzureServiceBus.APM",
    "NugetPackageSearchName": "Azure.Messaging.ServiceBus",
    "MinVersion": "7.18.0",
    "MaxVersionExclusive": "7.21.0",
    "SpecificVersions": [
      "7.18.*",
      "7.*.*"
    ]
  },
  {
    "IntegrationName": "Selenium",
    "SampleProjectName": "Samples.Selenium",
    "NugetPackageSearchName": "Selenium.WebDriver",
    "MinVersion": "4.0.0",
    "MaxVersionExclusive": "5.0.0",
    "SpecificVersions": [
      "4.0.*",
      "4.10.*",
      "4.15.*",
      "4.20.*",
      "4.*.*"
    ]
  }
]<|MERGE_RESOLUTION|>--- conflicted
+++ resolved
@@ -1,6 +1,5 @@
 [
   {
-<<<<<<< HEAD
     "IntegrationName": "Hangfire",
     "SampleProjectName": "Samples.Hangfire",
     "NugetPackageSearchName": "Hangfire.Core",
@@ -10,7 +9,8 @@
       "1.7.*",
       "1.8.*"
     ]
-=======
+  },
+  {
     "IntegrationName": "Quartz",
     "SampleProjectName": "Samples.Quartz",
     "NugetPackageSearchName": "Quartz",
@@ -23,7 +23,6 @@
       "MinVersion": "4.0.0",
       "IncludeOnlyTargetFrameworks": ["net8.0","net9.0", "net10.0"]
     }]
->>>>>>> 232217e8
   },
   {
     "IntegrationName": "AwsSdk",
